--- conflicted
+++ resolved
@@ -8,11 +8,7 @@
 use Doctrine\DBAL\Driver\Connection as DriverConnection;
 use Doctrine\DBAL\Driver\Exception;
 use Doctrine\DBAL\Platforms\AbstractPlatform;
-<<<<<<< HEAD
-=======
-use Doctrine\DBAL\Schema\AbstractSchemaManager;
 use SensitiveParameter;
->>>>>>> e4f65b5e
 
 /**
  * Driver interface.
@@ -32,14 +28,10 @@
      *
      * @throws Exception
      */
-<<<<<<< HEAD
-    public function connect(array $params): DriverConnection;
-=======
     public function connect(
         #[SensitiveParameter]
-        array $params
-    );
->>>>>>> e4f65b5e
+        array $params,
+    ): DriverConnection;
 
     /**
      * Gets the DatabasePlatform instance that provides all the metadata about
