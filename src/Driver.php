--- conflicted
+++ resolved
@@ -38,13 +38,8 @@
     /**
      * Gets the SchemaManager that can be used to inspect and change the underlying
      * database schema of the platform this driver connects to.
-<<<<<<< HEAD
-=======
      *
      * @deprecated Use {@link AbstractPlatform::createSchemaManager()} instead.
-     *
-     * @return AbstractSchemaManager
->>>>>>> b5b9caf6
      */
     public function getSchemaManager(Connection $conn, AbstractPlatform $platform): AbstractSchemaManager;
 
