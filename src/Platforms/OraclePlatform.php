<?php

declare(strict_types=1);

namespace Doctrine\DBAL\Platforms;

use Doctrine\DBAL\Connection;
use Doctrine\DBAL\Exception\ColumnLengthRequired;
use Doctrine\DBAL\Platforms\Keywords\KeywordList;
use Doctrine\DBAL\Platforms\Keywords\OracleKeywords;
use Doctrine\DBAL\Schema\ForeignKeyConstraint;
use Doctrine\DBAL\Schema\Identifier;
use Doctrine\DBAL\Schema\Index;
use Doctrine\DBAL\Schema\OracleSchemaManager;
use Doctrine\DBAL\Schema\Sequence;
use Doctrine\DBAL\Schema\TableDiff;
use Doctrine\DBAL\TransactionIsolationLevel;
use InvalidArgumentException;

use function array_merge;
use function count;
use function explode;
use function implode;
use function sprintf;
use function str_contains;
use function strlen;
use function strtoupper;
use function substr;

/**
 * OraclePlatform.
 */
class OraclePlatform extends AbstractPlatform
{
    public function getSubstringExpression(string $string, string $start, ?string $length = null): string
    {
        if ($length === null) {
            return sprintf('SUBSTR(%s, %s)', $string, $start);
        }

        return sprintf('SUBSTR(%s, %s, %s)', $string, $start, $length);
    }

    public function getLocateExpression(string $string, string $substring, ?string $start = null): string
    {
        if ($start === null) {
            return sprintf('INSTR(%s, %s)', $string, $substring);
        }

        return sprintf('INSTR(%s, %s, %s)', $string, $substring, $start);
    }

    protected function getDateArithmeticIntervalExpression(
        string $date,
        string $operator,
        string $interval,
        DateIntervalUnit $unit,
    ): string {
        switch ($unit) {
            case DateIntervalUnit::MONTH:
            case DateIntervalUnit::QUARTER:
            case DateIntervalUnit::YEAR:
                switch ($unit) {
                    case DateIntervalUnit::QUARTER:
                        $interval = $this->multiplyInterval($interval, 3);
                        break;

                    case DateIntervalUnit::YEAR:
                        $interval = $this->multiplyInterval($interval, 12);
                        break;
                }

                return 'ADD_MONTHS(' . $date . ', ' . $operator . $interval . ')';

            default:
                $calculationClause = '';

                switch ($unit) {
                    case DateIntervalUnit::SECOND:
                        $calculationClause = '/24/60/60';
                        break;

                    case DateIntervalUnit::MINUTE:
                        $calculationClause = '/24/60';
                        break;

                    case DateIntervalUnit::HOUR:
                        $calculationClause = '/24';
                        break;

                    case DateIntervalUnit::WEEK:
                        $calculationClause = '*7';
                        break;
                }

                return '(' . $date . $operator . $interval . $calculationClause . ')';
        }
    }

    public function getDateDiffExpression(string $date1, string $date2): string
    {
        return sprintf('TRUNC(%s) - TRUNC(%s)', $date1, $date2);
    }

    public function getBitAndComparisonExpression(string $value1, string $value2): string
    {
        return 'BITAND(' . $value1 . ', ' . $value2 . ')';
    }

    public function getCurrentDatabaseExpression(): string
    {
        return "SYS_CONTEXT('USERENV', 'CURRENT_SCHEMA')";
    }

    public function getBitOrComparisonExpression(string $value1, string $value2): string
    {
        return '(' . $value1 . '-' .
                $this->getBitAndComparisonExpression($value1, $value2)
                . '+' . $value2 . ')';
    }

    public function getCreatePrimaryKeySQL(Index $index, string $table): string
    {
        return 'ALTER TABLE ' . $table . ' ADD CONSTRAINT ' . $index->getQuotedName($this)
            . ' PRIMARY KEY (' . implode(', ', $index->getQuotedColumns($this)) . ')';
    }

    /**
     * {@inheritDoc}
     *
     * Need to specifiy minvalue, since start with is hidden in the system and MINVALUE <= START WITH.
     * Therefore we can use MINVALUE to be able to get a hint what START WITH was for later introspection
     * in {@see listSequences()}
     */
    public function getCreateSequenceSQL(Sequence $sequence): string
    {
        return 'CREATE SEQUENCE ' . $sequence->getQuotedName($this) .
               ' START WITH ' . $sequence->getInitialValue() .
               ' MINVALUE ' . $sequence->getInitialValue() .
               ' INCREMENT BY ' . $sequence->getAllocationSize() .
               $this->getSequenceCacheSQL($sequence);
    }

    public function getAlterSequenceSQL(Sequence $sequence): string
    {
        return 'ALTER SEQUENCE ' . $sequence->getQuotedName($this) .
               ' INCREMENT BY ' . $sequence->getAllocationSize()
               . $this->getSequenceCacheSQL($sequence);
    }

    /**
     * Cache definition for sequences
     */
    private function getSequenceCacheSQL(Sequence $sequence): string
    {
        if ($sequence->getCache() === 0) {
            return ' NOCACHE';
        }

        if ($sequence->getCache() === 1) {
            return ' NOCACHE';
        }

        if ($sequence->getCache() > 1) {
            return ' CACHE ' . $sequence->getCache();
        }

        return '';
    }

    public function getSequenceNextValSQL(string $sequence): string
    {
        return 'SELECT ' . $sequence . '.nextval FROM DUAL';
    }

    public function getSetTransactionIsolationSQL(TransactionIsolationLevel $level): string
    {
        return 'SET TRANSACTION ISOLATION LEVEL ' . $this->_getTransactionIsolationLevelSQL($level);
    }

    protected function _getTransactionIsolationLevelSQL(TransactionIsolationLevel $level): string
    {
        return match ($level) {
            TransactionIsolationLevel::READ_UNCOMMITTED => 'READ UNCOMMITTED',
            TransactionIsolationLevel::READ_COMMITTED => 'READ COMMITTED',
            TransactionIsolationLevel::REPEATABLE_READ,
            TransactionIsolationLevel::SERIALIZABLE => 'SERIALIZABLE',
        };
    }

    /**
     * {@inheritDoc}
     */
    public function getBooleanTypeDeclarationSQL(array $column): string
    {
        return 'NUMBER(1)';
    }

    /**
     * {@inheritDoc}
     */
    public function getIntegerTypeDeclarationSQL(array $column): string
    {
        return 'NUMBER(10)';
    }

    /**
     * {@inheritDoc}
     */
    public function getBigIntTypeDeclarationSQL(array $column): string
    {
        return 'NUMBER(20)';
    }

    /**
     * {@inheritDoc}
     */
    public function getSmallIntTypeDeclarationSQL(array $column): string
    {
        return 'NUMBER(5)';
    }

    /**
     * {@inheritDoc}
     */
    public function getDateTimeTypeDeclarationSQL(array $column): string
    {
        return 'TIMESTAMP(0)';
    }

    /**
     * {@inheritDoc}
     */
    public function getDateTimeTzTypeDeclarationSQL(array $column): string
    {
        return 'TIMESTAMP(0) WITH TIME ZONE';
    }

    /**
     * {@inheritDoc}
     */
    public function getDateTypeDeclarationSQL(array $column): string
    {
        return 'DATE';
    }

    /**
     * {@inheritDoc}
     */
    public function getTimeTypeDeclarationSQL(array $column): string
    {
        return 'DATE';
    }

    /**
     * {@inheritDoc}
     */
    protected function _getCommonIntegerTypeDeclarationSQL(array $column): string
    {
        return '';
    }

    protected function getVarcharTypeDeclarationSQLSnippet(?int $length): string
    {
        if ($length === null) {
            throw ColumnLengthRequired::new($this, 'VARCHAR2');
        }

        return sprintf('VARCHAR2(%d)', $length);
    }

    protected function getBinaryTypeDeclarationSQLSnippet(?int $length): string
    {
        if ($length === null) {
            throw ColumnLengthRequired::new($this, 'RAW');
        }

        return sprintf('RAW(%d)', $length);
    }

    protected function getVarbinaryTypeDeclarationSQLSnippet(?int $length): string
    {
        return $this->getBinaryTypeDeclarationSQLSnippet($length);
    }

    /**
     * {@inheritDoc}
     */
    public function getClobTypeDeclarationSQL(array $column): string
    {
        return 'CLOB';
    }

    /** @internal The method should be only used from within the {@see AbstractSchemaManager} class hierarchy. */
    public function getListDatabasesSQL(): string
    {
        return 'SELECT username FROM all_users';
    }

    /** @internal The method should be only used from within the {@see AbstractSchemaManager} class hierarchy. */
    public function getListSequencesSQL(string $database): string
    {
        return 'SELECT SEQUENCE_NAME, MIN_VALUE, INCREMENT_BY FROM SYS.ALL_SEQUENCES WHERE SEQUENCE_OWNER = '
            . $this->quoteStringLiteral(
                $this->normalizeIdentifier($database)->getName(),
            );
    }

    /**
     * {@inheritDoc}
     */
    protected function _getCreateTableSQL(string $name, array $columns, array $options = []): array
    {
        $indexes            = $options['indexes'] ?? [];
        $options['indexes'] = [];
        $sql                = parent::_getCreateTableSQL($name, $columns, $options);

        foreach ($columns as $column) {
            if (isset($column['sequence'])) {
                $sql[] = $this->getCreateSequenceSQL($column['sequence']);
            }

            if (
                empty($column['autoincrement'])
            ) {
                continue;
            }

            $sql = array_merge($sql, $this->getCreateAutoincrementSql($column['name'], $name));
        }

        foreach ($indexes as $index) {
            $sql[] = $this->getCreateIndexSQL($index, $name);
        }

        return $sql;
    }

    /** @internal The method should be only used from within the {@see AbstractSchemaManager} class hierarchy. */
    public function getListViewsSQL(string $database): string
    {
        return 'SELECT view_name, text FROM sys.user_views';
    }

    /** @return array<int, string> */
    protected function getCreateAutoincrementSql(string $name, string $table, int $start = 1): array
    {
        $tableIdentifier   = $this->normalizeIdentifier($table);
        $quotedTableName   = $tableIdentifier->getQuotedName($this);
        $unquotedTableName = $tableIdentifier->getName();

        $nameIdentifier = $this->normalizeIdentifier($name);
        $quotedName     = $nameIdentifier->getQuotedName($this);
        $unquotedName   = $nameIdentifier->getName();

        $sql = [];

        $autoincrementIdentifierName = $this->getAutoincrementIdentifierName($tableIdentifier);

        $idx = new Index($autoincrementIdentifierName, [$quotedName], true, true);

        $sql[] = "DECLARE
  constraints_Count NUMBER;
BEGIN
  SELECT COUNT(CONSTRAINT_NAME) INTO constraints_Count
    FROM USER_CONSTRAINTS
   WHERE TABLE_NAME = '" . $unquotedTableName . "'
     AND CONSTRAINT_TYPE = 'P';
  IF constraints_Count = 0 OR constraints_Count = '' THEN
    EXECUTE IMMEDIATE '" . $this->getCreateIndexSQL($idx, $quotedTableName) . "';
  END IF;
END;";

        $sequenceName = $this->getIdentitySequenceName(
            $tableIdentifier->isQuoted() ? $quotedTableName : $unquotedTableName,
        );
        $sequence     = new Sequence($sequenceName, $start);
        $sql[]        = $this->getCreateSequenceSQL($sequence);

        $sql[] = 'CREATE TRIGGER ' . $autoincrementIdentifierName . '
   BEFORE INSERT
   ON ' . $quotedTableName . '
   FOR EACH ROW
DECLARE
   last_Sequence NUMBER;
   last_InsertID NUMBER;
BEGIN
   IF (:NEW.' . $quotedName . ' IS NULL OR :NEW.' . $quotedName . ' = 0) THEN
      SELECT ' . $sequenceName . '.NEXTVAL INTO :NEW.' . $quotedName . ' FROM DUAL;
   ELSE
      SELECT NVL(Last_Number, 0) INTO last_Sequence
        FROM User_Sequences
       WHERE Sequence_Name = \'' . $sequence->getName() . '\';
      SELECT :NEW.' . $quotedName . ' INTO last_InsertID FROM DUAL;
      WHILE (last_InsertID > last_Sequence) LOOP
         SELECT ' . $sequenceName . '.NEXTVAL INTO last_Sequence FROM DUAL;
      END LOOP;
      SELECT ' . $sequenceName . '.NEXTVAL INTO last_Sequence FROM DUAL;
   END IF;
END;';

        return $sql;
    }

    /**
     * @internal The method should be only used from within the OracleSchemaManager class hierarchy.
     *
     * Returns the SQL statements to drop the autoincrement for the given table name.
     *
     * @param string $table The table name to drop the autoincrement for.
     *
     * @return string[]
     */
    public function getDropAutoincrementSql(string $table): array
    {
        $table                       = $this->normalizeIdentifier($table);
        $autoincrementIdentifierName = $this->getAutoincrementIdentifierName($table);
        $identitySequenceName        = $this->getIdentitySequenceName(
            $table->isQuoted() ? $table->getQuotedName($this) : $table->getName(),
        );

        return [
            'DROP TRIGGER ' . $autoincrementIdentifierName,
            $this->getDropSequenceSQL($identitySequenceName),
            $this->getDropConstraintSQL($autoincrementIdentifierName, $table->getQuotedName($this)),
        ];
    }

    /**
     * Normalizes the given identifier.
     *
     * Uppercases the given identifier if it is not quoted by intention
     * to reflect Oracle's internal auto uppercasing strategy of unquoted identifiers.
     *
     * @param string $name The identifier to normalize.
     */
    private function normalizeIdentifier(string $name): Identifier
    {
        $identifier = new Identifier($name);

        return $identifier->isQuoted() ? $identifier : new Identifier(strtoupper($name));
    }

    /**
     * Adds suffix to identifier,
     *
     * if the new string exceeds max identifier length,
     * keeps $suffix, cuts from $identifier as much as the part exceeding.
     */
    private function addSuffix(string $identifier, string $suffix): string
    {
        $maxPossibleLengthWithoutSuffix = $this->getMaxIdentifierLength() - strlen($suffix);
        if (strlen($identifier) > $maxPossibleLengthWithoutSuffix) {
            $identifier = substr($identifier, 0, $maxPossibleLengthWithoutSuffix);
        }

        return $identifier . $suffix;
    }

    /**
     * Returns the autoincrement primary key identifier name for the given table identifier.
     *
     * Quotes the autoincrement primary key identifier name
     * if the given table name is quoted by intention.
     */
    private function getAutoincrementIdentifierName(Identifier $table): string
    {
        $identifierName = $this->addSuffix($table->getName(), '_AI_PK');

        return $table->isQuoted()
            ? $this->quoteSingleIdentifier($identifierName)
            : $identifierName;
    }

    public function getDropForeignKeySQL(string $foreignKey, string $table): string
    {
        return $this->getDropConstraintSQL($foreignKey, $table);
    }

    /** @internal The method should be only used from within the {@see AbstractPlatform} class hierarchy. */
    public function getAdvancedForeignKeyOptionsSQL(ForeignKeyConstraint $foreignKey): string
    {
        $referentialAction = '';

        if ($foreignKey->hasOption('onDelete')) {
            $referentialAction = $this->getForeignKeyReferentialActionSQL($foreignKey->getOption('onDelete'));
        }

        if ($referentialAction !== '') {
            return ' ON DELETE ' . $referentialAction;
        }

        return '';
    }

    /** @internal The method should be only used from within the {@see AbstractPlatform} class hierarchy. */
    public function getForeignKeyReferentialActionSQL(string $action): string
    {
        $action = strtoupper($action);

        return match ($action) {
            'RESTRICT',
            'NO ACTION' => '',
            'CASCADE',
            'SET NULL' => $action,
            default => throw new InvalidArgumentException(sprintf('Invalid foreign key action "%s".', $action)),
        };
    }

    public function getCreateDatabaseSQL(string $name): string
    {
        return 'CREATE USER ' . $name;
    }

    public function getDropDatabaseSQL(string $name): string
    {
        return 'DROP USER ' . $name . ' CASCADE';
    }

    /**
     * {@inheritDoc}
     */
    public function getAlterTableSQL(TableDiff $diff): array
    {
        $sql         = [];
        $commentsSQL = [];
        $columnSql   = [];

        $addColumnSQL = [];

        foreach ($diff->addedColumns as $column) {
            if ($this->onSchemaAlterTableAddColumn($column, $diff, $columnSql)) {
                continue;
            }

            $addColumnSQL[] = $this->getColumnDeclarationSQL($column->getQuotedName($this), $column->toArray());
            $comment        = $column->getComment();

            if ($comment === '') {
                continue;
            }

            $commentsSQL[] = $this->getCommentOnColumnSQL(
                $diff->getName($this)->getQuotedName($this),
                $column->getQuotedName($this),
                $comment,
            );
        }

        if (count($addColumnSQL) > 0) {
            $sql[] = 'ALTER TABLE ' . $diff->getName($this)->getQuotedName($this)
                . ' ADD (' . implode(', ', $addColumnSQL) . ')';
        }

        $modifyColumnSQL = [];
        foreach ($diff->changedColumns as $columnDiff) {
            if ($this->onSchemaAlterTableChangeColumn($columnDiff, $diff, $columnSql)) {
                continue;
            }

            $newColumn = $columnDiff->getNewColumn();
            $oldColumn = $columnDiff->getOldColumn();

            $newColumnProperties = $newColumn->toArray();
            $oldColumnProperties = $oldColumn->toArray();

            $oldSQL = $this->getColumnDeclarationSQL('', $oldColumnProperties);
            $newSQL = $this->getColumnDeclarationSQL('', $newColumnProperties);

            if ($newSQL !== $oldSQL) {
                if (! $columnDiff->hasNotNullChanged()) {
                    unset($newColumnProperties['notnull']);
                    $newSQL = $this->getColumnDeclarationSQL('', $newColumnProperties);
                }

                $modifyColumnSQL[] = $newColumn->getQuotedName($this) . $newSQL;
            }

            if (! $columnDiff->hasCommentChanged()) {
                continue;
            }

            $commentsSQL[] = $this->getCommentOnColumnSQL(
                $diff->getName($this)->getQuotedName($this),
                $newColumn->getQuotedName($this),
                $newColumn->getComment(),
            );
        }

        if (count($modifyColumnSQL) > 0) {
            $sql[] = 'ALTER TABLE ' . $diff->getName($this)->getQuotedName($this)
                . ' MODIFY (' . implode(', ', $modifyColumnSQL) . ')';
        }

        foreach ($diff->renamedColumns as $oldColumnName => $column) {
            if ($this->onSchemaAlterTableRenameColumn($oldColumnName, $column, $diff, $columnSql)) {
                continue;
            }

            $oldColumnName = new Identifier($oldColumnName);

            $sql[] = 'ALTER TABLE ' . $diff->getName($this)->getQuotedName($this) .
                ' RENAME COLUMN ' . $oldColumnName->getQuotedName($this) . ' TO ' . $column->getQuotedName($this);
        }

        $dropColumnSQL = [];
        foreach ($diff->removedColumns as $column) {
            if ($this->onSchemaAlterTableRemoveColumn($column, $diff, $columnSql)) {
                continue;
            }

            $dropColumnSQL[] = $column->getQuotedName($this);
        }

        if (count($dropColumnSQL) > 0) {
            $sql[] = 'ALTER TABLE ' . $diff->getName($this)->getQuotedName($this)
                . ' DROP (' . implode(', ', $dropColumnSQL) . ')';
        }

        $tableSql = [];

        if (! $this->onSchemaAlterTable($diff, $tableSql)) {
            $sql = array_merge($sql, $commentsSQL);

            $newName = $diff->getNewName();

<<<<<<< HEAD
            if ($newName !== null) {
=======
            if ($newName !== false) {
                Deprecation::trigger(
                    'doctrine/dbal',
                    'https://github.com/doctrine/dbal/pull/5663',
                    'Generation of "rename table" SQL using %s is deprecated. Use getRenameTableSQL() instead.',
                    __METHOD__,
                );

>>>>>>> 0361d33d
                $sql[] = sprintf(
                    'ALTER TABLE %s RENAME TO %s',
                    $diff->getName($this)->getQuotedName($this),
                    $newName->getQuotedName($this),
                );
            }

            $sql = array_merge(
                $this->getPreAlterTableIndexForeignKeySQL($diff),
                $sql,
                $this->getPostAlterTableIndexForeignKeySQL($diff),
            );
        }

        return array_merge($sql, $tableSql, $columnSql);
    }

    /**
     * {@inheritdoc}
     *
     * @internal The method should be only used from within the {@see AbstractPlatform} class hierarchy.
     */
    public function getColumnDeclarationSQL(string $name, array $column): string
    {
        if (isset($column['columnDefinition'])) {
            $columnDef = $column['columnDefinition'];
        } else {
            $default = $this->getDefaultValueDeclarationSQL($column);

            $notnull = '';

            if (isset($column['notnull'])) {
                $notnull = $column['notnull'] ? ' NOT NULL' : ' NULL';
            }

<<<<<<< HEAD
            $unique = ! empty($column['unique']) ? ' UNIQUE' : '';
=======
            if (! empty($column['unique'])) {
                Deprecation::trigger(
                    'doctrine/dbal',
                    'https://github.com/doctrine/dbal/pull/5656',
                    'The usage of the "unique" column property is deprecated. Use unique constraints instead.',
                );

                $unique = ' ' . $this->getUniqueFieldDeclarationSQL();
            } else {
                $unique = '';
            }

            if (! empty($column['check'])) {
                Deprecation::trigger(
                    'doctrine/dbal',
                    'https://github.com/doctrine/dbal/pull/5656',
                    'The usage of the "check" column property is deprecated.',
                );
>>>>>>> 0361d33d

                $check = ' ' . $column['check'];
            } else {
                $check = '';
            }

            $typeDecl  = $column['type']->getSQLDeclaration($column, $this);
            $columnDef = $typeDecl . $default . $notnull . $unique . $check;
        }

        return $name . ' ' . $columnDef;
    }

    /**
     * {@inheritdoc}
     */
    protected function getRenameIndexSQL(string $oldIndexName, Index $index, string $tableName): array
    {
        if (str_contains($tableName, '.')) {
            [$schema]     = explode('.', $tableName);
            $oldIndexName = $schema . '.' . $oldIndexName;
        }

        return ['ALTER INDEX ' . $oldIndexName . ' RENAME TO ' . $index->getQuotedName($this)];
    }

    protected function getIdentitySequenceName(string $tableName): string
    {
        $table = new Identifier($tableName);

        // No usage of column name to preserve BC compatibility with <2.5
        $identitySequenceName = $this->addSuffix($table->getName(), '_SEQ');

        if ($table->isQuoted()) {
            $identitySequenceName = '"' . $identitySequenceName . '"';
        }

        $identitySequenceIdentifier = $this->normalizeIdentifier($identitySequenceName);

        return $identitySequenceIdentifier->getQuotedName($this);
    }

    /** @internal The method should be only used from within the {@see AbstractPlatform} class hierarchy. */
    public function supportsCommentOnStatement(): bool
    {
        return true;
    }

    protected function doModifyLimitQuery(string $query, ?int $limit, int $offset): string
    {
        if ($offset > 0) {
            $query .= sprintf(' OFFSET %d ROWS', $offset);
        }

        if ($limit !== null) {
            $query .= sprintf(' FETCH NEXT %d ROWS ONLY', $limit);
        }

        return $query;
    }

    public function getCreateTemporaryTableSnippetSQL(): string
    {
        return 'CREATE GLOBAL TEMPORARY TABLE';
    }

    public function getDateTimeTzFormatString(): string
    {
        return 'Y-m-d H:i:sP';
    }

    public function getDateFormatString(): string
    {
        return 'Y-m-d 00:00:00';
    }

    public function getTimeFormatString(): string
    {
        return '1900-01-01 H:i:s';
    }

    public function getMaxIdentifierLength(): int
    {
        return 128;
    }

    public function supportsSequences(): bool
    {
        return true;
    }

    public function supportsReleaseSavepoints(): bool
    {
        return false;
    }

    public function getTruncateTableSQL(string $tableName, bool $cascade = false): string
    {
        $tableIdentifier = new Identifier($tableName);

        return 'TRUNCATE TABLE ' . $tableIdentifier->getQuotedName($this);
    }

    public function getDummySelectSQL(string $expression = '1'): string
    {
        return sprintf('SELECT %s FROM DUAL', $expression);
    }

    protected function initializeDoctrineTypeMappings(): void
    {
        $this->doctrineTypeMapping = [
            'binary_double'  => 'float',
            'binary_float'   => 'float',
            'binary_integer' => 'boolean',
            'blob'           => 'blob',
            'char'           => 'string',
            'clob'           => 'text',
            'date'           => 'date',
            'float'          => 'float',
            'integer'        => 'integer',
            'long'           => 'string',
            'long raw'       => 'blob',
            'nchar'          => 'string',
            'nclob'          => 'text',
            'number'         => 'integer',
            'nvarchar2'      => 'string',
            'pls_integer'    => 'boolean',
            'raw'            => 'binary',
            'rowid'          => 'string',
            'timestamp'      => 'datetime',
            'timestamptz'    => 'datetimetz',
            'urowid'         => 'string',
            'varchar'        => 'string',
            'varchar2'       => 'string',
        ];
    }

    public function releaseSavePoint(string $savepoint): string
    {
        return '';
    }

    protected function createReservedKeywordsList(): KeywordList
    {
        return new OracleKeywords();
    }

    /**
     * {@inheritDoc}
     */
    public function getBlobTypeDeclarationSQL(array $column): string
    {
        return 'BLOB';
    }

    public function createSchemaManager(Connection $connection): OracleSchemaManager
    {
        return new OracleSchemaManager($connection, $this);
    }
}<|MERGE_RESOLUTION|>--- conflicted
+++ resolved
@@ -15,6 +15,7 @@
 use Doctrine\DBAL\Schema\Sequence;
 use Doctrine\DBAL\Schema\TableDiff;
 use Doctrine\DBAL\TransactionIsolationLevel;
+use Doctrine\Deprecations\Deprecation;
 use InvalidArgumentException;
 
 use function array_merge;
@@ -624,18 +625,13 @@
 
             $newName = $diff->getNewName();
 
-<<<<<<< HEAD
             if ($newName !== null) {
-=======
-            if ($newName !== false) {
                 Deprecation::trigger(
                     'doctrine/dbal',
                     'https://github.com/doctrine/dbal/pull/5663',
                     'Generation of "rename table" SQL using %s is deprecated. Use getRenameTableSQL() instead.',
                     __METHOD__,
                 );
-
->>>>>>> 0361d33d
                 $sql[] = sprintf(
                     'ALTER TABLE %s RENAME TO %s',
                     $diff->getName($this)->getQuotedName($this),
@@ -671,9 +667,6 @@
                 $notnull = $column['notnull'] ? ' NOT NULL' : ' NULL';
             }
 
-<<<<<<< HEAD
-            $unique = ! empty($column['unique']) ? ' UNIQUE' : '';
-=======
             if (! empty($column['unique'])) {
                 Deprecation::trigger(
                     'doctrine/dbal',
@@ -681,7 +674,7 @@
                     'The usage of the "unique" column property is deprecated. Use unique constraints instead.',
                 );
 
-                $unique = ' ' . $this->getUniqueFieldDeclarationSQL();
+                $unique = ' UNIQUE';
             } else {
                 $unique = '';
             }
@@ -692,7 +685,6 @@
                     'https://github.com/doctrine/dbal/pull/5656',
                     'The usage of the "check" column property is deprecated.',
                 );
->>>>>>> 0361d33d
 
                 $check = ' ' . $column['check'];
             } else {
