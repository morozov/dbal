--- conflicted
+++ resolved
@@ -46,7 +46,6 @@
         }
     }
 
-<<<<<<< HEAD
     public function getSubstringExpression(string $string, string $start, ?string $length = null): string
     {
         if ($length === null) {
@@ -54,18 +53,6 @@
         }
 
         return sprintf('SUBSTR(%s, %s, %s)', $string, $start, $length);
-=======
-    /**
-     * {@inheritDoc}
-     */
-    public function getSubstringExpression($string, $start, $length = null)
-    {
-        if ($length !== null) {
-            return sprintf('SUBSTR(%s, %d, %d)', $string, $start, $length);
-        }
-
-        return sprintf('SUBSTR(%s, %d)', $string, $start);
->>>>>>> b2bd586c
     }
 
     public function getNowExpression(string $type = 'timestamp'): string
@@ -347,23 +334,13 @@
     /**
      * {@inheritDoc}
      */
-<<<<<<< HEAD
-    protected function _getCreateTableSQL(string $tableName, array $columns, array $options = []): array
-    {
-        $indexes            = $options['indexes'] ?? [];
-        $options['indexes'] = [];
-        $sql                = parent::_getCreateTableSQL($tableName, $columns, $options);
-
-        foreach ($columns as $column) {
-=======
-    protected function _getCreateTableSQL($name, array $columns, array $options = [])
+    protected function _getCreateTableSQL(string $name, array $columns, array $options = []): array
     {
         $indexes            = $options['indexes'] ?? [];
         $options['indexes'] = [];
         $sql                = parent::_getCreateTableSQL($name, $columns, $options);
 
-        foreach ($columns as $columnName => $column) {
->>>>>>> b2bd586c
+        foreach ($columns as $column) {
             if (isset($column['sequence'])) {
                 $sql[] = $this->getCreateSequenceSQL($column['sequence']);
             }
@@ -374,20 +351,12 @@
                 continue;
             }
 
-<<<<<<< HEAD
-            $sql = array_merge($sql, $this->getCreateAutoincrementSql($column['name'], $tableName));
-=======
-            $sql = array_merge($sql, $this->getCreateAutoincrementSql($columnName, $name));
->>>>>>> b2bd586c
+            $sql = array_merge($sql, $this->getCreateAutoincrementSql($column['name'], $name));
         }
 
         if (isset($indexes) && ! empty($indexes)) {
             foreach ($indexes as $index) {
-<<<<<<< HEAD
-                $sql[] = $this->getCreateIndexSQL($index, $tableName);
-=======
                 $sql[] = $this->getCreateIndexSQL($index, $name);
->>>>>>> b2bd586c
             }
         }
 
