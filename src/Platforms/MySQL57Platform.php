<?php

declare(strict_types=1);

namespace Doctrine\DBAL\Platforms;

use Doctrine\DBAL\Schema\Index;
use Doctrine\DBAL\Schema\TableDiff;
use Doctrine\DBAL\SQL\Parser;
use Doctrine\DBAL\Types\Types;
use Doctrine\Deprecations\Deprecation;

/**
 * Provides the behavior, features and SQL dialect of the MySQL 5.7 (5.7.9 GA) database platform.
 */
class MySQL57Platform extends MySQLPlatform
{
    public function hasNativeJsonType(): bool
    {
        return true;
    }

    /**
     * {@inheritdoc}
     */
    public function getJsonTypeDeclarationSQL(array $column): string
    {
        return 'JSON';
    }

    public function createSQLParser(): Parser
    {
        return new Parser(true);
    }

    /**
     * {@inheritdoc}
     */
    protected function getPreAlterTableRenameIndexForeignKeySQL(TableDiff $diff): array
    {
        return [];
    }

    /**
     * {@inheritdoc}
     */
    protected function getPostAlterTableRenameIndexForeignKeySQL(TableDiff $diff): array
    {
        return [];
    }

    /**
     * {@inheritdoc}
     */
    protected function getRenameIndexSQL(string $oldIndexName, Index $index, string $tableName): array
    {
        return ['ALTER TABLE ' . $tableName . ' RENAME INDEX ' . $oldIndexName . ' TO ' . $index->getQuotedName($this)];
    }

<<<<<<< HEAD
    protected function getReservedKeywordsClass(): string
=======
    /**
     * {@inheritdoc}
     *
     * @deprecated Implement {@link createReservedKeywordsList()} instead.
     */
    protected function getReservedKeywordsClass()
>>>>>>> b2befb0e
    {
        Deprecation::triggerIfCalledFromOutside(
            'doctrine/dbal',
            'https://github.com/doctrine/dbal/issues/4510',
            'MySQL57Platform::getReservedKeywordsClass() is deprecated,'
                . ' use MySQL57Platform::createReservedKeywordsList() instead.'
        );

        return Keywords\MySQL57Keywords::class;
    }

    protected function initializeDoctrineTypeMappings(): void
    {
        parent::initializeDoctrineTypeMappings();

        $this->doctrineTypeMapping['json'] = Types::JSON;
    }
}<|MERGE_RESOLUTION|>--- conflicted
+++ resolved
@@ -57,16 +57,10 @@
         return ['ALTER TABLE ' . $tableName . ' RENAME INDEX ' . $oldIndexName . ' TO ' . $index->getQuotedName($this)];
     }
 
-<<<<<<< HEAD
-    protected function getReservedKeywordsClass(): string
-=======
     /**
-     * {@inheritdoc}
-     *
      * @deprecated Implement {@link createReservedKeywordsList()} instead.
      */
-    protected function getReservedKeywordsClass()
->>>>>>> b2befb0e
+    protected function getReservedKeywordsClass(): string
     {
         Deprecation::triggerIfCalledFromOutside(
             'doctrine/dbal',
