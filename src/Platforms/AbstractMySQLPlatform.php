<?php

declare(strict_types=1);

namespace Doctrine\DBAL\Platforms;

use Doctrine\DBAL\Connection;
use Doctrine\DBAL\Exception;
use Doctrine\DBAL\Platforms\Keywords\KeywordList;
use Doctrine\DBAL\Platforms\Keywords\MySQLKeywords;
use Doctrine\DBAL\Schema\AbstractAsset;
use Doctrine\DBAL\Schema\ForeignKeyConstraint;
use Doctrine\DBAL\Schema\Identifier;
use Doctrine\DBAL\Schema\Index;
use Doctrine\DBAL\Schema\MySQLSchemaManager;
use Doctrine\DBAL\Schema\TableDiff;
use Doctrine\DBAL\TransactionIsolationLevel;

use function array_merge;
use function array_unique;
use function array_values;
use function count;
use function implode;
use function in_array;
use function is_numeric;
use function sprintf;
use function str_replace;
use function strtolower;

/**
 * Provides the base implementation for the lowest versions of supported MySQL-like database platforms.
 */
abstract class AbstractMySQLPlatform extends AbstractPlatform
{
    final public const LENGTH_LIMIT_TINYTEXT   = 255;
    final public const LENGTH_LIMIT_TEXT       = 65535;
    final public const LENGTH_LIMIT_MEDIUMTEXT = 16777215;

    final public const LENGTH_LIMIT_TINYBLOB   = 255;
    final public const LENGTH_LIMIT_BLOB       = 65535;
    final public const LENGTH_LIMIT_MEDIUMBLOB = 16777215;

    protected function doModifyLimitQuery(string $query, ?int $limit, int $offset): string
    {
        if ($limit !== null) {
            $query .= sprintf(' LIMIT %d', $limit);

            if ($offset > 0) {
                $query .= sprintf(' OFFSET %d', $offset);
            }
        } elseif ($offset > 0) {
            // 2^64-1 is the maximum of unsigned BIGINT, the biggest limit possible
            $query .= sprintf(' LIMIT 18446744073709551615 OFFSET %d', $offset);
        }

        return $query;
    }

    public function quoteSingleIdentifier(string $str): string
    {
        return '`' . str_replace('`', '``', $str) . '`';
    }

    public function getRegexpExpression(): string
    {
        return 'RLIKE';
    }

    public function getLocateExpression(string $string, string $substring, ?string $start = null): string
    {
        if ($start === null) {
            return sprintf('LOCATE(%s, %s)', $substring, $string);
        }

        return sprintf('LOCATE(%s, %s, %s)', $substring, $string, $start);
    }

    public function getConcatExpression(string ...$string): string
    {
        return sprintf('CONCAT(%s)', implode(', ', $string));
    }

    protected function getDateArithmeticIntervalExpression(
        string $date,
        string $operator,
        string $interval,
        DateIntervalUnit $unit,
    ): string {
        $function = $operator === '+' ? 'DATE_ADD' : 'DATE_SUB';

        return $function . '(' . $date . ', INTERVAL ' . $interval . ' ' . $unit->value . ')';
    }

    public function getDateDiffExpression(string $date1, string $date2): string
    {
        return 'DATEDIFF(' . $date1 . ', ' . $date2 . ')';
    }

    public function getCurrentDatabaseExpression(): string
    {
        return 'DATABASE()';
    }

    public function getLengthExpression(string $string): string
    {
        return 'CHAR_LENGTH(' . $string . ')';
    }

    /** @internal The method should be only used from within the {@see AbstractSchemaManager} class hierarchy. */
    public function getListDatabasesSQL(): string
    {
        return 'SHOW DATABASES';
    }

    /** @internal The method should be only used from within the {@see AbstractSchemaManager} class hierarchy. */
    public function getListViewsSQL(string $database): string
    {
        return 'SELECT * FROM information_schema.VIEWS WHERE TABLE_SCHEMA = ' . $this->quoteStringLiteral($database);
    }

    /**
     * Gets the SQL snippet used to declare a CLOB column type.
     *     TINYTEXT   : 2 ^  8 - 1 = 255
     *     TEXT       : 2 ^ 16 - 1 = 65535
     *     MEDIUMTEXT : 2 ^ 24 - 1 = 16777215
     *     LONGTEXT   : 2 ^ 32 - 1 = 4294967295
     *
     * {@inheritDoc}
     */
    public function getClobTypeDeclarationSQL(array $column): string
    {
        if (! empty($column['length']) && is_numeric($column['length'])) {
            $length = $column['length'];

            if ($length <= static::LENGTH_LIMIT_TINYTEXT) {
                return 'TINYTEXT';
            }

            if ($length <= static::LENGTH_LIMIT_TEXT) {
                return 'TEXT';
            }

            if ($length <= static::LENGTH_LIMIT_MEDIUMTEXT) {
                return 'MEDIUMTEXT';
            }
        }

        return 'LONGTEXT';
    }

    /**
     * {@inheritDoc}
     */
    public function getDateTimeTypeDeclarationSQL(array $column): string
    {
        if (isset($column['version']) && $column['version'] === true) {
            return 'TIMESTAMP';
        }

        return 'DATETIME';
    }

    /**
     * {@inheritDoc}
     */
    public function getDateTypeDeclarationSQL(array $column): string
    {
        return 'DATE';
    }

    /**
     * {@inheritDoc}
     */
    public function getTimeTypeDeclarationSQL(array $column): string
    {
        return 'TIME';
    }

    /**
     * {@inheritDoc}
     */
    public function getBooleanTypeDeclarationSQL(array $column): string
    {
        return 'TINYINT(1)';
    }

    /**
     * {@inheritDoc}
     *
     * MySQL supports this through AUTO_INCREMENT columns.
     */
    public function supportsIdentityColumns(): bool
    {
        return true;
    }

    /** @internal The method should be only used from within the {@see AbstractPlatform} class hierarchy. */
    public function supportsInlineColumnComments(): bool
    {
        return true;
    }

    /** @internal The method should be only used from within the {@see AbstractPlatform} class hierarchy. */
    public function supportsColumnCollation(): bool
    {
        return true;
    }

    /**
     * {@inheritDoc}
     */
    protected function _getCreateTableSQL(string $name, array $columns, array $options = []): array
    {
        $queryFields = $this->getColumnDeclarationListSQL($columns);

        if (isset($options['uniqueConstraints']) && ! empty($options['uniqueConstraints'])) {
            foreach ($options['uniqueConstraints'] as $definition) {
                $queryFields .= ', ' . $this->getUniqueConstraintDeclarationSQL($definition);
            }
        }

        // add all indexes
        if (isset($options['indexes']) && ! empty($options['indexes'])) {
            foreach ($options['indexes'] as $definition) {
                $queryFields .= ', ' . $this->getIndexDeclarationSQL($definition);
            }
        }

        // attach all primary keys
        if (isset($options['primary']) && ! empty($options['primary'])) {
            $keyColumns   = array_unique(array_values($options['primary']));
            $queryFields .= ', PRIMARY KEY(' . implode(', ', $keyColumns) . ')';
        }

        $sql = ['CREATE'];

        if (! empty($options['temporary'])) {
            $sql[] = 'TEMPORARY';
        }

        $sql[] = 'TABLE ' . $name . ' (' . $queryFields . ')';

        $tableOptions = $this->buildTableOptions($options);

        if ($tableOptions !== '') {
            $sql[] = $tableOptions;
        }

        if (isset($options['partition_options'])) {
            $sql[] = $options['partition_options'];
        }

        $sql = [implode(' ', $sql)];

        if (isset($options['foreignKeys'])) {
            foreach ($options['foreignKeys'] as $definition) {
                $sql[] = $this->getCreateForeignKeySQL($definition, $name);
            }
        }

        return $sql;
    }

    /**
     * Build SQL for table options
     *
     * @param mixed[] $options
     */
    private function buildTableOptions(array $options): string
    {
        if (isset($options['table_options'])) {
            return $options['table_options'];
        }

        $tableOptions = [];

        if (isset($options['charset'])) {
            $tableOptions[] = sprintf('DEFAULT CHARACTER SET %s', $options['charset']);
        }

        if (isset($options['collation'])) {
            $tableOptions[] = $this->getColumnCollationDeclarationSQL($options['collation']);
        }

        if (isset($options['engine'])) {
            $tableOptions[] = sprintf('ENGINE = %s', $options['engine']);
        }

        // Auto increment
        if (isset($options['auto_increment'])) {
            $tableOptions[] = sprintf('AUTO_INCREMENT = %s', $options['auto_increment']);
        }

        // Comment
        if (isset($options['comment'])) {
            $tableOptions[] = sprintf('COMMENT = %s ', $this->quoteStringLiteral($options['comment']));
        }

        // Row format
        if (isset($options['row_format'])) {
            $tableOptions[] = sprintf('ROW_FORMAT = %s', $options['row_format']);
        }

        return implode(' ', $tableOptions);
    }

    /**
     * {@inheritDoc}
     */
    public function getAlterTableSQL(TableDiff $diff): array
    {
        $columnSql  = [];
        $queryParts = [];

        foreach ($diff->getAddedColumns() as $column) {
            if ($this->onSchemaAlterTableAddColumn($column, $diff, $columnSql)) {
                continue;
            }

            $columnProperties = array_merge($column->toArray(), [
                'comment' => $column->getComment(),
            ]);

            $queryParts[] = 'ADD ' . $this->getColumnDeclarationSQL(
                $column->getQuotedName($this),
                $columnProperties,
            );
        }

        foreach ($diff->getDroppedColumns() as $column) {
            if ($this->onSchemaAlterTableRemoveColumn($column, $diff, $columnSql)) {
                continue;
            }

            $queryParts[] =  'DROP ' . $column->getQuotedName($this);
        }

        foreach ($diff->getModifiedColumns() as $columnDiff) {
            if ($this->onSchemaAlterTableChangeColumn($columnDiff, $diff, $columnSql)) {
                continue;
            }

            $newColumn = $columnDiff->getNewColumn();

            $newColumnProperties = array_merge($newColumn->toArray(), [
                'comment' => $newColumn->getComment(),
            ]);

            $oldColumn = $columnDiff->getOldColumn();

            $queryParts[] =  'CHANGE ' . $oldColumn->getQuotedName($this) . ' '
                . $this->getColumnDeclarationSQL($newColumn->getQuotedName($this), $newColumnProperties);
        }

        foreach ($diff->getRenamedColumns() as $oldColumnName => $column) {
            if ($this->onSchemaAlterTableRenameColumn($oldColumnName, $column, $diff, $columnSql)) {
                continue;
            }

            $oldColumnName = new Identifier($oldColumnName);

            $columnProperties = array_merge($column->toArray(), [
                'comment' => $column->getComment(),
            ]);

            $queryParts[] = 'CHANGE ' . $oldColumnName->getQuotedName($this) . ' '
                . $this->getColumnDeclarationSQL($column->getQuotedName($this), $columnProperties);
        }

        $addedIndexes    = $this->indexAssetsByLowerCaseName($diff->getAddedIndexes());
        $modifiedIndexes = $this->indexAssetsByLowerCaseName($diff->getModifiedIndexes());
        $diffModified    = false;

        if (isset($addedIndexes['primary'])) {
            $keyColumns   = array_unique(array_values($addedIndexes['primary']->getColumns()));
            $queryParts[] = 'ADD PRIMARY KEY (' . implode(', ', $keyColumns) . ')';
            unset($addedIndexes['primary']);
            $diffModified = true;
        } elseif (isset($modifiedIndexes['primary'])) {
            $addedColumns = $this->indexAssetsByLowerCaseName($diff->getAddedColumns());

            // Necessary in case the new primary key includes a new auto_increment column
            foreach ($modifiedIndexes['primary']->getColumns() as $columnName) {
                if (isset($addedColumns[$columnName]) && $addedColumns[$columnName]->getAutoincrement()) {
                    $keyColumns   = array_unique(array_values($modifiedIndexes['primary']->getColumns()));
                    $queryParts[] = 'DROP PRIMARY KEY';
                    $queryParts[] = 'ADD PRIMARY KEY (' . implode(', ', $keyColumns) . ')';
                    unset($modifiedIndexes['primary']);
                    $diffModified = true;
                    break;
                }
            }
        }

        if ($diffModified) {
            $diff = new TableDiff(
                $diff->getOldTable(),
                $diff->getAddedColumns(),
                $diff->getModifiedColumns(),
                $diff->getDroppedColumns(),
                array_values($addedIndexes),
                array_values($modifiedIndexes),
                $diff->getDroppedIndexes(),
                $diff->getAddedForeignKeys(),
                $diff->getModifiedForeignKeys(),
                $diff->getDroppedForeignKeys(),
                $diff->getRenamedColumns(),
                $diff->getRenamedIndexes(),
            );
        }

        $sql      = [];
        $tableSql = [];

        if (! $this->onSchemaAlterTable($diff, $tableSql)) {
            if (count($queryParts) > 0) {
                $sql[] = 'ALTER TABLE ' . $diff->getOldTable()->getQuotedName($this) . ' '
                    . implode(', ', $queryParts);
            }

            $sql = array_merge(
                $this->getPreAlterTableIndexForeignKeySQL($diff),
                $sql,
                $this->getPostAlterTableIndexForeignKeySQL($diff),
            );
        }

        return array_merge($sql, $tableSql, $columnSql);
    }

    /**
     * {@inheritDoc}
     */
    protected function getPreAlterTableIndexForeignKeySQL(TableDiff $diff): array
    {
        $sql = [];

        $tableNameSQL = $diff->getOldTable()->getQuotedName($this);

        foreach ($diff->getModifiedIndexes() as $changedIndex) {
            $sql = array_merge($sql, $this->getPreAlterTableAlterPrimaryKeySQL($diff, $changedIndex));
        }

        foreach ($diff->getDroppedIndexes() as $droppedIndex) {
            $sql = array_merge($sql, $this->getPreAlterTableAlterPrimaryKeySQL($diff, $droppedIndex));

            foreach ($diff->getAddedIndexes() as $addedIndex) {
                if ($droppedIndex->getColumns() !== $addedIndex->getColumns()) {
                    continue;
                }

                $indexClause = 'INDEX ' . $addedIndex->getName();

                if ($addedIndex->isPrimary()) {
                    $indexClause = 'PRIMARY KEY';
                } elseif ($addedIndex->isUnique()) {
                    $indexClause = 'UNIQUE INDEX ' . $addedIndex->getName();
                }

                $query  = 'ALTER TABLE ' . $tableNameSQL . ' DROP INDEX ' . $droppedIndex->getName() . ', ';
                $query .= 'ADD ' . $indexClause;
                $query .= ' (' . implode(', ', $addedIndex->getQuotedColumns($this)) . ')';

                $sql[] = $query;

                $diff->unsetAddedIndex($addedIndex);
                $diff->unsetDroppedIndex($droppedIndex);

                break;
            }
        }

        return array_merge(
            $sql,
            $this->getPreAlterTableAlterIndexForeignKeySQL($diff),
            parent::getPreAlterTableIndexForeignKeySQL($diff),
            $this->getPreAlterTableRenameIndexForeignKeySQL($diff),
        );
    }

    /**
     * @return string[]
     *
     * @throws Exception
     */
    private function getPreAlterTableAlterPrimaryKeySQL(TableDiff $diff, Index $index): array
    {
        if (! $index->isPrimary()) {
            return [];
        }

        $table = $diff->getOldTable();

        $sql = [];

        $tableNameSQL = $table->getQuotedName($this);

        // Dropping primary keys requires to unset autoincrement attribute on the particular column first.
        foreach ($index->getColumns() as $columnName) {
            if (! $table->hasColumn($columnName)) {
                continue;
            }

            $column = $table->getColumn($columnName);

            if (! $column->getAutoincrement()) {
                continue;
            }

            $column->setAutoincrement(false);

            $sql[] = 'ALTER TABLE ' . $tableNameSQL . ' MODIFY ' .
                $this->getColumnDeclarationSQL($column->getQuotedName($this), $column->toArray());

            // original autoincrement information might be needed later on by other parts of the table alteration
            $column->setAutoincrement(true);
        }

        return $sql;
    }

    /**
     * @param TableDiff $diff The table diff to gather the SQL for.
     *
     * @return string[]
     *
     * @throws Exception
     */
    private function getPreAlterTableAlterIndexForeignKeySQL(TableDiff $diff): array
    {
        $table = $diff->getOldTable();

<<<<<<< HEAD
=======
        if ($table === null) {
            return [];
        }

        $primaryKey = $table->getPrimaryKey();

        if ($primaryKey === null) {
            return [];
        }

        $primaryKeyColumns = [];

        foreach ($primaryKey->getColumns() as $columnName) {
            if (! $table->hasColumn($columnName)) {
                continue;
            }

            $primaryKeyColumns[] = $table->getColumn($columnName);
        }

        if (count($primaryKeyColumns) === 0) {
            return [];
        }

>>>>>>> 00f2f7a3
        $sql = [];

        $tableNameSQL = $table->getQuotedName($this);

        foreach ($diff->getModifiedIndexes() as $changedIndex) {
            // Changed primary key
            if (! $changedIndex->isPrimary()) {
                continue;
            }

<<<<<<< HEAD
            foreach ($table->getPrimaryKeyColumns() as $columnName => $column) {
                $column = $table->getColumn($columnName);

=======
            foreach ($primaryKeyColumns as $column) {
>>>>>>> 00f2f7a3
                // Check if an autoincrement column was dropped from the primary key.
                if (! $column->getAutoincrement() || in_array($column->getName(), $changedIndex->getColumns(), true)) {
                    continue;
                }

                // The autoincrement attribute needs to be removed from the dropped column
                // before we can drop and recreate the primary key.
                $column->setAutoincrement(false);

                $sql[] = 'ALTER TABLE ' . $tableNameSQL . ' MODIFY ' .
                    $this->getColumnDeclarationSQL($column->getQuotedName($this), $column->toArray());

                // Restore the autoincrement attribute as it might be needed later on
                // by other parts of the table alteration.
                $column->setAutoincrement(true);
            }
        }

        return $sql;
    }

    /**
     * @param TableDiff $diff The table diff to gather the SQL for.
     *
     * @return string[]
     */
    protected function getPreAlterTableRenameIndexForeignKeySQL(TableDiff $diff): array
    {
        return [];
    }

    protected function getCreateIndexSQLFlags(Index $index): string
    {
        $type = '';
        if ($index->isUnique()) {
            $type .= 'UNIQUE ';
        } elseif ($index->hasFlag('fulltext')) {
            $type .= 'FULLTEXT ';
        } elseif ($index->hasFlag('spatial')) {
            $type .= 'SPATIAL ';
        }

        return $type;
    }

    /**
     * {@inheritDoc}
     */
    public function getIntegerTypeDeclarationSQL(array $column): string
    {
        return 'INT' . $this->_getCommonIntegerTypeDeclarationSQL($column);
    }

    /**
     * {@inheritDoc}
     */
    public function getBigIntTypeDeclarationSQL(array $column): string
    {
        return 'BIGINT' . $this->_getCommonIntegerTypeDeclarationSQL($column);
    }

    /**
     * {@inheritDoc}
     */
    public function getSmallIntTypeDeclarationSQL(array $column): string
    {
        return 'SMALLINT' . $this->_getCommonIntegerTypeDeclarationSQL($column);
    }

    /**
     * {@inheritdoc}
     */
    public function getFloatDeclarationSQL(array $column): string
    {
        return 'DOUBLE PRECISION' . $this->getUnsignedDeclaration($column);
    }

    /**
     * {@inheritdoc}
     */
    public function getDecimalTypeDeclarationSQL(array $column): string
    {
        return parent::getDecimalTypeDeclarationSQL($column) . $this->getUnsignedDeclaration($column);
    }

    /**
     * Get unsigned declaration for a column.
     *
     * @param mixed[] $columnDef
     */
    private function getUnsignedDeclaration(array $columnDef): string
    {
        return ! empty($columnDef['unsigned']) ? ' UNSIGNED' : '';
    }

    /**
     * {@inheritDoc}
     */
    protected function _getCommonIntegerTypeDeclarationSQL(array $column): string
    {
        $autoinc = '';
        if (! empty($column['autoincrement'])) {
            $autoinc = ' AUTO_INCREMENT';
        }

        return $this->getUnsignedDeclaration($column) . $autoinc;
    }

    /** @internal The method should be only used from within the {@see AbstractPlatform} class hierarchy. */
    public function getColumnCharsetDeclarationSQL(string $charset): string
    {
        return 'CHARACTER SET ' . $charset;
    }

    /** @internal The method should be only used from within the {@see AbstractPlatform} class hierarchy. */
    public function getAdvancedForeignKeyOptionsSQL(ForeignKeyConstraint $foreignKey): string
    {
        $query = '';
        if ($foreignKey->hasOption('match')) {
            $query .= ' MATCH ' . $foreignKey->getOption('match');
        }

        $query .= parent::getAdvancedForeignKeyOptionsSQL($foreignKey);

        return $query;
    }

    public function getDropIndexSQL(string $name, string $table): string
    {
        return 'DROP INDEX ' . $name . ' ON ' . $table;
    }

    /**
     * The `ALTER TABLE ... DROP CONSTRAINT` syntax is only available as of MySQL 8.0.19.
     *
     * @link https://dev.mysql.com/doc/refman/8.0/en/alter-table.html
     */
    public function getDropUniqueConstraintSQL(string $name, string $tableName): string
    {
        return $this->getDropIndexSQL($name, $tableName);
    }

    public function getSetTransactionIsolationSQL(TransactionIsolationLevel $level): string
    {
        return 'SET SESSION TRANSACTION ISOLATION LEVEL ' . $this->_getTransactionIsolationLevelSQL($level);
    }

    public function getReadLockSQL(): string
    {
        return 'LOCK IN SHARE MODE';
    }

    protected function initializeDoctrineTypeMappings(): void
    {
        $this->doctrineTypeMapping = [
            'bigint'     => 'bigint',
            'binary'     => 'binary',
            'blob'       => 'blob',
            'char'       => 'string',
            'date'       => 'date',
            'datetime'   => 'datetime',
            'decimal'    => 'decimal',
            'double'     => 'float',
            'float'      => 'float',
            'int'        => 'integer',
            'integer'    => 'integer',
            'json'       => 'json',
            'longblob'   => 'blob',
            'longtext'   => 'text',
            'mediumblob' => 'blob',
            'mediumint'  => 'integer',
            'mediumtext' => 'text',
            'numeric'    => 'decimal',
            'real'       => 'float',
            'set'        => 'simple_array',
            'smallint'   => 'smallint',
            'string'     => 'string',
            'text'       => 'text',
            'time'       => 'time',
            'timestamp'  => 'datetime',
            'tinyblob'   => 'blob',
            'tinyint'    => 'boolean',
            'tinytext'   => 'text',
            'varbinary'  => 'binary',
            'varchar'    => 'string',
            'year'       => 'date',
        ];
    }

    protected function createReservedKeywordsList(): KeywordList
    {
        return new MySQLKeywords();
    }

    /**
     * {@inheritDoc}
     *
     * MySQL commits a transaction implicitly when DROP TABLE is executed, however not
     * if DROP TEMPORARY TABLE is executed.
     */
    public function getDropTemporaryTableSQL(string $table): string
    {
        return 'DROP TEMPORARY TABLE ' . $table;
    }

    /**
     * Gets the SQL Snippet used to declare a BLOB column type.
     *     TINYBLOB   : 2 ^  8 - 1 = 255
     *     BLOB       : 2 ^ 16 - 1 = 65535
     *     MEDIUMBLOB : 2 ^ 24 - 1 = 16777215
     *     LONGBLOB   : 2 ^ 32 - 1 = 4294967295
     *
     * {@inheritDoc}
     */
    public function getBlobTypeDeclarationSQL(array $column): string
    {
        if (! empty($column['length']) && is_numeric($column['length'])) {
            $length = $column['length'];

            if ($length <= static::LENGTH_LIMIT_TINYBLOB) {
                return 'TINYBLOB';
            }

            if ($length <= static::LENGTH_LIMIT_BLOB) {
                return 'BLOB';
            }

            if ($length <= static::LENGTH_LIMIT_MEDIUMBLOB) {
                return 'MEDIUMBLOB';
            }
        }

        return 'LONGBLOB';
    }

    public function quoteStringLiteral(string $str): string
    {
        // MySQL requires backslashes to be escaped as well.
        $str = str_replace('\\', '\\\\', $str);

        return parent::quoteStringLiteral($str);
    }

    public function getDefaultTransactionIsolationLevel(): TransactionIsolationLevel
    {
        return TransactionIsolationLevel::REPEATABLE_READ;
    }

    public function supportsColumnLengthIndexes(): bool
    {
        return true;
    }

    public function createSchemaManager(Connection $connection): MySQLSchemaManager
    {
        return new MySQLSchemaManager($connection, $this);
    }

    /**
     * @param list<T> $assets
     *
     * @return array<string,T>
     *
     * @template T of AbstractAsset
     */
    private function indexAssetsByLowerCaseName(array $assets): array
    {
        $result = [];

        foreach ($assets as $asset) {
            $result[strtolower($asset->getName())] = $asset;
        }

        return $result;
    }
}<|MERGE_RESOLUTION|>--- conflicted
+++ resolved
@@ -530,12 +530,6 @@
     {
         $table = $diff->getOldTable();
 
-<<<<<<< HEAD
-=======
-        if ($table === null) {
-            return [];
-        }
-
         $primaryKey = $table->getPrimaryKey();
 
         if ($primaryKey === null) {
@@ -556,7 +550,6 @@
             return [];
         }
 
->>>>>>> 00f2f7a3
         $sql = [];
 
         $tableNameSQL = $table->getQuotedName($this);
@@ -567,13 +560,7 @@
                 continue;
             }
 
-<<<<<<< HEAD
-            foreach ($table->getPrimaryKeyColumns() as $columnName => $column) {
-                $column = $table->getColumn($columnName);
-
-=======
             foreach ($primaryKeyColumns as $column) {
->>>>>>> 00f2f7a3
                 // Check if an autoincrement column was dropped from the primary key.
                 if (! $column->getAutoincrement() || in_array($column->getName(), $changedIndex->getColumns(), true)) {
                     continue;
