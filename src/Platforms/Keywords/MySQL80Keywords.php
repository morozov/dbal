--- conflicted
+++ resolved
@@ -13,16 +13,10 @@
  */
 class MySQL80Keywords extends MySQLKeywords
 {
-<<<<<<< HEAD
-    public function getName(): string
-=======
     /**
-     * {@inheritdoc}
-     *
      * @deprecated
      */
-    public function getName()
->>>>>>> d86926b3
+    public function getName(): string
     {
         Deprecation::triggerIfCalledFromOutside(
             'doctrine/dbal',
