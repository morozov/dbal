<?php

declare(strict_types=1);

namespace Doctrine\DBAL\Platforms\Keywords;

/**
 * MySQL Keywordlist.
 */
class MySQLKeywords extends KeywordList
{
    /**
     * {@inheritDoc}
     *
<<<<<<< HEAD
     * @link https://dev.mysql.com/doc/mysqld-version-reference/en/keywords-5-7.html
=======
     * @deprecated
     */
    public function getName()
    {
        Deprecation::triggerIfCalledFromOutside(
            'doctrine/dbal',
            'https://github.com/doctrine/dbal/pull/5433',
            'MySQLKeywords::getName() is deprecated.',
        );

        return 'MySQL';
    }

    /**
     * {@inheritDoc}
>>>>>>> fd47abd3
     */
    protected function getKeywords(): array
    {
        return [
            'ACCESSIBLE',
            'ADD',
            'ALL',
            'ALTER',
            'ANALYZE',
            'AND',
            'AS',
            'ASC',
            'ASENSITIVE',
            'BEFORE',
            'BETWEEN',
            'BIGINT',
            'BINARY',
            'BLOB',
            'BOTH',
            'BY',
            'CALL',
            'CASCADE',
            'CASE',
            'CHANGE',
            'CHAR',
            'CHARACTER',
            'CHECK',
            'COLLATE',
            'COLUMN',
            'CONDITION',
            'CONSTRAINT',
            'CONTINUE',
            'CONVERT',
            'CREATE',
            'CROSS',
            'CURRENT_DATE',
            'CURRENT_TIME',
            'CURRENT_TIMESTAMP',
            'CURRENT_USER',
            'CURSOR',
            'DATABASE',
            'DATABASES',
            'DAY_HOUR',
            'DAY_MICROSECOND',
            'DAY_MINUTE',
            'DAY_SECOND',
            'DEC',
            'DECIMAL',
            'DECLARE',
            'DEFAULT',
            'DELAYED',
            'DELETE',
            'DESC',
            'DESCRIBE',
            'DETERMINISTIC',
            'DISTINCT',
            'DISTINCTROW',
            'DIV',
            'DOUBLE',
            'DROP',
            'DUAL',
            'EACH',
            'ELSE',
            'ELSEIF',
            'ENCLOSED',
            'ESCAPED',
            'EXISTS',
            'EXIT',
            'EXPLAIN',
            'FALSE',
            'FETCH',
            'FLOAT',
            'FLOAT4',
            'FLOAT8',
            'FOR',
            'FORCE',
            'FOREIGN',
            'FROM',
            'FULLTEXT',
            'GENERATED',
            'GET',
            'GRANT',
            'GROUP',
            'HAVING',
            'HIGH_PRIORITY',
            'HOUR_MICROSECOND',
            'HOUR_MINUTE',
            'HOUR_SECOND',
            'IF',
            'IGNORE',
            'IN',
            'INDEX',
            'INFILE',
            'INNER',
            'INOUT',
            'INSENSITIVE',
            'INSERT',
            'INT',
            'INT1',
            'INT2',
            'INT3',
            'INT4',
            'INT8',
            'INTEGER',
            'INTERVAL',
            'INTO',
            'IO_AFTER_GTIDS',
            'IO_BEFORE_GTIDS',
            'IS',
            'ITERATE',
            'JOIN',
            'KEY',
            'KEYS',
            'KILL',
            'LEADING',
            'LEAVE',
            'LEFT',
            'LIKE',
            'LIMIT',
            'LINEAR',
            'LINES',
            'LOAD',
            'LOCALTIME',
            'LOCALTIMESTAMP',
            'LOCK',
            'LONG',
            'LONGBLOB',
            'LONGTEXT',
            'LOOP',
            'LOW_PRIORITY',
            'MASTER_BIND',
            'MASTER_SSL_VERIFY_SERVER_CERT',
            'MATCH',
            'MAXVALUE',
            'MEDIUMBLOB',
            'MEDIUMINT',
            'MEDIUMTEXT',
            'MIDDLEINT',
            'MINUTE_MICROSECOND',
            'MINUTE_SECOND',
            'MOD',
            'MODIFIES',
            'NATURAL',
            'NO_WRITE_TO_BINLOG',
            'NOT',
            'NULL',
            'NUMERIC',
            'ON',
            'OPTIMIZE',
            'OPTIMIZER_COSTS',
            'OPTION',
            'OPTIONALLY',
            'OR',
            'ORDER',
            'OUT',
            'OUTER',
            'OUTFILE',
            'PARTITION',
            'PRECISION',
            'PRIMARY',
            'PROCEDURE',
            'PURGE',
            'RANGE',
            'READ',
            'READ_WRITE',
            'READS',
            'REAL',
            'REFERENCES',
            'REGEXP',
            'RELEASE',
            'RENAME',
            'REPEAT',
            'REPLACE',
            'REQUIRE',
            'RESIGNAL',
            'RESTRICT',
            'RETURN',
            'REVOKE',
            'RIGHT',
            'RLIKE',
            'SCHEMA',
            'SCHEMAS',
            'SECOND_MICROSECOND',
            'SELECT',
            'SENSITIVE',
            'SEPARATOR',
            'SET',
            'SHOW',
            'SIGNAL',
            'SMALLINT',
            'SPATIAL',
            'SPECIFIC',
            'SQL',
            'SQL_BIG_RESULT',
            'SQL_CALC_FOUND_ROWS',
            'SQL_SMALL_RESULT',
            'SQLEXCEPTION',
            'SQLSTATE',
            'SQLWARNING',
            'SSL',
            'STARTING',
            'STORED',
            'STRAIGHT_JOIN',
            'TABLE',
            'TERMINATED',
            'THEN',
            'TINYBLOB',
            'TINYINT',
            'TINYTEXT',
            'TO',
            'TRAILING',
            'TRIGGER',
            'TRUE',
            'UNDO',
            'UNION',
            'UNIQUE',
            'UNLOCK',
            'UNSIGNED',
            'UPDATE',
            'USAGE',
            'USE',
            'USING',
            'UTC_DATE',
            'UTC_TIME',
            'UTC_TIMESTAMP',
            'VALUES',
            'VARBINARY',
            'VARCHAR',
            'VARCHARACTER',
            'VARYING',
            'VIRTUAL',
            'WHEN',
            'WHERE',
            'WHILE',
            'WITH',
            'WRITE',
            'XOR',
            'YEAR_MONTH',
            'ZEROFILL',
        ];
    }
}<|MERGE_RESOLUTION|>--- conflicted
+++ resolved
@@ -12,25 +12,7 @@
     /**
      * {@inheritDoc}
      *
-<<<<<<< HEAD
      * @link https://dev.mysql.com/doc/mysqld-version-reference/en/keywords-5-7.html
-=======
-     * @deprecated
-     */
-    public function getName()
-    {
-        Deprecation::triggerIfCalledFromOutside(
-            'doctrine/dbal',
-            'https://github.com/doctrine/dbal/pull/5433',
-            'MySQLKeywords::getName() is deprecated.',
-        );
-
-        return 'MySQL';
-    }
-
-    /**
-     * {@inheritDoc}
->>>>>>> fd47abd3
      */
     protected function getKeywords(): array
     {
