<?php

declare(strict_types=1);

namespace Doctrine\DBAL\Platforms;

use Doctrine\DBAL\Exception;
use Doctrine\DBAL\Platforms\Keywords\KeywordList;
use Doctrine\DBAL\Platforms\Keywords\SQLiteKeywords;
use Doctrine\DBAL\Schema\Column;
use Doctrine\DBAL\Schema\Exception\ColumnDoesNotExist;
use Doctrine\DBAL\Schema\ForeignKeyConstraint;
use Doctrine\DBAL\Schema\Identifier;
use Doctrine\DBAL\Schema\Index;
use Doctrine\DBAL\Schema\Table;
use Doctrine\DBAL\Schema\TableDiff;
use Doctrine\DBAL\TransactionIsolationLevel;
use Doctrine\DBAL\Types;
use InvalidArgumentException;

use function array_combine;
use function array_keys;
use function array_merge;
use function array_search;
use function array_unique;
use function array_values;
use function implode;
use function sprintf;
use function str_replace;
use function strtolower;
use function trim;

/**
 * The SqlitePlatform class describes the specifics and dialects of the SQLite
 * database platform.
 *
 * @todo   Rename: SQLitePlatform
 */
class SqlitePlatform extends AbstractPlatform
{
    public function getRegexpExpression(): string
    {
        return 'REGEXP';
    }

    public function getTrimExpression(string $str, int $mode = TrimMode::UNSPECIFIED, ?string $char = null): string
    {
        switch ($mode) {
            case TrimMode::UNSPECIFIED:
            case TrimMode::BOTH:
                $trimFn = 'TRIM';
                break;

            case TrimMode::LEADING:
                $trimFn = 'LTRIM';
                break;

            case TrimMode::TRAILING:
                $trimFn = 'RTRIM';
                break;

            default:
                throw new InvalidArgumentException(
                    sprintf(
                        'The value of $mode is expected to be one of the TrimMode constants, %d given.',
                        $mode
                    )
                );
        }

        $arguments = [$str];

        if ($char !== null) {
            $arguments[] = $char;
        }

        return sprintf('%s(%s)', $trimFn, implode(', ', $arguments));
    }

    public function getSubstringExpression(string $string, string $start, ?string $length = null): string
    {
        if ($length === null) {
            return sprintf('SUBSTR(%s, %s)', $string, $start);
        }

        return sprintf('SUBSTR(%s, %s, %s)', $string, $start, $length);
    }

    public function getLocateExpression(string $string, string $substring, ?string $start = null): string
    {
        if ($start === null) {
            return sprintf('LOCATE(%s, %s)', $string, $substring);
        }

        return sprintf('LOCATE(%s, %s, %s)', $string, $substring, $start);
    }

    protected function getDateArithmeticIntervalExpression(
        string $date,
        string $operator,
        string $interval,
        string $unit
    ): string {
        switch ($unit) {
            case DateIntervalUnit::WEEK:
                $interval = $this->multiplyInterval($interval, 7);
                $unit     = DateIntervalUnit::DAY;
                break;

            case DateIntervalUnit::QUARTER:
                $interval = $this->multiplyInterval($interval, 3);
                $unit     = DateIntervalUnit::MONTH;
                break;
        }

        return 'DATETIME(' . $date . ',' . $this->getConcatExpression(
            $this->quoteStringLiteral($operator),
            $interval,
            $this->quoteStringLiteral(' ' . $unit)
        ) . ')';
    }

    public function getDateDiffExpression(string $date1, string $date2): string
    {
        return sprintf("JULIANDAY(%s, 'start of day') - JULIANDAY(%s, 'start of day')", $date1, $date2);
    }

    /**
     * {@inheritDoc}
     *
     * The SQLite platform doesn't support the concept of a database, therefore, it always returns an empty string
     * as an indicator of an implicitly selected database.
     *
     * @see \Doctrine\DBAL\Connection::getDatabase()
     */
    public function getCurrentDatabaseExpression(): string
    {
        return "''";
    }

    protected function _getTransactionIsolationLevelSQL(int $level): string
    {
        switch ($level) {
            case TransactionIsolationLevel::READ_UNCOMMITTED:
                return '0';

            case TransactionIsolationLevel::READ_COMMITTED:
            case TransactionIsolationLevel::REPEATABLE_READ:
            case TransactionIsolationLevel::SERIALIZABLE:
                return '1';

            default:
                return parent::_getTransactionIsolationLevelSQL($level);
        }
    }

    public function getSetTransactionIsolationSQL(int $level): string
    {
        return 'PRAGMA read_uncommitted = ' . $this->_getTransactionIsolationLevelSQL($level);
    }

<<<<<<< HEAD
    public function prefersIdentityColumns(): bool
=======
    /**
     * {@inheritDoc}
     *
     * @deprecated
     */
    public function prefersIdentityColumns()
>>>>>>> c639a98a
    {
        Deprecation::trigger(
            'doctrine/dbal',
            'https://github.com/doctrine/dbal/pulls/1519',
            'SqlitePlatform::prefersIdentityColumns() is deprecated.'
        );

        return true;
    }

    /**
     * {@inheritDoc}
     */
    public function getBooleanTypeDeclarationSQL(array $column): string
    {
        return 'BOOLEAN';
    }

    /**
     * {@inheritDoc}
     */
    public function getIntegerTypeDeclarationSQL(array $column): string
    {
        return 'INTEGER' . $this->_getCommonIntegerTypeDeclarationSQL($column);
    }

    /**
     * {@inheritDoc}
     */
    public function getBigIntTypeDeclarationSQL(array $column): string
    {
        //  SQLite autoincrement is implicit for INTEGER PKs, but not for BIGINT fields.
        if (! empty($column['autoincrement'])) {
            return $this->getIntegerTypeDeclarationSQL($column);
        }

        return 'BIGINT' . $this->_getCommonIntegerTypeDeclarationSQL($column);
    }

    /**
     * @param array<string, mixed> $column
     */
    public function getTinyIntTypeDeclarationSQL(array $column): string
    {
        // SQLite autoincrement is implicit for INTEGER PKs, but not for TINYINT columns
        if (! empty($column['autoincrement'])) {
            return $this->getIntegerTypeDeclarationSQL($column);
        }

        return 'TINYINT' . $this->_getCommonIntegerTypeDeclarationSQL($column);
    }

    /**
     * {@inheritDoc}
     */
    public function getSmallIntTypeDeclarationSQL(array $column): string
    {
        // SQLite autoincrement is implicit for INTEGER PKs, but not for SMALLINT fields.
        if (! empty($column['autoincrement'])) {
            return $this->getIntegerTypeDeclarationSQL($column);
        }

        return 'SMALLINT' . $this->_getCommonIntegerTypeDeclarationSQL($column);
    }

    /**
     * @param array<string, mixed> $column
     */
    public function getMediumIntTypeDeclarationSQL(array $column): string
    {
        // SQLite autoincrement is implicit for INTEGER PKs, but not for MEDIUMINT columns
        if (! empty($column['autoincrement'])) {
            return $this->getIntegerTypeDeclarationSQL($column);
        }

        return 'MEDIUMINT' . $this->_getCommonIntegerTypeDeclarationSQL($column);
    }

    /**
     * {@inheritDoc}
     */
    public function getDateTimeTypeDeclarationSQL(array $column): string
    {
        return 'DATETIME';
    }

    /**
     * {@inheritDoc}
     */
    public function getDateTypeDeclarationSQL(array $column): string
    {
        return 'DATE';
    }

    /**
     * {@inheritDoc}
     */
    public function getTimeTypeDeclarationSQL(array $column): string
    {
        return 'TIME';
    }

    /**
     * {@inheritDoc}
     */
    protected function _getCommonIntegerTypeDeclarationSQL(array $column): string
    {
        // sqlite autoincrement is only possible for the primary key
        if (! empty($column['autoincrement'])) {
            return ' PRIMARY KEY AUTOINCREMENT';
        }

        return ! empty($column['unsigned']) ? ' UNSIGNED' : '';
    }

    public function getForeignKeyDeclarationSQL(ForeignKeyConstraint $foreignKey): string
    {
        return parent::getForeignKeyDeclarationSQL(new ForeignKeyConstraint(
            $foreignKey->getQuotedLocalColumns($this),
            $foreignKey->getQuotedForeignTableName($this),
            $foreignKey->getQuotedForeignColumns($this),
            $foreignKey->getName(),
            $foreignKey->getOptions()
        ));
    }

    /**
     * {@inheritDoc}
     */
    protected function _getCreateTableSQL(string $name, array $columns, array $options = []): array
    {
        $queryFields = $this->getColumnDeclarationListSQL($columns);

        if (isset($options['uniqueConstraints']) && ! empty($options['uniqueConstraints'])) {
            foreach ($options['uniqueConstraints'] as $definition) {
                $queryFields .= ', ' . $this->getUniqueConstraintDeclarationSQL($definition);
            }
        }

        $queryFields .= $this->getNonAutoincrementPrimaryKeyDefinition($columns, $options);

        if (isset($options['foreignKeys'])) {
            foreach ($options['foreignKeys'] as $foreignKey) {
                $queryFields .= ', ' . $this->getForeignKeyDeclarationSQL($foreignKey);
            }
        }

        $tableComment = '';
        if (isset($options['comment'])) {
            $comment = trim($options['comment'], " '");

            $tableComment = $this->getInlineTableCommentSQL($comment);
        }

        $query = ['CREATE TABLE ' . $name . ' ' . $tableComment . '(' . $queryFields . ')'];

        if (isset($options['alter']) && $options['alter'] === true) {
            return $query;
        }

        if (isset($options['indexes']) && ! empty($options['indexes'])) {
            foreach ($options['indexes'] as $indexDef) {
                $query[] = $this->getCreateIndexSQL($indexDef, $name);
            }
        }

        if (isset($options['unique']) && ! empty($options['unique'])) {
            foreach ($options['unique'] as $indexDef) {
                $query[] = $this->getCreateIndexSQL($indexDef, $name);
            }
        }

        return $query;
    }

    /**
     * Generate a PRIMARY KEY definition if no autoincrement value is used
     *
     * @param mixed[][] $columns
     * @param mixed[]   $options
     */
    private function getNonAutoincrementPrimaryKeyDefinition(array $columns, array $options): string
    {
        if (empty($options['primary'])) {
            return '';
        }

        $keyColumns = array_unique(array_values($options['primary']));

        foreach ($keyColumns as $keyColumn) {
            foreach ($columns as $column) {
                if ($column['name'] === $keyColumn && ! empty($column['autoincrement'])) {
                    return '';
                }
            }
        }

        return ', PRIMARY KEY(' . implode(', ', $keyColumns) . ')';
    }

    protected function getBinaryTypeDeclarationSQLSnippet(?int $length): string
    {
        return 'BLOB';
    }

    protected function getVarcharTypeDeclarationSQLSnippet(?int $length): string
    {
        $sql = 'VARCHAR';

        if ($length !== null) {
            $sql .= sprintf('(%d)', $length);
        }

        return $sql;
    }

    protected function getVarbinaryTypeDeclarationSQLSnippet(?int $length): string
    {
        return 'BLOB';
    }

    /**
     * {@inheritDoc}
     */
    public function getClobTypeDeclarationSQL(array $column): string
    {
        return 'CLOB';
    }

    public function getListTableConstraintsSQL(string $table): string
    {
        return sprintf(
            "SELECT sql FROM sqlite_master WHERE type='index' AND tbl_name = %s AND sql NOT NULL ORDER BY name",
            $this->quoteStringLiteral($table)
        );
    }

    public function getListTableColumnsSQL(string $table, ?string $database = null): string
    {
        return sprintf('PRAGMA table_info(%s)', $this->quoteStringLiteral($table));
    }

    public function getListTableIndexesSQL(string $table, ?string $database = null): string
    {
        return sprintf('PRAGMA index_list(%s)', $this->quoteStringLiteral($table));
    }

    public function getListTablesSQL(): string
    {
        return 'SELECT name FROM sqlite_master'
            . " WHERE type = 'table'"
            . " AND name != 'sqlite_sequence'"
            . " AND name != 'geometry_columns'"
            . " AND name != 'spatial_ref_sys'"
            . ' UNION ALL SELECT name FROM sqlite_temp_master'
            . " WHERE type = 'table' ORDER BY name";
    }

    public function getListViewsSQL(string $database): string
    {
        return "SELECT name, sql FROM sqlite_master WHERE type='view' AND sql NOT NULL";
    }

    public function getAdvancedForeignKeyOptionsSQL(ForeignKeyConstraint $foreignKey): string
    {
        $query = parent::getAdvancedForeignKeyOptionsSQL($foreignKey);

        if (! $foreignKey->hasOption('deferrable') || $foreignKey->getOption('deferrable') === false) {
            $query .= ' NOT';
        }

        $query .= ' DEFERRABLE';
        $query .= ' INITIALLY';

        if ($foreignKey->hasOption('deferred') && $foreignKey->getOption('deferred') !== false) {
            $query .= ' DEFERRED';
        } else {
            $query .= ' IMMEDIATE';
        }

        return $query;
    }

    public function supportsCreateDropDatabase(): bool
    {
        return false;
    }

    public function supportsIdentityColumns(): bool
    {
        return true;
    }

    public function supportsColumnCollation(): bool
    {
        return true;
    }

    public function supportsInlineColumnComments(): bool
    {
        return true;
    }

    public function getTruncateTableSQL(string $tableName, bool $cascade = false): string
    {
        $tableIdentifier = new Identifier($tableName);

        return 'DELETE FROM ' . $tableIdentifier->getQuotedName($this);
    }

    public function getForUpdateSQL(): string
    {
        return '';
    }

    public function getInlineColumnCommentSQL(string $comment): string
    {
        if ($comment === '') {
            return '';
        }

        return '--' . str_replace("\n", "\n--", $comment) . "\n";
    }

    private function getInlineTableCommentSQL(string $comment): string
    {
        return $this->getInlineColumnCommentSQL($comment);
    }

    protected function initializeDoctrineTypeMappings(): void
    {
        $this->doctrineTypeMapping = [
            'bigint'           => 'bigint',
            'bigserial'        => 'bigint',
            'blob'             => 'blob',
            'boolean'          => 'boolean',
            'char'             => 'string',
            'clob'             => 'text',
            'date'             => 'date',
            'datetime'         => 'datetime',
            'decimal'          => 'decimal',
            'double'           => 'float',
            'double precision' => 'float',
            'float'            => 'float',
            'image'            => 'string',
            'int'              => 'integer',
            'integer'          => 'integer',
            'longtext'         => 'text',
            'longvarchar'      => 'string',
            'mediumint'        => 'integer',
            'mediumtext'       => 'text',
            'ntext'            => 'string',
            'numeric'          => 'decimal',
            'nvarchar'         => 'string',
            'real'             => 'float',
            'serial'           => 'integer',
            'smallint'         => 'smallint',
            'string'           => 'string',
            'text'             => 'text',
            'time'             => 'time',
            'timestamp'        => 'datetime',
            'tinyint'          => 'boolean',
            'tinytext'         => 'text',
            'varchar'          => 'string',
            'varchar2'         => 'string',
        ];
    }

    protected function createReservedKeywordsList(): KeywordList
    {
        return new SQLiteKeywords();
    }

    /**
     * {@inheritDoc}
     */
    protected function getPreAlterTableIndexForeignKeySQL(TableDiff $diff): array
    {
        if (! $diff->fromTable instanceof Table) {
            throw new Exception(
                'Sqlite platform requires for alter table the table diff with reference to original table schema.'
            );
        }

        $sql = [];
        foreach ($diff->fromTable->getIndexes() as $index) {
            if ($index->isPrimary()) {
                continue;
            }

            $sql[] = $this->getDropIndexSQL($index->getQuotedName($this), $diff->name);
        }

        return $sql;
    }

    /**
     * {@inheritDoc}
     */
    protected function getPostAlterTableIndexForeignKeySQL(TableDiff $diff): array
    {
        $fromTable = $diff->fromTable;

        if ($fromTable === null) {
            throw new Exception(
                'Sqlite platform requires for alter table the table diff with reference to original table schema.'
            );
        }

        $sql       = [];
        $tableName = $diff->getNewName();

        if ($tableName === null) {
            $tableName = $diff->getName($this);
        }

        foreach ($this->getIndexesInAlteredTable($diff, $fromTable) as $index) {
            if ($index->isPrimary()) {
                continue;
            }

            $sql[] = $this->getCreateIndexSQL($index, $tableName->getQuotedName($this));
        }

        return $sql;
    }

    protected function doModifyLimitQuery(string $query, ?int $limit, int $offset): string
    {
        if ($limit === null && $offset > 0) {
            $limit = -1;
        }

        return parent::doModifyLimitQuery($query, $limit, $offset);
    }

    /**
     * {@inheritDoc}
     */
    public function getBlobTypeDeclarationSQL(array $column): string
    {
        return 'BLOB';
    }

    public function getTemporaryTableName(string $tableName): string
    {
        return $tableName;
    }

    public function supportsForeignKeyConstraints(): bool
    {
        return false;
    }

    public function getCreatePrimaryKeySQL(Index $index, string $table): string
    {
        throw new Exception('Sqlite platform does not support alter primary key.');
    }

    public function getCreateForeignKeySQL(ForeignKeyConstraint $foreignKey, string $table): string
    {
        throw new Exception('Sqlite platform does not support alter foreign key.');
    }

    public function getDropForeignKeySQL(string $foreignKey, string $table): string
    {
        throw new Exception('Sqlite platform does not support alter foreign key.');
    }

    /**
     * {@inheritDoc}
     */
    public function getCreateTableSQL(
        Table $table,
        int $createFlags = self::CREATE_INDEXES | self::CREATE_FOREIGNKEYS
    ): array {
        return parent::getCreateTableSQL($table, $createFlags);
    }

    public function getListTableForeignKeysSQL(string $table, ?string $database = null): string
    {
        return sprintf('PRAGMA foreign_key_list(%s)', $this->quoteStringLiteral($table));
    }

    /**
     * {@inheritDoc}
     */
    public function getAlterTableSQL(TableDiff $diff): array
    {
        $sql = $this->getSimpleAlterTableSQL($diff);
        if ($sql !== false) {
            return $sql;
        }

        $fromTable = $diff->fromTable;
        if ($fromTable === null) {
            throw new Exception(
                'Sqlite platform requires for alter table the table diff with reference to original table schema.'
            );
        }

        $table = clone $fromTable;

        $columns        = [];
        $oldColumnNames = [];
        $newColumnNames = [];
        $columnSql      = [];

        foreach ($table->getColumns() as $column) {
            $columnName                  = strtolower($column->getName());
            $columns[$columnName]        = $column;
            $oldColumnNames[$columnName] = $newColumnNames[$columnName] = $column->getQuotedName($this);
        }

        foreach ($diff->removedColumns as $columnName => $column) {
            if ($this->onSchemaAlterTableRemoveColumn($column, $diff, $columnSql)) {
                continue;
            }

            $columnName = strtolower($columnName);
            if (! isset($columns[$columnName])) {
                continue;
            }

            unset(
                $columns[$columnName],
                $oldColumnNames[$columnName],
                $newColumnNames[$columnName]
            );
        }

        foreach ($diff->renamedColumns as $oldColumnName => $column) {
            if ($this->onSchemaAlterTableRenameColumn($oldColumnName, $column, $diff, $columnSql)) {
                continue;
            }

            $oldColumnName = strtolower($oldColumnName);
            $columns       = $this->replaceColumn($diff->name, $columns, $oldColumnName, $column);

            if (! isset($newColumnNames[$oldColumnName])) {
                continue;
            }

            $newColumnNames[$oldColumnName] = $column->getQuotedName($this);
        }

        foreach ($diff->changedColumns as $oldColumnName => $columnDiff) {
            if ($this->onSchemaAlterTableChangeColumn($columnDiff, $diff, $columnSql)) {
                continue;
            }

            $oldColumnName = strtolower($oldColumnName);
            $columns       = $this->replaceColumn($diff->name, $columns, $oldColumnName, $columnDiff->column);

            if (! isset($newColumnNames[$oldColumnName])) {
                continue;
            }

            $newColumnNames[$oldColumnName] = $columnDiff->column->getQuotedName($this);
        }

        foreach ($diff->addedColumns as $columnName => $column) {
            if ($this->onSchemaAlterTableAddColumn($column, $diff, $columnSql)) {
                continue;
            }

            $columns[strtolower($columnName)] = $column;
        }

        $sql      = [];
        $tableSql = [];

        if (! $this->onSchemaAlterTable($diff, $tableSql)) {
            $dataTable = new Table('__temp__' . $table->getName());

            $newTable = new Table(
                $table->getQuotedName($this),
                $columns,
                $this->getPrimaryIndexInAlteredTable($diff, $fromTable),
                [],
                $this->getForeignKeysInAlteredTable($diff, $fromTable),
                $table->getOptions()
            );

            $newTable->addOption('alter', true);

            $sql = $this->getPreAlterTableIndexForeignKeySQL($diff);

            $sql[] = sprintf(
                'CREATE TEMPORARY TABLE %s AS SELECT %s FROM %s',
                $dataTable->getQuotedName($this),
                implode(', ', $oldColumnNames),
                $table->getQuotedName($this)
            );
            $sql[] = $this->getDropTableSQL($fromTable->getQuotedName($this));

            $sql   = array_merge($sql, $this->getCreateTableSQL($newTable));
            $sql[] = sprintf(
                'INSERT INTO %s (%s) SELECT %s FROM %s',
                $newTable->getQuotedName($this),
                implode(', ', $newColumnNames),
                implode(', ', $oldColumnNames),
                $dataTable->getQuotedName($this)
            );
            $sql[] = $this->getDropTableSQL($dataTable->getQuotedName($this));

            $newName = $diff->getNewName();

            if ($newName !== null) {
                $sql[] = sprintf(
                    'ALTER TABLE %s RENAME TO %s',
                    $newTable->getQuotedName($this),
                    $newName->getQuotedName($this)
                );
            }

            $sql = array_merge($sql, $this->getPostAlterTableIndexForeignKeySQL($diff));
        }

        return array_merge($sql, $tableSql, $columnSql);
    }

    /**
     * Replace the column with the given name with the new column.
     *
     * @param array<string,Column> $columns
     *
     * @return array<string,Column>
     *
     * @throws Exception
     */
    private function replaceColumn(string $tableName, array $columns, string $columnName, Column $column): array
    {
        $keys  = array_keys($columns);
        $index = array_search($columnName, $keys, true);

        if ($index === false) {
            throw ColumnDoesNotExist::new($columnName, $tableName);
        }

        $values = array_values($columns);

        $keys[$index]   = strtolower($column->getName());
        $values[$index] = $column;

        return array_combine($keys, $values);
    }

    /**
     * @return string[]|false
     *
     * @throws Exception
     */
    private function getSimpleAlterTableSQL(TableDiff $diff): array|false
    {
        // Suppress changes on integer type autoincrement columns.
        foreach ($diff->changedColumns as $oldColumnName => $columnDiff) {
            if (
                ! $columnDiff->column->getAutoincrement() ||
                ! $columnDiff->column->getType() instanceof Types\IntegerType
            ) {
                continue;
            }

            if (! $columnDiff->hasChanged('type') && $columnDiff->hasChanged('unsigned')) {
                unset($diff->changedColumns[$oldColumnName]);

                continue;
            }

            $fromColumnType = $columnDiff->fromColumn->getType();

            if (! ($fromColumnType instanceof Types\SmallIntType) && ! ($fromColumnType instanceof Types\BigIntType)) {
                continue;
            }

            unset($diff->changedColumns[$oldColumnName]);
        }

        if (
            ! empty($diff->renamedColumns)
            || ! empty($diff->addedForeignKeys)
            || ! empty($diff->addedIndexes)
            || ! empty($diff->changedColumns)
            || ! empty($diff->changedForeignKeys)
            || ! empty($diff->changedIndexes)
            || ! empty($diff->removedColumns)
            || ! empty($diff->removedForeignKeys)
            || ! empty($diff->removedIndexes)
            || ! empty($diff->renamedIndexes)
        ) {
            return false;
        }

        $table = new Table($diff->name);

        $sql       = [];
        $tableSql  = [];
        $columnSql = [];

        foreach ($diff->addedColumns as $column) {
            if ($this->onSchemaAlterTableAddColumn($column, $diff, $columnSql)) {
                continue;
            }

            $definition = array_merge([
                'unique' => null,
                'autoincrement' => null,
                'default' => null,
            ], $column->toArray());

            $type = $definition['type'];

            switch (true) {
                case isset($definition['columnDefinition']) || $definition['autoincrement'] || $definition['unique']:
                case $type instanceof Types\DateTimeType && $definition['default'] === $this->getCurrentTimestampSQL():
                case $type instanceof Types\DateType && $definition['default'] === $this->getCurrentDateSQL():
                case $type instanceof Types\TimeType && $definition['default'] === $this->getCurrentTimeSQL():
                    return false;
            }

            $definition['name'] = $column->getQuotedName($this);
            if ($type instanceof Types\StringType && $definition['length'] === null) {
                $definition['length'] = 255;
            }

            $sql[] = 'ALTER TABLE ' . $table->getQuotedName($this) . ' ADD COLUMN '
                . $this->getColumnDeclarationSQL($definition['name'], $definition);
        }

        if (! $this->onSchemaAlterTable($diff, $tableSql)) {
            if ($diff->newName !== null) {
                $newTable = new Identifier($diff->newName);

                $sql[] = 'ALTER TABLE ' . $table->getQuotedName($this) . ' RENAME TO '
                    . $newTable->getQuotedName($this);
            }
        }

        return array_merge($sql, $tableSql, $columnSql);
    }

    /**
     * @return string[]
     */
    private function getColumnNamesInAlteredTable(TableDiff $diff, Table $fromTable): array
    {
        $columns = [];

        foreach ($fromTable->getColumns() as $column) {
            $columnName                       = $column->getName();
            $columns[strtolower($columnName)] = $columnName;
        }

        foreach ($diff->removedColumns as $columnName => $column) {
            $columnName = strtolower($columnName);
            if (! isset($columns[$columnName])) {
                continue;
            }

            unset($columns[$columnName]);
        }

        foreach ($diff->renamedColumns as $oldColumnName => $column) {
            $columnName                          = $column->getName();
            $columns[strtolower($oldColumnName)] = $columnName;
            $columns[strtolower($columnName)]    = $columnName;
        }

        foreach ($diff->changedColumns as $oldColumnName => $columnDiff) {
            $columnName                          = $columnDiff->column->getName();
            $columns[strtolower($oldColumnName)] = $columnName;
            $columns[strtolower($columnName)]    = $columnName;
        }

        foreach ($diff->addedColumns as $column) {
            $columnName                       = $column->getName();
            $columns[strtolower($columnName)] = $columnName;
        }

        return $columns;
    }

    /**
     * @return Index[]
     */
    private function getIndexesInAlteredTable(TableDiff $diff, Table $fromTable): array
    {
        $indexes     = $fromTable->getIndexes();
        $columnNames = $this->getColumnNamesInAlteredTable($diff, $fromTable);

        foreach ($indexes as $key => $index) {
            foreach ($diff->renamedIndexes as $oldIndexName => $renamedIndex) {
                if (strtolower($key) !== strtolower($oldIndexName)) {
                    continue;
                }

                unset($indexes[$key]);
            }

            $changed      = false;
            $indexColumns = [];
            foreach ($index->getColumns() as $columnName) {
                $normalizedColumnName = strtolower($columnName);
                if (! isset($columnNames[$normalizedColumnName])) {
                    unset($indexes[$key]);
                    continue 2;
                }

                $indexColumns[] = $columnNames[$normalizedColumnName];
                if ($columnName === $columnNames[$normalizedColumnName]) {
                    continue;
                }

                $changed = true;
            }

            if (! $changed) {
                continue;
            }

            $indexes[$key] = new Index(
                $index->getName(),
                $indexColumns,
                $index->isUnique(),
                $index->isPrimary(),
                $index->getFlags()
            );
        }

        foreach ($diff->removedIndexes as $index) {
            $indexName = $index->getName();

            if ($indexName === '') {
                continue;
            }

            unset($indexes[strtolower($indexName)]);
        }

        foreach (array_merge($diff->changedIndexes, $diff->addedIndexes, $diff->renamedIndexes) as $index) {
            $indexName = $index->getName();

            if ($indexName !== '') {
                $indexes[strtolower($indexName)] = $index;
            } else {
                $indexes[] = $index;
            }
        }

        return $indexes;
    }

    /**
     * @return ForeignKeyConstraint[]
     */
    private function getForeignKeysInAlteredTable(TableDiff $diff, Table $fromTable): array
    {
        $foreignKeys = $fromTable->getForeignKeys();
        $columnNames = $this->getColumnNamesInAlteredTable($diff, $fromTable);

        foreach ($foreignKeys as $key => $constraint) {
            $changed      = false;
            $localColumns = [];
            foreach ($constraint->getLocalColumns() as $columnName) {
                $normalizedColumnName = strtolower($columnName);
                if (! isset($columnNames[$normalizedColumnName])) {
                    unset($foreignKeys[$key]);
                    continue 2;
                }

                $localColumns[] = $columnNames[$normalizedColumnName];
                if ($columnName === $columnNames[$normalizedColumnName]) {
                    continue;
                }

                $changed = true;
            }

            if (! $changed) {
                continue;
            }

            $foreignKeys[$key] = new ForeignKeyConstraint(
                $localColumns,
                $constraint->getForeignTableName(),
                $constraint->getForeignColumns(),
                $constraint->getName(),
                $constraint->getOptions()
            );
        }

        foreach ($diff->removedForeignKeys as $constraint) {
            $constraintName = $constraint->getName();

            if ($constraintName === '') {
                continue;
            }

            unset($foreignKeys[strtolower($constraintName)]);
        }

        foreach (array_merge($diff->changedForeignKeys, $diff->addedForeignKeys) as $constraint) {
            $constraintName = $constraint->getName();

            if ($constraintName !== '') {
                $foreignKeys[strtolower($constraintName)] = $constraint;
            } else {
                $foreignKeys[] = $constraint;
            }
        }

        return $foreignKeys;
    }

    /**
     * @return Index[]
     */
    private function getPrimaryIndexInAlteredTable(TableDiff $diff, Table $fromTable): array
    {
        $primaryIndex = [];

        foreach ($this->getIndexesInAlteredTable($diff, $fromTable) as $index) {
            if (! $index->isPrimary()) {
                continue;
            }

            $primaryIndex = [$index->getName() => $index];
        }

        return $primaryIndex;
    }
}<|MERGE_RESOLUTION|>--- conflicted
+++ resolved
@@ -16,6 +16,7 @@
 use Doctrine\DBAL\Schema\TableDiff;
 use Doctrine\DBAL\TransactionIsolationLevel;
 use Doctrine\DBAL\Types;
+use Doctrine\Deprecations\Deprecation;
 use InvalidArgumentException;
 
 use function array_combine;
@@ -159,16 +160,10 @@
         return 'PRAGMA read_uncommitted = ' . $this->_getTransactionIsolationLevelSQL($level);
     }
 
-<<<<<<< HEAD
+    /**
+     * @deprecated
+     */
     public function prefersIdentityColumns(): bool
-=======
-    /**
-     * {@inheritDoc}
-     *
-     * @deprecated
-     */
-    public function prefersIdentityColumns()
->>>>>>> c639a98a
     {
         Deprecation::trigger(
             'doctrine/dbal',
