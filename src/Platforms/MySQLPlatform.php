<?php

declare(strict_types=1);

namespace Doctrine\DBAL\Platforms;

use Doctrine\DBAL\Exception;
use Doctrine\DBAL\Platforms\Keywords\KeywordList;
use Doctrine\DBAL\Platforms\Keywords\MySQLKeywords;
use Doctrine\DBAL\Schema\ForeignKeyConstraint;
use Doctrine\DBAL\Schema\Identifier;
use Doctrine\DBAL\Schema\Index;
use Doctrine\DBAL\Schema\Table;
use Doctrine\DBAL\Schema\TableDiff;
use Doctrine\DBAL\TransactionIsolationLevel;
use Doctrine\DBAL\Types\BlobType;
use Doctrine\DBAL\Types\TextType;

use function array_diff_key;
use function array_merge;
use function array_unique;
use function array_values;
use function count;
use function implode;
use function in_array;
use function is_numeric;
use function sprintf;
use function str_replace;
use function strcasecmp;
use function strtoupper;
use function trim;

/**
 * The MySQLPlatform provides the behavior, features and SQL dialect of the
 * MySQL database platform. This platform represents a MySQL 5.0 or greater platform that
 * uses the InnoDB storage engine.
 */
class MySQLPlatform extends AbstractPlatform
{
    public const LENGTH_LIMIT_TINYTEXT   = 255;
    public const LENGTH_LIMIT_TEXT       = 65535;
    public const LENGTH_LIMIT_MEDIUMTEXT = 16777215;

    public const LENGTH_LIMIT_TINYBLOB   = 255;
    public const LENGTH_LIMIT_BLOB       = 65535;
    public const LENGTH_LIMIT_MEDIUMBLOB = 16777215;

    protected function doModifyLimitQuery(string $query, ?int $limit, int $offset): string
    {
        if ($limit !== null) {
            $query .= ' LIMIT ' . $limit;

            if ($offset > 0) {
                $query .= ' OFFSET ' . $offset;
            }
        } elseif ($offset > 0) {
            // 2^64-1 is the maximum of unsigned BIGINT, the biggest limit possible
            $query .= ' LIMIT 18446744073709551615 OFFSET ' . $offset;
        }

        return $query;
    }

    public function getIdentifierQuoteCharacter(): string
    {
        return '`';
    }

    public function getRegexpExpression(): string
    {
        return 'RLIKE';
    }

    public function getLocateExpression(string $string, string $substring, ?string $start = null): string
    {
        if ($start === null) {
            return sprintf('LOCATE(%s, %s)', $substring, $string);
        }

        return sprintf('LOCATE(%s, %s, %s)', $substring, $string, $start);
    }

    public function getConcatExpression(string ...$string): string
    {
        return sprintf('CONCAT(%s)', implode(', ', $string));
    }

    protected function getDateArithmeticIntervalExpression(
        string $date,
        string $operator,
        string $interval,
        string $unit
    ): string {
        $function = $operator === '+' ? 'DATE_ADD' : 'DATE_SUB';

        return $function . '(' . $date . ', INTERVAL ' . $interval . ' ' . $unit . ')';
    }

    public function getDateDiffExpression(string $date1, string $date2): string
    {
        return 'DATEDIFF(' . $date1 . ', ' . $date2 . ')';
    }

    public function getCurrentDatabaseExpression(): string
    {
        return 'DATABASE()';
    }

    public function getLengthExpression(string $string): string
    {
        return 'CHAR_LENGTH(' . $string . ')';
    }

    public function getListDatabasesSQL(): string
    {
        return 'SHOW DATABASES';
    }

    public function getListTableConstraintsSQL(string $table): string
    {
        return 'SHOW INDEX FROM ' . $table;
    }

    /**
     * {@inheritDoc}
     *
     * Two approaches to listing the table indexes. The information_schema is
     * preferred, because it doesn't cause problems with SQL keywords such as "order" or "table".
     */
    public function getListTableIndexesSQL(string $table, ?string $database = null): string
    {
        if ($database !== null) {
            $database = $this->quoteStringLiteral($database);
            $table    = $this->quoteStringLiteral($table);

            return 'SELECT NON_UNIQUE AS Non_Unique, INDEX_NAME AS Key_name, COLUMN_NAME AS Column_Name,' .
                   ' SUB_PART AS Sub_Part, INDEX_TYPE AS Index_Type' .
                   ' FROM information_schema.STATISTICS WHERE TABLE_NAME = ' . $table .
                   ' AND TABLE_SCHEMA = ' . $database .
                   ' ORDER BY SEQ_IN_INDEX ASC';
        }

        return 'SHOW INDEX FROM ' . $table;
    }

    public function getListViewsSQL(string $database): string
    {
        return 'SELECT * FROM information_schema.VIEWS WHERE TABLE_SCHEMA = ' . $this->quoteStringLiteral($database);
    }

    public function getListTableForeignKeysSQL(string $table, ?string $database = null): string
    {
        $table = $this->quoteStringLiteral($table);

        $sql = 'SELECT DISTINCT k.`CONSTRAINT_NAME`, k.`COLUMN_NAME`, k.`REFERENCED_TABLE_NAME`, ' .
               'k.`REFERENCED_COLUMN_NAME`, k.`ORDINAL_POSITION` /*!50116 , c.update_rule, c.delete_rule */ ' .
               'FROM information_schema.key_column_usage k /*!50116 ' .
               'INNER JOIN information_schema.referential_constraints c ON ' .
               '  c.constraint_name = k.constraint_name AND ' .
               '  c.table_name = ' . $table . ' */ WHERE k.table_name = ' . $table;

        $databaseNameSql = $this->getDatabaseNameSql($database);

        return $sql . ' AND k.table_schema = ' . $databaseNameSql
            . ' /*!50116 AND c.constraint_schema = ' . $databaseNameSql . ' */'
            . ' AND k.`REFERENCED_COLUMN_NAME` is not NULL'
            . ' ORDER BY k.`ORDINAL_POSITION`';
    }

    /**
     * Gets the SQL snippet used to declare a CLOB column type.
     *     TINYTEXT   : 2 ^  8 - 1 = 255
     *     TEXT       : 2 ^ 16 - 1 = 65535
     *     MEDIUMTEXT : 2 ^ 24 - 1 = 16777215
     *     LONGTEXT   : 2 ^ 32 - 1 = 4294967295
     *
     * {@inheritDoc}
     */
    public function getClobTypeDeclarationSQL(array $column): string
    {
        if (! empty($column['length']) && is_numeric($column['length'])) {
            $length = $column['length'];

            if ($length <= static::LENGTH_LIMIT_TINYTEXT) {
                return 'TINYTEXT';
            }

            if ($length <= static::LENGTH_LIMIT_TEXT) {
                return 'TEXT';
            }

            if ($length <= static::LENGTH_LIMIT_MEDIUMTEXT) {
                return 'MEDIUMTEXT';
            }
        }

        return 'LONGTEXT';
    }

    /**
     * {@inheritDoc}
     */
    public function getDateTimeTypeDeclarationSQL(array $column): string
    {
        if (isset($column['version']) && $column['version'] === true) {
            return 'TIMESTAMP';
        }

        return 'DATETIME';
    }

    /**
     * {@inheritDoc}
     */
    public function getDateTypeDeclarationSQL(array $column): string
    {
        return 'DATE';
    }

    /**
     * {@inheritDoc}
     */
    public function getTimeTypeDeclarationSQL(array $column): string
    {
        return 'TIME';
    }

    /**
     * {@inheritDoc}
     */
    public function getBooleanTypeDeclarationSQL(array $column): string
    {
        return 'TINYINT(1)';
    }

    /**
     * {@inheritDoc}
     *
     * MySQL prefers "autoincrement" identity columns since sequences can only
     * be emulated with a table.
     */
    public function prefersIdentityColumns(): bool
    {
        return true;
    }

    /**
     * {@inheritDoc}
     *
     * MySQL supports this through AUTO_INCREMENT columns.
     */
    public function supportsIdentityColumns(): bool
    {
        return true;
    }

    public function supportsInlineColumnComments(): bool
    {
        return true;
    }

    public function supportsColumnCollation(): bool
    {
        return true;
    }

    public function getListTablesSQL(): string
    {
        return "SHOW FULL TABLES WHERE Table_type = 'BASE TABLE'";
    }

    public function getListTableColumnsSQL(string $table, ?string $database = null): string
    {
        return 'SELECT COLUMN_NAME AS Field, COLUMN_TYPE AS Type, IS_NULLABLE AS `Null`, ' .
               'COLUMN_KEY AS `Key`, COLUMN_DEFAULT AS `Default`, EXTRA AS Extra, COLUMN_COMMENT AS Comment, ' .
               'CHARACTER_SET_NAME AS CharacterSet, COLLATION_NAME AS Collation ' .
               'FROM information_schema.COLUMNS WHERE TABLE_SCHEMA = ' . $this->getDatabaseNameSql($database) . ' ' .
               'AND TABLE_NAME = ' . $this->quoteStringLiteral($table) . ' ORDER BY ORDINAL_POSITION';
    }

    public function getListTableMetadataSQL(string $table, ?string $database = null): string
    {
        return sprintf(
            <<<'SQL'
SELECT t.ENGINE,
       t.AUTO_INCREMENT,
       t.TABLE_COMMENT,
       t.CREATE_OPTIONS,
       t.TABLE_COLLATION,
       ccsa.CHARACTER_SET_NAME
FROM information_schema.TABLES t
    INNER JOIN information_schema.`COLLATION_CHARACTER_SET_APPLICABILITY` ccsa
        ON ccsa.COLLATION_NAME = t.TABLE_COLLATION
WHERE TABLE_TYPE = 'BASE TABLE' AND TABLE_SCHEMA = %s AND TABLE_NAME = %s
SQL
            ,
            $database !== null ? $this->quoteStringLiteral($database) : 'DATABASE()',
            $this->quoteStringLiteral($table)
        );
    }

    /**
     * {@inheritDoc}
     */
    protected function _getCreateTableSQL(string $name, array $columns, array $options = []): array
    {
        $queryFields = $this->getColumnDeclarationListSQL($columns);

        if (isset($options['uniqueConstraints']) && ! empty($options['uniqueConstraints'])) {
            foreach ($options['uniqueConstraints'] as $definition) {
                $queryFields .= ', ' . $this->getUniqueConstraintDeclarationSQL($definition);
            }
        }

        // add all indexes
        if (isset($options['indexes']) && ! empty($options['indexes'])) {
            foreach ($options['indexes'] as $definition) {
                $queryFields .= ', ' . $this->getIndexDeclarationSQL($definition);
            }
        }

        // attach all primary keys
        if (isset($options['primary']) && ! empty($options['primary'])) {
            $keyColumns   = array_unique(array_values($options['primary']));
            $queryFields .= ', PRIMARY KEY(' . implode(', ', $keyColumns) . ')';
        }

        $sql = ['CREATE'];

        if (! empty($options['temporary'])) {
            $sql[] = 'TEMPORARY';
        }

        $sql[] = 'TABLE ' . $name . ' (' . $queryFields . ')';

        $tableOptions = $this->buildTableOptions($options);

        if ($tableOptions !== '') {
            $sql[] = $tableOptions;
        }

        if (isset($options['partition_options'])) {
            $sql[] = $options['partition_options'];
        }

        $sql = [implode(' ', $sql)];

        // Propagate foreign key constraints only for InnoDB.
        if (
            isset($options['foreignKeys'])
            && (! isset($options['engine']) || strcasecmp($options['engine'], 'InnoDB') === 0)
        ) {
            foreach ($options['foreignKeys'] as $definition) {
                $sql[] = $this->getCreateForeignKeySQL($definition, $name);
            }
        }

        return $sql;
    }

    /**
     * {@inheritdoc}
     */
    public function getDefaultValueDeclarationSQL(array $column): string
    {
        // Unset the default value if the given column definition does not allow default values.
        if ($column['type'] instanceof TextType || $column['type'] instanceof BlobType) {
            $column['default'] = null;
        }

        return parent::getDefaultValueDeclarationSQL($column);
    }

    /**
     * Build SQL for table options
     *
     * @param mixed[] $options
     */
    private function buildTableOptions(array $options): string
    {
        if (isset($options['table_options'])) {
            return $options['table_options'];
        }

        $tableOptions = [];

        if (isset($options['charset'])) {
            $tableOptions[] = sprintf('DEFAULT CHARACTER SET %s', $options['charset']);
        }

        if (isset($options['collate'])) {
            $tableOptions[] = $this->getColumnCollationDeclarationSQL($options['collate']);
        }

        if (isset($options['engine'])) {
            $tableOptions[] = sprintf('ENGINE = %s', $options['engine']);
        }

        // Auto increment
        if (isset($options['auto_increment'])) {
            $tableOptions[] = sprintf('AUTO_INCREMENT = %s', $options['auto_increment']);
        }

        // Comment
        if (isset($options['comment'])) {
            $tableOptions[] = sprintf('COMMENT = %s ', $this->quoteStringLiteral($options['comment']));
        }

        // Row format
        if (isset($options['row_format'])) {
            $tableOptions[] = sprintf('ROW_FORMAT = %s', $options['row_format']);
        }

        return implode(' ', $tableOptions);
    }

    /**
<<<<<<< HEAD
=======
     * Build SQL for partition options.
     *
     * @param mixed[] $options
     */
    private function buildPartitionOptions(array $options): string
    {
        return isset($options['partition_options'])
            ? ' ' . $options['partition_options']
            : '';
    }

    /**
>>>>>>> 0edd213b
     * {@inheritDoc}
     */
    public function getAlterTableSQL(TableDiff $diff): array
    {
        $columnSql  = [];
        $queryParts = [];
        $newName    = $diff->getNewName();

        if ($newName !== null) {
            $queryParts[] = 'RENAME TO ' . $newName->getQuotedName($this);
        }

        foreach ($diff->addedColumns as $column) {
            if ($this->onSchemaAlterTableAddColumn($column, $diff, $columnSql)) {
                continue;
            }

            $columnArray = array_merge($column->toArray(), [
                'comment' => $this->getColumnComment($column),
            ]);

            $queryParts[] = 'ADD ' . $this->getColumnDeclarationSQL($column->getQuotedName($this), $columnArray);
        }

        foreach ($diff->removedColumns as $column) {
            if ($this->onSchemaAlterTableRemoveColumn($column, $diff, $columnSql)) {
                continue;
            }

            $queryParts[] =  'DROP ' . $column->getQuotedName($this);
        }

        foreach ($diff->changedColumns as $columnDiff) {
            if ($this->onSchemaAlterTableChangeColumn($columnDiff, $diff, $columnSql)) {
                continue;
            }

            $column      = $columnDiff->column;
            $columnArray = $column->toArray();

            // Don't propagate default value changes for unsupported column types.
            if (
                $columnDiff->hasChanged('default') &&
                count($columnDiff->changedProperties) === 1 &&
                ($columnArray['type'] instanceof TextType || $columnArray['type'] instanceof BlobType)
            ) {
                continue;
            }

            $columnArray['comment'] = $this->getColumnComment($column);
            $queryParts[]           =  'CHANGE ' . ($columnDiff->getOldColumnName()->getQuotedName($this)) . ' '
                    . $this->getColumnDeclarationSQL($column->getQuotedName($this), $columnArray);
        }

        foreach ($diff->renamedColumns as $oldColumnName => $column) {
            if ($this->onSchemaAlterTableRenameColumn($oldColumnName, $column, $diff, $columnSql)) {
                continue;
            }

            $oldColumnName          = new Identifier($oldColumnName);
            $columnArray            = $column->toArray();
            $columnArray['comment'] = $this->getColumnComment($column);
            $queryParts[]           =  'CHANGE ' . $oldColumnName->getQuotedName($this) . ' '
                    . $this->getColumnDeclarationSQL($column->getQuotedName($this), $columnArray);
        }

        if (isset($diff->addedIndexes['primary'])) {
            $keyColumns   = array_unique(array_values($diff->addedIndexes['primary']->getColumns()));
            $queryParts[] = 'ADD PRIMARY KEY (' . implode(', ', $keyColumns) . ')';
            unset($diff->addedIndexes['primary']);
        } elseif (isset($diff->changedIndexes['primary'])) {
            // Necessary in case the new primary key includes a new auto_increment column
            foreach ($diff->changedIndexes['primary']->getColumns() as $columnName) {
                if (isset($diff->addedColumns[$columnName]) && $diff->addedColumns[$columnName]->getAutoincrement()) {
                    $keyColumns   = array_unique(array_values($diff->changedIndexes['primary']->getColumns()));
                    $queryParts[] = 'DROP PRIMARY KEY';
                    $queryParts[] = 'ADD PRIMARY KEY (' . implode(', ', $keyColumns) . ')';
                    unset($diff->changedIndexes['primary']);
                    break;
                }
            }
        }

        $sql      = [];
        $tableSql = [];

        if (! $this->onSchemaAlterTable($diff, $tableSql)) {
            if (count($queryParts) > 0) {
                $sql[] = 'ALTER TABLE ' . $diff->getName($this)->getQuotedName($this) . ' '
                    . implode(', ', $queryParts);
            }

            $sql = array_merge(
                $this->getPreAlterTableIndexForeignKeySQL($diff),
                $sql,
                $this->getPostAlterTableIndexForeignKeySQL($diff)
            );
        }

        return array_merge($sql, $tableSql, $columnSql);
    }

    /**
     * {@inheritDoc}
     */
    protected function getPreAlterTableIndexForeignKeySQL(TableDiff $diff): array
    {
        $sql   = [];
        $table = $diff->getName($this)->getQuotedName($this);

        foreach ($diff->changedIndexes as $changedIndex) {
            $sql = array_merge($sql, $this->getPreAlterTableAlterPrimaryKeySQL($diff, $changedIndex));
        }

        foreach ($diff->removedIndexes as $remKey => $remIndex) {
            $sql = array_merge($sql, $this->getPreAlterTableAlterPrimaryKeySQL($diff, $remIndex));

            foreach ($diff->addedIndexes as $addKey => $addIndex) {
                if ($remIndex->getColumns() !== $addIndex->getColumns()) {
                    continue;
                }

                $indexClause = 'INDEX ' . $addIndex->getName();

                if ($addIndex->isPrimary()) {
                    $indexClause = 'PRIMARY KEY';
                } elseif ($addIndex->isUnique()) {
                    $indexClause = 'UNIQUE INDEX ' . $addIndex->getName();
                }

                $query  = 'ALTER TABLE ' . $table . ' DROP INDEX ' . $remIndex->getName() . ', ';
                $query .= 'ADD ' . $indexClause;
                $query .= ' (' . $this->getIndexFieldDeclarationListSQL($addIndex) . ')';

                $sql[] = $query;

                unset($diff->removedIndexes[$remKey], $diff->addedIndexes[$addKey]);

                break;
            }
        }

        $engine = 'INNODB';

        if ($diff->fromTable instanceof Table && $diff->fromTable->hasOption('engine')) {
            $engine = strtoupper(trim($diff->fromTable->getOption('engine')));
        }

        // Suppress foreign key constraint propagation on non-supporting engines.
        if ($engine !== 'INNODB') {
            $diff->addedForeignKeys   = [];
            $diff->changedForeignKeys = [];
            $diff->removedForeignKeys = [];
        }

        $sql = array_merge(
            $sql,
            $this->getPreAlterTableAlterIndexForeignKeySQL($diff),
            parent::getPreAlterTableIndexForeignKeySQL($diff),
            $this->getPreAlterTableRenameIndexForeignKeySQL($diff)
        );

        return $sql;
    }

    /**
     * @return string[]
     *
     * @throws Exception
     */
    private function getPreAlterTableAlterPrimaryKeySQL(TableDiff $diff, Index $index): array
    {
        $sql = [];

        if (! $index->isPrimary() || ! $diff->fromTable instanceof Table) {
            return $sql;
        }

        $tableName = $diff->getName($this)->getQuotedName($this);

        // Dropping primary keys requires to unset autoincrement attribute on the particular column first.
        foreach ($index->getColumns() as $columnName) {
            if (! $diff->fromTable->hasColumn($columnName)) {
                continue;
            }

            $column = $diff->fromTable->getColumn($columnName);

            if (! $column->getAutoincrement()) {
                continue;
            }

            $column->setAutoincrement(false);

            $sql[] = 'ALTER TABLE ' . $tableName . ' MODIFY ' .
                $this->getColumnDeclarationSQL($column->getQuotedName($this), $column->toArray());

            // original autoincrement information might be needed later on by other parts of the table alteration
            $column->setAutoincrement(true);
        }

        return $sql;
    }

    /**
     * @param TableDiff $diff The table diff to gather the SQL for.
     *
     * @return string[]
     *
     * @throws Exception
     */
    private function getPreAlterTableAlterIndexForeignKeySQL(TableDiff $diff): array
    {
        $sql   = [];
        $table = $diff->getName($this)->getQuotedName($this);

        foreach ($diff->changedIndexes as $changedIndex) {
            // Changed primary key
            if (! $changedIndex->isPrimary() || ! ($diff->fromTable instanceof Table)) {
                continue;
            }

            foreach ($diff->fromTable->getPrimaryKeyColumns() as $columnName => $column) {
                $column = $diff->fromTable->getColumn($columnName);

                // Check if an autoincrement column was dropped from the primary key.
                if (! $column->getAutoincrement() || in_array($columnName, $changedIndex->getColumns(), true)) {
                    continue;
                }

                // The autoincrement attribute needs to be removed from the dropped column
                // before we can drop and recreate the primary key.
                $column->setAutoincrement(false);

                $sql[] = 'ALTER TABLE ' . $table . ' MODIFY ' .
                    $this->getColumnDeclarationSQL($column->getQuotedName($this), $column->toArray());

                // Restore the autoincrement attribute as it might be needed later on
                // by other parts of the table alteration.
                $column->setAutoincrement(true);
            }
        }

        return $sql;
    }

    /**
     * @param TableDiff $diff The table diff to gather the SQL for.
     *
     * @return string[]
     */
    protected function getPreAlterTableRenameIndexForeignKeySQL(TableDiff $diff): array
    {
        $sql       = [];
        $tableName = $diff->getName($this)->getQuotedName($this);

        foreach ($this->getRemainingForeignKeyConstraintsRequiringRenamedIndexes($diff) as $foreignKey) {
            if (in_array($foreignKey, $diff->changedForeignKeys, true)) {
                continue;
            }

            $sql[] = $this->getDropForeignKeySQL($foreignKey->getQuotedName($this), $tableName);
        }

        return $sql;
    }

    /**
     * Returns the remaining foreign key constraints that require one of the renamed indexes.
     *
     * "Remaining" here refers to the diff between the foreign keys currently defined in the associated
     * table and the foreign keys to be removed.
     *
     * @param TableDiff $diff The table diff to evaluate.
     *
     * @return ForeignKeyConstraint[]
     */
    private function getRemainingForeignKeyConstraintsRequiringRenamedIndexes(TableDiff $diff): array
    {
        if (empty($diff->renamedIndexes) || ! $diff->fromTable instanceof Table) {
            return [];
        }

        $foreignKeys = [];
        /** @var ForeignKeyConstraint[] $remainingForeignKeys */
        $remainingForeignKeys = array_diff_key(
            $diff->fromTable->getForeignKeys(),
            $diff->removedForeignKeys
        );

        foreach ($remainingForeignKeys as $foreignKey) {
            foreach ($diff->renamedIndexes as $index) {
                if ($foreignKey->intersectsIndexColumns($index)) {
                    $foreignKeys[] = $foreignKey;

                    break;
                }
            }
        }

        return $foreignKeys;
    }

    /**
     * {@inheritdoc}
     */
    protected function getPostAlterTableIndexForeignKeySQL(TableDiff $diff): array
    {
        return array_merge(
            parent::getPostAlterTableIndexForeignKeySQL($diff),
            $this->getPostAlterTableRenameIndexForeignKeySQL($diff)
        );
    }

    /**
     * @param TableDiff $diff The table diff to gather the SQL for.
     *
     * @return string[]
     */
    protected function getPostAlterTableRenameIndexForeignKeySQL(TableDiff $diff): array
    {
        $sql     = [];
        $newName = $diff->getNewName();

        if ($newName !== null) {
            $tableName = $newName->getQuotedName($this);
        } else {
            $tableName = $diff->getName($this)->getQuotedName($this);
        }

        foreach ($this->getRemainingForeignKeyConstraintsRequiringRenamedIndexes($diff) as $foreignKey) {
            if (in_array($foreignKey, $diff->changedForeignKeys, true)) {
                continue;
            }

            $sql[] = $this->getCreateForeignKeySQL($foreignKey, $tableName);
        }

        return $sql;
    }

    protected function getCreateIndexSQLFlags(Index $index): string
    {
        $type = '';
        if ($index->isUnique()) {
            $type .= 'UNIQUE ';
        } elseif ($index->hasFlag('fulltext')) {
            $type .= 'FULLTEXT ';
        } elseif ($index->hasFlag('spatial')) {
            $type .= 'SPATIAL ';
        }

        return $type;
    }

    /**
     * {@inheritDoc}
     */
    public function getIntegerTypeDeclarationSQL(array $column): string
    {
        return 'INT' . $this->_getCommonIntegerTypeDeclarationSQL($column);
    }

    /**
     * {@inheritDoc}
     */
    public function getBigIntTypeDeclarationSQL(array $column): string
    {
        return 'BIGINT' . $this->_getCommonIntegerTypeDeclarationSQL($column);
    }

    /**
     * {@inheritDoc}
     */
    public function getSmallIntTypeDeclarationSQL(array $column): string
    {
        return 'SMALLINT' . $this->_getCommonIntegerTypeDeclarationSQL($column);
    }

    /**
     * {@inheritdoc}
     */
    public function getFloatDeclarationSQL(array $column): string
    {
        return 'DOUBLE PRECISION' . $this->getUnsignedDeclaration($column);
    }

    /**
     * {@inheritdoc}
     */
    public function getDecimalTypeDeclarationSQL(array $column): string
    {
        return parent::getDecimalTypeDeclarationSQL($column) . $this->getUnsignedDeclaration($column);
    }

    /**
     * Get unsigned declaration for a column.
     *
     * @param mixed[] $columnDef
     */
    private function getUnsignedDeclaration(array $columnDef): string
    {
        return ! empty($columnDef['unsigned']) ? ' UNSIGNED' : '';
    }

    /**
     * {@inheritDoc}
     */
    protected function _getCommonIntegerTypeDeclarationSQL(array $column): string
    {
        $autoinc = '';
        if (! empty($column['autoincrement'])) {
            $autoinc = ' AUTO_INCREMENT';
        }

        return $this->getUnsignedDeclaration($column) . $autoinc;
    }

    public function getColumnCharsetDeclarationSQL(string $charset): string
    {
        return 'CHARACTER SET ' . $charset;
    }

    public function getColumnCollationDeclarationSQL(string $collation): string
    {
        return 'COLLATE ' . $this->quoteSingleIdentifier($collation);
    }

    public function getAdvancedForeignKeyOptionsSQL(ForeignKeyConstraint $foreignKey): string
    {
        $query = '';
        if ($foreignKey->hasOption('match')) {
            $query .= ' MATCH ' . $foreignKey->getOption('match');
        }

        $query .= parent::getAdvancedForeignKeyOptionsSQL($foreignKey);

        return $query;
    }

    public function getDropIndexSQL(string $name, string $table): string
    {
        return 'DROP INDEX ' . $name . ' ON ' . $table;
    }

    /**
     * The `ALTER TABLE ... DROP CONSTRAINT` syntax is only available as of MySQL 8.0.19.
     *
     * @link https://dev.mysql.com/doc/refman/8.0/en/alter-table.html
     */
    public function getDropUniqueConstraintSQL(string $name, string $tableName): string
    {
        return $this->getDropIndexSQL($name, $tableName);
    }

    public function getSetTransactionIsolationSQL(int $level): string
    {
        return 'SET SESSION TRANSACTION ISOLATION LEVEL ' . $this->_getTransactionIsolationLevelSQL($level);
    }

    public function getReadLockSQL(): string
    {
        return 'LOCK IN SHARE MODE';
    }

    protected function initializeDoctrineTypeMappings(): void
    {
        $this->doctrineTypeMapping = [
            'bigint'     => 'bigint',
            'binary'     => 'binary',
            'blob'       => 'blob',
            'char'       => 'string',
            'date'       => 'date',
            'datetime'   => 'datetime',
            'decimal'    => 'decimal',
            'double'     => 'float',
            'float'      => 'float',
            'int'        => 'integer',
            'integer'    => 'integer',
            'longblob'   => 'blob',
            'longtext'   => 'text',
            'mediumblob' => 'blob',
            'mediumint'  => 'integer',
            'mediumtext' => 'text',
            'numeric'    => 'decimal',
            'real'       => 'float',
            'set'        => 'simple_array',
            'smallint'   => 'smallint',
            'string'     => 'string',
            'text'       => 'text',
            'time'       => 'time',
            'timestamp'  => 'datetime',
            'tinyblob'   => 'blob',
            'tinyint'    => 'boolean',
            'tinytext'   => 'text',
            'varbinary'  => 'binary',
            'varchar'    => 'string',
            'year'       => 'date',
        ];
    }

    protected function createReservedKeywordsList(): KeywordList
    {
        return new MySQLKeywords();
    }

    /**
     * {@inheritDoc}
     *
     * MySQL commits a transaction implicitly when DROP TABLE is executed, however not
     * if DROP TEMPORARY TABLE is executed.
     */
    public function getDropTemporaryTableSQL(string $table): string
    {
        return 'DROP TEMPORARY TABLE ' . $table;
    }

    /**
     * Gets the SQL Snippet used to declare a BLOB column type.
     *     TINYBLOB   : 2 ^  8 - 1 = 255
     *     BLOB       : 2 ^ 16 - 1 = 65535
     *     MEDIUMBLOB : 2 ^ 24 - 1 = 16777215
     *     LONGBLOB   : 2 ^ 32 - 1 = 4294967295
     *
     * {@inheritDoc}
     */
    public function getBlobTypeDeclarationSQL(array $column): string
    {
        if (! empty($column['length']) && is_numeric($column['length'])) {
            $length = $column['length'];

            if ($length <= static::LENGTH_LIMIT_TINYBLOB) {
                return 'TINYBLOB';
            }

            if ($length <= static::LENGTH_LIMIT_BLOB) {
                return 'BLOB';
            }

            if ($length <= static::LENGTH_LIMIT_MEDIUMBLOB) {
                return 'MEDIUMBLOB';
            }
        }

        return 'LONGBLOB';
    }

    public function quoteStringLiteral(string $str): string
    {
        $str = str_replace('\\', '\\\\', $str); // MySQL requires backslashes to be escaped aswell.

        return parent::quoteStringLiteral($str);
    }

    public function getDefaultTransactionIsolationLevel(): int
    {
        return TransactionIsolationLevel::REPEATABLE_READ;
    }

    public function supportsColumnLengthIndexes(): bool
    {
        return true;
    }

    /**
     * Returns an SQL expression representing the given database name or current database name
     *
     * @param string|null $database Database name
     */
    private function getDatabaseNameSql(?string $database): string
    {
        if ($database === null) {
            return 'DATABASE()';
        }

        return $this->quoteStringLiteral($database);
    }
}<|MERGE_RESOLUTION|>--- conflicted
+++ resolved
@@ -415,21 +415,6 @@
     }
 
     /**
-<<<<<<< HEAD
-=======
-     * Build SQL for partition options.
-     *
-     * @param mixed[] $options
-     */
-    private function buildPartitionOptions(array $options): string
-    {
-        return isset($options['partition_options'])
-            ? ' ' . $options['partition_options']
-            : '';
-    }
-
-    /**
->>>>>>> 0edd213b
      * {@inheritDoc}
      */
     public function getAlterTableSQL(TableDiff $diff): array
