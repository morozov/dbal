<?php

declare(strict_types=1);

namespace Doctrine\DBAL\Platforms;

use Doctrine\DBAL\Exception;
use Doctrine\DBAL\Platforms\Exception\NotSupported;
use Doctrine\DBAL\Platforms\Keywords\DB2Keywords;
use Doctrine\DBAL\Platforms\Keywords\KeywordList;
use Doctrine\DBAL\Schema\ColumnDiff;
use Doctrine\DBAL\Schema\Identifier;
use Doctrine\DBAL\Schema\Index;
use Doctrine\DBAL\Schema\TableDiff;
use Doctrine\DBAL\Types\Type;
use Doctrine\DBAL\Types\Types;

use function array_merge;
use function count;
use function current;
use function explode;
use function implode;
use function sprintf;
use function strpos;

class DB2Platform extends AbstractPlatform
{
    /**
     * {@inheritDoc}
     */
    public function getBlobTypeDeclarationSQL(array $column): string
    {
        // todo blob(n) with $column['length'];
        return 'BLOB(1M)';
    }

<<<<<<< HEAD
    public function initializeDoctrineTypeMappings(): void
=======
    /**
     * {@inheritDoc}
     */
    protected function initializeDoctrineTypeMappings()
>>>>>>> 06d20af1
    {
        $this->doctrineTypeMapping = [
            'bigint'    => 'bigint',
            'binary'    => 'binary',
            'blob'      => 'blob',
            'character' => 'string',
            'clob'      => 'text',
            'date'      => 'date',
            'decimal'   => 'decimal',
            'double'    => 'float',
            'integer'   => 'integer',
            'real'      => 'float',
            'smallint'  => 'smallint',
            'time'      => 'time',
            'timestamp' => 'datetime',
            'varbinary' => 'binary',
            'varchar'   => 'string',
        ];
    }

    public function isCommentedDoctrineType(Type $doctrineType): bool
    {
        if ($doctrineType->getName() === Types::BOOLEAN) {
            // We require a commented boolean type in order to distinguish between boolean and smallint
            // as both (have to) map to the same native type.
            return true;
        }

        return parent::isCommentedDoctrineType($doctrineType);
    }

    protected function getBinaryTypeDeclarationSQLSnippet(?int $length): string
    {
        return $this->getCharTypeDeclarationSQLSnippet($length) . ' FOR BIT DATA';
    }

    protected function getVarbinaryTypeDeclarationSQLSnippet(?int $length): string
    {
        return $this->getVarcharTypeDeclarationSQLSnippet($length) . ' FOR BIT DATA';
    }

    /**
     * {@inheritDoc}
     */
    public function getClobTypeDeclarationSQL(array $column): string
    {
        // todo clob(n) with $column['length'];
        return 'CLOB(1M)';
    }

    /**
     * {@inheritDoc}
     */
    public function getBooleanTypeDeclarationSQL(array $column): string
    {
        return 'SMALLINT';
    }

    /**
     * {@inheritDoc}
     */
    public function getIntegerTypeDeclarationSQL(array $column): string
    {
        return 'INTEGER' . $this->_getCommonIntegerTypeDeclarationSQL($column);
    }

    /**
     * {@inheritDoc}
     */
    public function getBigIntTypeDeclarationSQL(array $column): string
    {
        return 'BIGINT' . $this->_getCommonIntegerTypeDeclarationSQL($column);
    }

    /**
     * {@inheritDoc}
     */
    public function getSmallIntTypeDeclarationSQL(array $column): string
    {
        return 'SMALLINT' . $this->_getCommonIntegerTypeDeclarationSQL($column);
    }

    /**
     * {@inheritDoc}
     */
    protected function _getCommonIntegerTypeDeclarationSQL(array $column): string
    {
        $autoinc = '';
        if (! empty($column['autoincrement'])) {
            $autoinc = ' GENERATED BY DEFAULT AS IDENTITY';
        }

        return $autoinc;
    }

    public function getBitAndComparisonExpression(string $value1, string $value2): string
    {
        return 'BITAND(' . $value1 . ', ' . $value2 . ')';
    }

    public function getBitOrComparisonExpression(string $value1, string $value2): string
    {
        return 'BITOR(' . $value1 . ', ' . $value2 . ')';
    }

    protected function getDateArithmeticIntervalExpression(
        string $date,
        string $operator,
        string $interval,
        string $unit
    ): string {
        switch ($unit) {
            case DateIntervalUnit::WEEK:
                $interval = $this->multiplyInterval($interval, 7);
                $unit     = DateIntervalUnit::DAY;
                break;

            case DateIntervalUnit::QUARTER:
                $interval = $this->multiplyInterval($interval, 3);
                $unit     = DateIntervalUnit::MONTH;
                break;
        }

        return $date . ' ' . $operator . ' ' . $interval . ' ' . $unit;
    }

    public function getDateDiffExpression(string $date1, string $date2): string
    {
        return 'DAYS(' . $date1 . ') - DAYS(' . $date2 . ')';
    }

    /**
     * {@inheritDoc}
     */
    public function getDateTimeTypeDeclarationSQL(array $column): string
    {
        if (isset($column['version']) && $column['version'] === true) {
            return 'TIMESTAMP(0) WITH DEFAULT';
        }

        return 'TIMESTAMP(0)';
    }

    /**
     * {@inheritDoc}
     */
    public function getDateTypeDeclarationSQL(array $column): string
    {
        return 'DATE';
    }

    /**
     * {@inheritDoc}
     */
    public function getTimeTypeDeclarationSQL(array $column): string
    {
        return 'TIME';
    }

    public function getTruncateTableSQL(string $tableName, bool $cascade = false): string
    {
        $tableIdentifier = new Identifier($tableName);

        return 'TRUNCATE ' . $tableIdentifier->getQuotedName($this) . ' IMMEDIATE';
    }

    /**
     * {@inheritdoc}
     *
     * @throws Exception
     */
    public function getSetTransactionIsolationSQL(int $level): string
    {
        throw NotSupported::new(__METHOD__);
    }

    /**
     * This code fragment is originally from the Zend_Db_Adapter_Db2 class, but has been edited.
     */
    public function getListTableColumnsSQL(string $table, ?string $database = null): string
    {
        $table = $this->quoteStringLiteral($table);

        // We do the funky subquery and join syscat.columns.default this crazy way because
        // as of db2 v10, the column is CLOB(64k) and the distinct operator won't allow a CLOB,
        // it wants shorter stuff like a varchar.
        return "
        SELECT
          cols.default,
          subq.*
        FROM (
               SELECT DISTINCT
                 c.tabschema,
                 c.tabname,
                 c.colname,
                 c.colno,
                 c.typename,
                 c.codepage,
                 c.nulls,
                 c.length,
                 c.scale,
                 c.identity,
                 tc.type AS tabconsttype,
                 c.remarks AS comment,
                 k.colseq,
                 CASE
                 WHEN c.generated = 'D' THEN 1
                 ELSE 0
                 END     AS autoincrement
               FROM syscat.columns c
                 LEFT JOIN (syscat.keycoluse k JOIN syscat.tabconst tc
                     ON (k.tabschema = tc.tabschema
                         AND k.tabname = tc.tabname
                         AND tc.type = 'P'))
                   ON (c.tabschema = k.tabschema
                       AND c.tabname = k.tabname
                       AND c.colname = k.colname)
               WHERE UPPER(c.tabname) = UPPER(" . $table . ')
               ORDER BY c.colno
             ) subq
          JOIN syscat.columns cols
            ON subq.tabschema = cols.tabschema
               AND subq.tabname = cols.tabname
               AND subq.colno = cols.colno
        ORDER BY subq.colno
        ';
    }

    public function getListTablesSQL(): string
    {
        return "SELECT NAME FROM SYSIBM.SYSTABLES WHERE TYPE = 'T'";
    }

    public function getListViewsSQL(string $database): string
    {
        return 'SELECT NAME, TEXT FROM SYSIBM.SYSVIEWS';
    }

    public function getListTableIndexesSQL(string $table, ?string $database = null): string
    {
        $table = $this->quoteStringLiteral($table);

        return "SELECT   idx.INDNAME AS key_name,
                         idxcol.COLNAME AS column_name,
                         CASE
                             WHEN idx.UNIQUERULE = 'P' THEN 1
                             ELSE 0
                         END AS primary,
                         CASE
                             WHEN idx.UNIQUERULE = 'D' THEN 1
                             ELSE 0
                         END AS non_unique
                FROM     SYSCAT.INDEXES AS idx
                JOIN     SYSCAT.INDEXCOLUSE AS idxcol
                ON       idx.INDSCHEMA = idxcol.INDSCHEMA AND idx.INDNAME = idxcol.INDNAME
                WHERE    idx.TABNAME = UPPER(" . $table . ')
                ORDER BY idxcol.COLSEQ ASC';
    }

    public function getListTableForeignKeysSQL(string $table, ?string $database = null): string
    {
        $table = $this->quoteStringLiteral($table);

        return "SELECT   fkcol.COLNAME AS local_column,
                         fk.REFTABNAME AS foreign_table,
                         pkcol.COLNAME AS foreign_column,
                         fk.CONSTNAME AS index_name,
                         CASE
                             WHEN fk.UPDATERULE = 'R' THEN 'RESTRICT'
                             ELSE NULL
                         END AS on_update,
                         CASE
                             WHEN fk.DELETERULE = 'C' THEN 'CASCADE'
                             WHEN fk.DELETERULE = 'N' THEN 'SET NULL'
                             WHEN fk.DELETERULE = 'R' THEN 'RESTRICT'
                             ELSE NULL
                         END AS on_delete
                FROM     SYSCAT.REFERENCES AS fk
                JOIN     SYSCAT.KEYCOLUSE AS fkcol
                ON       fk.CONSTNAME = fkcol.CONSTNAME
                AND      fk.TABSCHEMA = fkcol.TABSCHEMA
                AND      fk.TABNAME = fkcol.TABNAME
                JOIN     SYSCAT.KEYCOLUSE AS pkcol
                ON       fk.REFKEYNAME = pkcol.CONSTNAME
                AND      fk.REFTABSCHEMA = pkcol.TABSCHEMA
                AND      fk.REFTABNAME = pkcol.TABNAME
                WHERE    fk.TABNAME = UPPER(" . $table . ')
                ORDER BY fkcol.COLSEQ ASC';
    }

<<<<<<< HEAD
    public function getCreateViewSQL(string $name, string $sql): string
    {
        return 'CREATE VIEW ' . $name . ' AS ' . $sql;
    }

    public function getDropViewSQL(string $name): string
    {
        return 'DROP VIEW ' . $name;
    }

    public function getCreateDatabaseSQL(string $name): string
    {
        return 'CREATE DATABASE ' . $name;
    }

    public function getDropDatabaseSQL(string $name): string
    {
        return 'DROP DATABASE ' . $name;
    }

    public function supportsCreateDropDatabase(): bool
=======
    /**
     * {@inheritDoc}
     */
    public function supportsCreateDropDatabase()
>>>>>>> 06d20af1
    {
        return false;
    }

    public function supportsReleaseSavepoints(): bool
    {
        return false;
    }

    public function supportsCommentOnStatement(): bool
    {
        return true;
    }

    public function getCurrentDateSQL(): string
    {
        return 'CURRENT DATE';
    }

    public function getCurrentTimeSQL(): string
    {
        return 'CURRENT TIME';
    }

    public function getCurrentTimestampSQL(): string
    {
        return 'CURRENT TIMESTAMP';
    }

    public function getIndexDeclarationSQL(Index $index): string
    {
        // Index declaration in statements like CREATE TABLE is not supported.
        throw NotSupported::new(__METHOD__);
    }

    /**
     * {@inheritDoc}
     */
    protected function _getCreateTableSQL(string $name, array $columns, array $options = []): array
    {
        $indexes = [];
        if (isset($options['indexes'])) {
            $indexes = $options['indexes'];
        }

        $options['indexes'] = [];

        $sqls = parent::_getCreateTableSQL($name, $columns, $options);

        foreach ($indexes as $definition) {
            $sqls[] = $this->getCreateIndexSQL($definition, $name);
        }

        return $sqls;
    }

    /**
     * {@inheritDoc}
     */
    public function getAlterTableSQL(TableDiff $diff): array
    {
        $sql         = [];
        $columnSql   = [];
        $commentsSQL = [];

        $queryParts = [];
        foreach ($diff->addedColumns as $column) {
            if ($this->onSchemaAlterTableAddColumn($column, $diff, $columnSql)) {
                continue;
            }

            $columnDef = $column->toArray();
            $queryPart = 'ADD COLUMN ' . $this->getColumnDeclarationSQL($column->getQuotedName($this), $columnDef);

            // Adding non-nullable columns to a table requires a default value to be specified.
            if (
                ! empty($columnDef['notnull']) &&
                ! isset($columnDef['default']) &&
                empty($columnDef['autoincrement'])
            ) {
                $queryPart .= ' WITH DEFAULT';
            }

            $queryParts[] = $queryPart;

            $comment = $this->getColumnComment($column);

            if ($comment === '') {
                continue;
            }

            $commentsSQL[] = $this->getCommentOnColumnSQL(
                $diff->getName($this)->getQuotedName($this),
                $column->getQuotedName($this),
                $comment
            );
        }

        foreach ($diff->removedColumns as $column) {
            if ($this->onSchemaAlterTableRemoveColumn($column, $diff, $columnSql)) {
                continue;
            }

            $queryParts[] =  'DROP COLUMN ' . $column->getQuotedName($this);
        }

        foreach ($diff->changedColumns as $columnDiff) {
            if ($this->onSchemaAlterTableChangeColumn($columnDiff, $diff, $columnSql)) {
                continue;
            }

            if ($columnDiff->hasChanged('comment')) {
                $commentsSQL[] = $this->getCommentOnColumnSQL(
                    $diff->getName($this)->getQuotedName($this),
                    $columnDiff->column->getQuotedName($this),
                    $this->getColumnComment($columnDiff->column)
                );

                if (count($columnDiff->changedProperties) === 1) {
                    continue;
                }
            }

            $this->gatherAlterColumnSQL($diff->getName($this), $columnDiff, $sql, $queryParts);
        }

        foreach ($diff->renamedColumns as $oldColumnName => $column) {
            if ($this->onSchemaAlterTableRenameColumn($oldColumnName, $column, $diff, $columnSql)) {
                continue;
            }

            $oldColumnName = new Identifier($oldColumnName);

            $queryParts[] =  'RENAME COLUMN ' . $oldColumnName->getQuotedName($this) .
                ' TO ' . $column->getQuotedName($this);
        }

        $tableSql = [];

        if (! $this->onSchemaAlterTable($diff, $tableSql)) {
            if (count($queryParts) > 0) {
                $sql[] = 'ALTER TABLE ' . $diff->getName($this)->getQuotedName($this) . ' ' . implode(' ', $queryParts);
            }

            // Some table alteration operations require a table reorganization.
            if (! empty($diff->removedColumns) || ! empty($diff->changedColumns)) {
                $sql[] = "CALL SYSPROC.ADMIN_CMD ('REORG TABLE " . $diff->getName($this)->getQuotedName($this) . "')";
            }

            $sql = array_merge($sql, $commentsSQL);

            $newName = $diff->getNewName();

            if ($newName !== null) {
                $sql[] = sprintf(
                    'RENAME TABLE %s TO %s',
                    $diff->getName($this)->getQuotedName($this),
                    $newName->getQuotedName($this)
                );
            }

            $sql = array_merge(
                $this->getPreAlterTableIndexForeignKeySQL($diff),
                $sql,
                $this->getPostAlterTableIndexForeignKeySQL($diff)
            );
        }

        return array_merge($sql, $tableSql, $columnSql);
    }

    /**
     * Gathers the table alteration SQL for a given column diff.
     *
     * @param Identifier $table      The table to gather the SQL for.
     * @param ColumnDiff $columnDiff The column diff to evaluate.
     * @param string[]   $sql        The sequence of table alteration statements to fill.
     * @param mixed[]    $queryParts The sequence of column alteration clauses to fill.
     */
    private function gatherAlterColumnSQL(
        Identifier $table,
        ColumnDiff $columnDiff,
        array &$sql,
        array &$queryParts
    ): void {
        $alterColumnClauses = $this->getAlterColumnClausesSQL($columnDiff);

        if (empty($alterColumnClauses)) {
            return;
        }

        // If we have a single column alteration, we can append the clause to the main query.
        if (count($alterColumnClauses) === 1) {
            $queryParts[] = current($alterColumnClauses);

            return;
        }

        // We have multiple alterations for the same column,
        // so we need to trigger a complete ALTER TABLE statement
        // for each ALTER COLUMN clause.
        foreach ($alterColumnClauses as $alterColumnClause) {
            $sql[] = 'ALTER TABLE ' . $table->getQuotedName($this) . ' ' . $alterColumnClause;
        }
    }

    /**
     * Returns the ALTER COLUMN SQL clauses for altering a column described by the given column diff.
     *
     * @param ColumnDiff $columnDiff The column diff to evaluate.
     *
     * @return string[]
     */
    private function getAlterColumnClausesSQL(ColumnDiff $columnDiff): array
    {
        $column = $columnDiff->column->toArray();

        $alterClause = 'ALTER COLUMN ' . $columnDiff->column->getQuotedName($this);

        if ($column['columnDefinition'] !== null) {
            return [$alterClause . ' ' . $column['columnDefinition']];
        }

        $clauses = [];

        if (
            $columnDiff->hasChanged('type') ||
            $columnDiff->hasChanged('length') ||
            $columnDiff->hasChanged('precision') ||
            $columnDiff->hasChanged('scale') ||
            $columnDiff->hasChanged('fixed')
        ) {
            $clauses[] = $alterClause . ' SET DATA TYPE ' . $column['type']->getSQLDeclaration($column, $this);
        }

        if ($columnDiff->hasChanged('notnull')) {
            $clauses[] = $column['notnull'] ? $alterClause . ' SET NOT NULL' : $alterClause . ' DROP NOT NULL';
        }

        if ($columnDiff->hasChanged('default')) {
            if (isset($column['default'])) {
                $defaultClause = $this->getDefaultValueDeclarationSQL($column);

                if ($defaultClause !== '') {
                    $clauses[] = $alterClause . ' SET' . $defaultClause;
                }
            } else {
                $clauses[] = $alterClause . ' DROP DEFAULT';
            }
        }

        return $clauses;
    }

    /**
     * {@inheritDoc}
     */
    protected function getPreAlterTableIndexForeignKeySQL(TableDiff $diff): array
    {
        $sql   = [];
        $table = $diff->getName($this)->getQuotedName($this);

        foreach ($diff->removedIndexes as $remKey => $remIndex) {
            foreach ($diff->addedIndexes as $addKey => $addIndex) {
                if ($remIndex->getColumns() !== $addIndex->getColumns()) {
                    continue;
                }

                if ($remIndex->isPrimary()) {
                    $sql[] = 'ALTER TABLE ' . $table . ' DROP PRIMARY KEY';
                } elseif ($remIndex->isUnique()) {
                    $sql[] = 'ALTER TABLE ' . $table . ' DROP UNIQUE ' . $remIndex->getQuotedName($this);
                } else {
                    $sql[] = $this->getDropIndexSQL($remIndex->getQuotedName($this), $table);
                }

                $sql[] = $this->getCreateIndexSQL($addIndex, $table);

                unset($diff->removedIndexes[$remKey], $diff->addedIndexes[$addKey]);

                break;
            }
        }

        $sql = array_merge($sql, parent::getPreAlterTableIndexForeignKeySQL($diff));

        return $sql;
    }

    /**
     * {@inheritdoc}
     */
    protected function getRenameIndexSQL(string $oldIndexName, Index $index, string $tableName): array
    {
        if (strpos($tableName, '.') !== false) {
            [$schema]     = explode('.', $tableName);
            $oldIndexName = $schema . '.' . $oldIndexName;
        }

        return ['RENAME INDEX ' . $oldIndexName . ' TO ' . $index->getQuotedName($this)];
    }

    /**
     * {@inheritDoc}
     */
    public function getDefaultValueDeclarationSQL(array $column): string
    {
        if (! empty($column['autoincrement'])) {
            return '';
        }

        if (! empty($column['version'])) {
            if ((string) $column['type'] !== 'DateTime') {
                $column['default'] = '1';
            }
        }

        return parent::getDefaultValueDeclarationSQL($column);
    }

    public function getEmptyIdentityInsertSQL(string $quotedTableName, string $quotedIdentifierColumnName): string
    {
        return 'INSERT INTO ' . $quotedTableName . ' (' . $quotedIdentifierColumnName . ') VALUES (DEFAULT)';
    }

    public function getCreateTemporaryTableSnippetSQL(): string
    {
        return 'DECLARE GLOBAL TEMPORARY TABLE';
    }

    public function getTemporaryTableName(string $tableName): string
    {
        return 'SESSION.' . $tableName;
    }

    protected function doModifyLimitQuery(string $query, ?int $limit, int $offset): string
    {
        $where = [];

        if ($offset > 0) {
            $where[] = sprintf('db22.DC_ROWNUM >= %d', $offset + 1);
        }

        if ($limit !== null) {
            $where[] = sprintf('db22.DC_ROWNUM <= %d', $offset + $limit);
        }

        if (empty($where)) {
            return $query;
        }

        // Todo OVER() needs ORDER BY data!
        return sprintf(
            'SELECT db22.* FROM (SELECT db21.*, ROW_NUMBER() OVER() AS DC_ROWNUM FROM (%s) db21) db22 WHERE %s',
            $query,
            implode(' AND ', $where)
        );
    }

    public function getLocateExpression(string $string, string $substring, ?string $start = null): string
    {
        if ($start === null) {
            return sprintf('LOCATE(%s, %s)', $substring, $string);
        }

        return sprintf('LOCATE(%s, %s, %s)', $substring, $string, $start);
    }

    public function getSubstringExpression(string $string, string $start, ?string $length = null): string
    {
        if ($length === null) {
            return sprintf('SUBSTR(%s, %s)', $string, $start);
        }

        return sprintf('SUBSTR(%s, %s, %s)', $string, $start, $length);
    }

    public function getCurrentDatabaseExpression(): string
    {
        return 'CURRENT_USER';
    }

    public function supportsIdentityColumns(): bool
    {
        return true;
    }

    public function prefersIdentityColumns(): bool
    {
        return true;
    }

    public function getForUpdateSQL(): string
    {
        return ' WITH RR USE AND KEEP UPDATE LOCKS';
    }

    public function getDummySelectSQL(string $expression = '1'): string
    {
        return sprintf('SELECT %s FROM sysibm.sysdummy1', $expression);
    }

    /**
     * {@inheritDoc}
     *
     * DB2 supports savepoints, but they work semantically different than on other vendor platforms.
     *
     * TODO: We have to investigate how to get DB2 up and running with savepoints.
     */
    public function supportsSavepoints(): bool
    {
        return false;
    }

    protected function createReservedKeywordsList(): KeywordList
    {
        return new DB2Keywords();
    }

    public function getListTableCommentsSQL(string $table): string
    {
        return sprintf(
            <<<'SQL'
SELECT REMARKS
  FROM SYSIBM.SYSTABLES
  WHERE NAME = UPPER( %s )
SQL
            ,
            $this->quoteStringLiteral($table)
        );
    }
}<|MERGE_RESOLUTION|>--- conflicted
+++ resolved
@@ -34,14 +34,7 @@
         return 'BLOB(1M)';
     }
 
-<<<<<<< HEAD
-    public function initializeDoctrineTypeMappings(): void
-=======
-    /**
-     * {@inheritDoc}
-     */
-    protected function initializeDoctrineTypeMappings()
->>>>>>> 06d20af1
+    protected function initializeDoctrineTypeMappings(): void
     {
         $this->doctrineTypeMapping = [
             'bigint'    => 'bigint',
@@ -332,34 +325,7 @@
                 ORDER BY fkcol.COLSEQ ASC';
     }
 
-<<<<<<< HEAD
-    public function getCreateViewSQL(string $name, string $sql): string
-    {
-        return 'CREATE VIEW ' . $name . ' AS ' . $sql;
-    }
-
-    public function getDropViewSQL(string $name): string
-    {
-        return 'DROP VIEW ' . $name;
-    }
-
-    public function getCreateDatabaseSQL(string $name): string
-    {
-        return 'CREATE DATABASE ' . $name;
-    }
-
-    public function getDropDatabaseSQL(string $name): string
-    {
-        return 'DROP DATABASE ' . $name;
-    }
-
     public function supportsCreateDropDatabase(): bool
-=======
-    /**
-     * {@inheritDoc}
-     */
-    public function supportsCreateDropDatabase()
->>>>>>> 06d20af1
     {
         return false;
     }
