<?php

declare(strict_types=1);

namespace Doctrine\DBAL\Platforms;

use Doctrine\Common\EventManager;
use Doctrine\DBAL\Connection;
use Doctrine\DBAL\Event\SchemaAlterTableAddColumnEventArgs;
use Doctrine\DBAL\Event\SchemaAlterTableChangeColumnEventArgs;
use Doctrine\DBAL\Event\SchemaAlterTableEventArgs;
use Doctrine\DBAL\Event\SchemaAlterTableRemoveColumnEventArgs;
use Doctrine\DBAL\Event\SchemaAlterTableRenameColumnEventArgs;
use Doctrine\DBAL\Event\SchemaCreateTableColumnEventArgs;
use Doctrine\DBAL\Event\SchemaCreateTableEventArgs;
use Doctrine\DBAL\Event\SchemaDropTableEventArgs;
use Doctrine\DBAL\Events;
use Doctrine\DBAL\Exception;
use Doctrine\DBAL\Exception\ColumnLengthRequired;
use Doctrine\DBAL\LockMode;
use Doctrine\DBAL\Platforms\Exception\NoColumnsSpecifiedForTable;
use Doctrine\DBAL\Platforms\Exception\NotSupported;
use Doctrine\DBAL\Platforms\Keywords\KeywordList;
use Doctrine\DBAL\Schema\AbstractSchemaManager;
use Doctrine\DBAL\Schema\Column;
use Doctrine\DBAL\Schema\ColumnDiff;
use Doctrine\DBAL\Schema\ForeignKeyConstraint;
use Doctrine\DBAL\Schema\Identifier;
use Doctrine\DBAL\Schema\Index;
use Doctrine\DBAL\Schema\Sequence;
use Doctrine\DBAL\Schema\Table;
use Doctrine\DBAL\Schema\TableDiff;
use Doctrine\DBAL\Schema\UniqueConstraint;
use Doctrine\DBAL\SQL\Parser;
use Doctrine\DBAL\TransactionIsolationLevel;
use Doctrine\DBAL\Types;
use Doctrine\DBAL\Types\Exception\TypeNotFound;
use Doctrine\DBAL\Types\Type;
use InvalidArgumentException;
use UnexpectedValueException;

use function addcslashes;
use function array_map;
use function array_merge;
use function array_unique;
use function array_values;
use function assert;
use function count;
use function explode;
use function implode;
use function in_array;
use function is_array;
use function is_bool;
use function is_float;
use function is_int;
use function is_string;
use function preg_quote;
use function preg_replace;
use function sprintf;
use function str_contains;
use function str_replace;
use function strlen;
use function strtolower;
use function strtoupper;

/**
 * Base class for all DatabasePlatforms. The DatabasePlatforms are the central
 * point of abstraction of platform-specific behaviors, features and SQL dialects.
 * They are a passive source of information.
 *
 * @todo Remove any unnecessary methods.
 */
abstract class AbstractPlatform
{
    /**
     * @deprecated
     */
    public const CREATE_INDEXES = 1;

    /**
     * @deprecated
     */
    public const CREATE_FOREIGNKEYS = 2;

    /** @var string[]|null */
    protected ?array $doctrineTypeMapping = null;

    protected ?EventManager $_eventManager = null;

    /**
     * Holds the KeywordList instance for the current platform.
     */
    protected ?KeywordList $_keywords = null;

    /**
     * Sets the EventManager used by the Platform.
     */
    public function setEventManager(EventManager $eventManager): void
    {
        $this->_eventManager = $eventManager;
    }

    /**
     * Gets the EventManager used by the Platform.
     */
    public function getEventManager(): ?EventManager
    {
        return $this->_eventManager;
    }

    /**
     * Returns the SQL snippet that declares a boolean column.
     *
     * @param mixed[] $column
     */
    abstract public function getBooleanTypeDeclarationSQL(array $column): string;

    /**
     * Returns the SQL snippet that declares a 4 byte integer column.
     *
     * @param mixed[] $column
     */
    abstract public function getIntegerTypeDeclarationSQL(array $column): string;

    /**
     * Returns the SQL snippet that declares an 8 byte integer column.
     *
     * @param mixed[] $column
     */
    abstract public function getBigIntTypeDeclarationSQL(array $column): string;

    /**
     * Returns the SQL snippet that declares a 2 byte integer column.
     *
     * @param mixed[] $column
     */
    abstract public function getSmallIntTypeDeclarationSQL(array $column): string;

    /**
     * Returns the SQL snippet that declares common properties of an integer column.
     *
     * @param mixed[] $column
     */
    abstract protected function _getCommonIntegerTypeDeclarationSQL(array $column): string;

    /**
     * Lazy load Doctrine Type Mappings.
     */
    abstract protected function initializeDoctrineTypeMappings(): void;

    /**
     * Initializes Doctrine Type Mappings with the platform defaults
     * and with all additional type mappings.
     */
    private function initializeAllDoctrineTypeMappings(): void
    {
        $this->initializeDoctrineTypeMappings();

        foreach (Type::getTypesMap() as $typeName => $className) {
            foreach (Type::getType($typeName)->getMappedDatabaseTypes($this) as $dbType) {
                $this->doctrineTypeMapping[$dbType] = $typeName;
            }
        }
    }

    /**
     * Returns the SQL snippet used to declare a column that can
     * store characters in the ASCII character set
     *
     * @param array<string, mixed> $column The column definition.
     *
     * @throws ColumnLengthRequired
     */
    public function getAsciiStringTypeDeclarationSQL(array $column): string
    {
        return $this->getStringTypeDeclarationSQL($column);
    }

    /**
     * Returns the SQL snippet used to declare a string column type.
     *
     * @param array<string, mixed> $column The column definition.
     *
     * @throws ColumnLengthRequired
     */
    public function getStringTypeDeclarationSQL(array $column): string
    {
        $length = $column['length'] ?? null;

        if (empty($column['fixed'])) {
            return $this->getVarcharTypeDeclarationSQLSnippet($length);
        }

        return $this->getCharTypeDeclarationSQLSnippet($length);
    }

    /**
     * Returns the SQL snippet used to declare a binary string column type.
     *
     * @param array<string, mixed> $column The column definition.
     *
     * @throws ColumnLengthRequired
     */
    public function getBinaryTypeDeclarationSQL(array $column): string
    {
        $length = $column['length'] ?? null;

        if (empty($column['fixed'])) {
            return $this->getVarbinaryTypeDeclarationSQLSnippet($length);
        }

        return $this->getBinaryTypeDeclarationSQLSnippet($length);
    }

    /**
     * Returns the SQL snippet to declare a GUID/UUID column.
     *
     * By default this maps directly to a CHAR(36) and only maps to more
     * special datatypes when the underlying databases support this datatype.
     *
     * @param array<string, mixed> $column The column definition.
     *
     * @throws Exception
     */
    public function getGuidTypeDeclarationSQL(array $column): string
    {
        $column['length'] = 36;
        $column['fixed']  = true;

        return $this->getStringTypeDeclarationSQL($column);
    }

    /**
     * Returns the SQL snippet to declare a JSON column.
     *
     * By default this maps directly to a CLOB and only maps to more
     * special datatypes when the underlying databases support this datatype.
     *
     * @param mixed[] $column
     */
    public function getJsonTypeDeclarationSQL(array $column): string
    {
        return $this->getClobTypeDeclarationSQL($column);
    }

    /**
     * @param int|null $length The length of the column in characters
     *                         or NULL if the length should be omitted.
     *
     * @throws ColumnLengthRequired
     */
    protected function getCharTypeDeclarationSQLSnippet(?int $length): string
    {
        $sql = 'CHAR';

        if ($length !== null) {
            $sql .= sprintf('(%d)', $length);
        }

        return $sql;
    }

    /**
     * @param int|null $length The length of the column in characters
     *                         or NULL if the length should be omitted.
     *
     * @throws ColumnLengthRequired
     */
    protected function getVarcharTypeDeclarationSQLSnippet(?int $length): string
    {
        if ($length === null) {
            throw ColumnLengthRequired::new($this, 'VARCHAR');
        }

        return sprintf('VARCHAR(%d)', $length);
    }

    /**
     * Returns the SQL snippet used to declare a fixed length binary column type.
     *
     * @param int|null $length The length of the column in bytes
     *                         or NULL if the length should be omitted.
     *
     * @throws ColumnLengthRequired
     */
    protected function getBinaryTypeDeclarationSQLSnippet(?int $length): string
    {
        $sql = 'BINARY';

        if ($length !== null) {
            $sql .= sprintf('(%d)', $length);
        }

        return $sql;
    }

    /**
     * Returns the SQL snippet used to declare a variable length binary column type.
     *
     * @param int|null $length The length of the column in bytes
     *                         or NULL if the length should be omitted.
     *
     * @throws ColumnLengthRequired
     */
    protected function getVarbinaryTypeDeclarationSQLSnippet(?int $length): string
    {
        if ($length === null) {
            throw ColumnLengthRequired::new($this, 'VARBINARY');
        }

        return sprintf('VARBINARY(%d)', $length);
    }

    /**
     * Returns the SQL snippet used to declare a CLOB column type.
     *
     * @param mixed[] $column
     */
    abstract public function getClobTypeDeclarationSQL(array $column): string;

    /**
     * Returns the SQL Snippet used to declare a BLOB column type.
     *
     * @param mixed[] $column
     */
    abstract public function getBlobTypeDeclarationSQL(array $column): string;

    /**
     * Registers a doctrine type to be used in conjunction with a column type of this platform.
     *
     * @throws Exception If the type is not found.
     */
    public function registerDoctrineTypeMapping(string $dbType, string $doctrineType): void
    {
        if ($this->doctrineTypeMapping === null) {
            $this->initializeAllDoctrineTypeMappings();
        }

        if (! Types\Type::hasType($doctrineType)) {
            throw TypeNotFound::new($doctrineType);
        }

        $dbType                             = strtolower($dbType);
        $this->doctrineTypeMapping[$dbType] = $doctrineType;
    }

    /**
     * Gets the Doctrine type that is mapped for the given database column type.
     *
     * @throws Exception
     */
    public function getDoctrineTypeMapping(string $dbType): string
    {
        if ($this->doctrineTypeMapping === null) {
            $this->initializeAllDoctrineTypeMappings();
        }

        $dbType = strtolower($dbType);

        if (! isset($this->doctrineTypeMapping[$dbType])) {
            throw new Exception(sprintf(
                'Unknown database type "%s" requested, %s may not support it.',
                $dbType,
                static::class
            ));
        }

        return $this->doctrineTypeMapping[$dbType];
    }

    /**
     * Checks if a database type is currently supported by this platform.
     */
    public function hasDoctrineTypeMappingFor(string $dbType): bool
    {
        if ($this->doctrineTypeMapping === null) {
            $this->initializeAllDoctrineTypeMappings();
        }

        $dbType = strtolower($dbType);

        return isset($this->doctrineTypeMapping[$dbType]);
    }

    /**
     * Returns the regular expression operator.
     *
     * @throws Exception If not supported on this platform.
     */
    public function getRegexpExpression(): string
    {
        throw NotSupported::new(__METHOD__);
    }

    /**
     * Returns the SQL snippet to get the length of a text column in characters.
     *
     * @param string $string SQL expression producing the string.
     */
    public function getLengthExpression(string $string): string
    {
        return 'LENGTH(' . $string . ')';
    }

    /**
     * Returns the SQL snippet to get the remainder of the operation of division of dividend by divisor.
     *
     * @param string $dividend SQL expression producing the dividend.
     * @param string $divisor  SQL expression producing the divisor.
     */
    public function getModExpression(string $dividend, string $divisor): string
    {
        return 'MOD(' . $dividend . ', ' . $divisor . ')';
    }

    /**
     * Returns the SQL snippet to trim a string.
     *
     * @param string      $str  The expression to apply the trim to.
     * @param TrimMode    $mode The position of the trim.
     * @param string|null $char The char to trim, has to be quoted already. Defaults to space.
     */
    public function getTrimExpression(string $str, TrimMode $mode = TrimMode::UNSPECIFIED, ?string $char = null): string
    {
        $tokens = [];

        switch ($mode) {
            case TrimMode::UNSPECIFIED:
                break;

            case TrimMode::LEADING:
                $tokens[] = 'LEADING';
                break;

            case TrimMode::TRAILING:
                $tokens[] = 'TRAILING';
                break;

            case TrimMode::BOTH:
                $tokens[] = 'BOTH';
                break;
        }

        if ($char !== null) {
            $tokens[] = $char;
        }

        if (count($tokens) > 0) {
            $tokens[] = 'FROM';
        }

        $tokens[] = $str;

        return sprintf('TRIM(%s)', implode(' ', $tokens));
    }

    /**
     * Returns the SQL snippet to get the position of the first occurrence of the substring in the string.
     *
     * @param string      $string    SQL expression producing the string to locate the substring in.
     * @param string      $substring SQL expression producing the substring to locate.
     * @param string|null $start     SQL expression producing the position to start at.
     *                               Defaults to the beginning of the string.
     */
    abstract public function getLocateExpression(string $string, string $substring, ?string $start = null): string;

    /**
     * Returns an SQL snippet to get a substring inside the string.
     *
     * Note: Not SQL92, but common functionality.
     *
     * @param string      $string SQL expression producing the string from which a substring should be extracted.
     * @param string      $start  SQL expression producing the position to start at,
     * @param string|null $length SQL expression producing the length of the substring portion to be returned.
     *                            By default, the entire substring is returned.
     */
    public function getSubstringExpression(string $string, string $start, ?string $length = null): string
    {
        if ($length === null) {
            return sprintf('SUBSTRING(%s FROM %s)', $string, $start);
        }

        return sprintf('SUBSTRING(%s FROM %s FOR %s)', $string, $start, $length);
    }

    /**
     * Returns a SQL snippet to concatenate the given strings.
     */
    public function getConcatExpression(string ...$string): string
    {
        return implode(' || ', $string);
    }

    /**
     * Returns the SQL to calculate the difference in days between the two passed dates.
     *
     * Computes diff = date1 - date2.
     */
    abstract public function getDateDiffExpression(string $date1, string $date2): string;

    /**
     * Returns the SQL to add the number of given seconds to a date.
     *
     * @param string $date    SQL expression producing the date.
     * @param string $seconds SQL expression producing the number of seconds.
     */
    public function getDateAddSecondsExpression(string $date, string $seconds): string
    {
        return $this->getDateArithmeticIntervalExpression($date, '+', $seconds, DateIntervalUnit::SECOND);
    }

    /**
     * Returns the SQL to subtract the number of given seconds from a date.
     *
     * @param string $date    SQL expression producing the date.
     * @param string $seconds SQL expression producing the number of seconds.
     */
    public function getDateSubSecondsExpression(string $date, string $seconds): string
    {
        return $this->getDateArithmeticIntervalExpression($date, '-', $seconds, DateIntervalUnit::SECOND);
    }

    /**
     * Returns the SQL to add the number of given minutes to a date.
     *
     * @param string $date    SQL expression producing the date.
     * @param string $minutes SQL expression producing the number of minutes.
     */
    public function getDateAddMinutesExpression(string $date, string $minutes): string
    {
        return $this->getDateArithmeticIntervalExpression($date, '+', $minutes, DateIntervalUnit::MINUTE);
    }

    /**
     * Returns the SQL to subtract the number of given minutes from a date.
     *
     * @param string $date    SQL expression producing the date.
     * @param string $minutes SQL expression producing the number of minutes.
     */
    public function getDateSubMinutesExpression(string $date, string $minutes): string
    {
        return $this->getDateArithmeticIntervalExpression($date, '-', $minutes, DateIntervalUnit::MINUTE);
    }

    /**
     * Returns the SQL to add the number of given hours to a date.
     *
     * @param string $date  SQL expression producing the date.
     * @param string $hours SQL expression producing the number of hours.
     */
    public function getDateAddHourExpression(string $date, string $hours): string
    {
        return $this->getDateArithmeticIntervalExpression($date, '+', $hours, DateIntervalUnit::HOUR);
    }

    /**
     * Returns the SQL to subtract the number of given hours to a date.
     *
     * @param string $date  SQL expression producing the date.
     * @param string $hours SQL expression producing the number of hours.
     */
    public function getDateSubHourExpression(string $date, string $hours): string
    {
        return $this->getDateArithmeticIntervalExpression($date, '-', $hours, DateIntervalUnit::HOUR);
    }

    /**
     * Returns the SQL to add the number of given days to a date.
     *
     * @param string $date SQL expression producing the date.
     * @param string $days SQL expression producing the number of days.
     */
    public function getDateAddDaysExpression(string $date, string $days): string
    {
        return $this->getDateArithmeticIntervalExpression($date, '+', $days, DateIntervalUnit::DAY);
    }

    /**
     * Returns the SQL to subtract the number of given days to a date.
     *
     * @param string $date SQL expression producing the date.
     * @param string $days SQL expression producing the number of days.
     */
    public function getDateSubDaysExpression(string $date, string $days): string
    {
        return $this->getDateArithmeticIntervalExpression($date, '-', $days, DateIntervalUnit::DAY);
    }

    /**
     * Returns the SQL to add the number of given weeks to a date.
     *
     * @param string $date  SQL expression producing the date.
     * @param string $weeks SQL expression producing the number of weeks.
     */
    public function getDateAddWeeksExpression(string $date, string $weeks): string
    {
        return $this->getDateArithmeticIntervalExpression($date, '+', $weeks, DateIntervalUnit::WEEK);
    }

    /**
     * Returns the SQL to subtract the number of given weeks from a date.
     *
     * @param string $date  SQL expression producing the date.
     * @param string $weeks SQL expression producing the number of weeks.
     */
    public function getDateSubWeeksExpression(string $date, string $weeks): string
    {
        return $this->getDateArithmeticIntervalExpression($date, '-', $weeks, DateIntervalUnit::WEEK);
    }

    /**
     * Returns the SQL to add the number of given months to a date.
     *
     * @param string $date   SQL expression producing the date.
     * @param string $months SQL expression producing the number of months.
     */
    public function getDateAddMonthExpression(string $date, string $months): string
    {
        return $this->getDateArithmeticIntervalExpression($date, '+', $months, DateIntervalUnit::MONTH);
    }

    /**
     * Returns the SQL to subtract the number of given months to a date.
     *
     * @param string $date   SQL expression producing the date.
     * @param string $months SQL expression producing the number of months.
     */
    public function getDateSubMonthExpression(string $date, string $months): string
    {
        return $this->getDateArithmeticIntervalExpression($date, '-', $months, DateIntervalUnit::MONTH);
    }

    /**
     * Returns the SQL to add the number of given quarters to a date.
     *
     * @param string $date     SQL expression producing the date.
     * @param string $quarters SQL expression producing the number of quarters.
     */
    public function getDateAddQuartersExpression(string $date, string $quarters): string
    {
        return $this->getDateArithmeticIntervalExpression($date, '+', $quarters, DateIntervalUnit::QUARTER);
    }

    /**
     * Returns the SQL to subtract the number of given quarters from a date.
     *
     * @param string $date     SQL expression producing the date.
     * @param string $quarters SQL expression producing the number of quarters.
     */
    public function getDateSubQuartersExpression(string $date, string $quarters): string
    {
        return $this->getDateArithmeticIntervalExpression($date, '-', $quarters, DateIntervalUnit::QUARTER);
    }

    /**
     * Returns the SQL to add the number of given years to a date.
     *
     * @param string $date  SQL expression producing the date.
     * @param string $years SQL expression producing the number of years.
     */
    public function getDateAddYearsExpression(string $date, string $years): string
    {
        return $this->getDateArithmeticIntervalExpression($date, '+', $years, DateIntervalUnit::YEAR);
    }

    /**
     * Returns the SQL to subtract the number of given years from a date.
     *
     * @param string $date  SQL expression producing the date.
     * @param string $years SQL expression producing the number of years.
     */
    public function getDateSubYearsExpression(string $date, string $years): string
    {
        return $this->getDateArithmeticIntervalExpression($date, '-', $years, DateIntervalUnit::YEAR);
    }

    /**
     * Returns the SQL for a date arithmetic expression.
     *
     * @param string           $date     SQL expression representing a date to perform the arithmetic operation on.
     * @param string           $operator The arithmetic operator (+ or -).
     * @param string           $interval SQL expression representing the value of the interval that shall be calculated
     *                                   into the date.
     * @param DateIntervalUnit $unit     The unit of the interval that shall be calculated into the date.
     *                         One of the DATE_INTERVAL_UNIT_* constants.
     */
    abstract protected function getDateArithmeticIntervalExpression(
        string $date,
        string $operator,
        string $interval,
        DateIntervalUnit $unit
    ): string;

    /**
     * Generates the SQL expression which represents the given date interval multiplied by a number
     *
     * @param string $interval   SQL expression describing the interval value
     * @param int    $multiplier Interval multiplier
     */
    protected function multiplyInterval(string $interval, int $multiplier): string
    {
        return sprintf('(%s * %d)', $interval, $multiplier);
    }

    /**
     * Returns the SQL bit AND comparison expression.
     *
     * @param string $value1 SQL expression producing the first value.
     * @param string $value2 SQL expression producing the second value.
     */
    public function getBitAndComparisonExpression(string $value1, string $value2): string
    {
        return '(' . $value1 . ' & ' . $value2 . ')';
    }

    /**
     * Returns the SQL bit OR comparison expression.
     *
     * @param string $value1 SQL expression producing the first value.
     * @param string $value2 SQL expression producing the second value.
     */
    public function getBitOrComparisonExpression(string $value1, string $value2): string
    {
        return '(' . $value1 . ' | ' . $value2 . ')';
    }

    /**
     * Returns the SQL expression which represents the currently selected database.
     */
    abstract public function getCurrentDatabaseExpression(): string;

    /**
     * Returns the FOR UPDATE expression.
     */
    public function getForUpdateSQL(): string
    {
        return 'FOR UPDATE';
    }

    /**
     * Honors that some SQL vendors such as MsSql use table hints for locking instead of the
     * ANSI SQL FOR UPDATE specification.
     *
     * @param string $fromClause The FROM clause to append the hint for the given lock mode to
     */
    public function appendLockHint(string $fromClause, LockMode $lockMode): string
    {
        return $fromClause;
    }

    /**
     * Returns the SQL snippet to append to any SELECT statement which locks rows in shared read lock.
     *
     * This defaults to the ANSI SQL "FOR UPDATE", which is an exclusive lock (Write). Some database
     * vendors allow to lighten this constraint up to be a real read lock.
     */
    public function getReadLockSQL(): string
    {
        return $this->getForUpdateSQL();
    }

    /**
     * Returns the SQL snippet to append to any SELECT statement which obtains an exclusive lock on the rows.
     *
     * The semantics of this lock mode should equal the SELECT .. FOR UPDATE of the ANSI SQL standard.
     */
    public function getWriteLockSQL(): string
    {
        return $this->getForUpdateSQL();
    }

    /**
     * Returns the SQL snippet to drop an existing table.
     */
    public function getDropTableSQL(string $table): string
    {
        if ($this->_eventManager !== null && $this->_eventManager->hasListeners(Events::onSchemaDropTable)) {
            $eventArgs = new SchemaDropTableEventArgs($table, $this);
            $this->_eventManager->dispatchEvent(Events::onSchemaDropTable, $eventArgs);

            if ($eventArgs->isDefaultPrevented()) {
                $sql = $eventArgs->getSql();

                if ($sql === null) {
                    throw new UnexpectedValueException(
                        'Default implementation of DROP TABLE was overridden with NULL.'
                    );
                }

                return $sql;
            }
        }

        return 'DROP TABLE ' . $table;
    }

    /**
     * Returns the SQL to safely drop a temporary table WITHOUT implicitly committing an open transaction.
     */
    public function getDropTemporaryTableSQL(string $table): string
    {
        return $this->getDropTableSQL($table);
    }

    /**
     * Returns the SQL to drop an index from a table.
     */
    public function getDropIndexSQL(string $name, string $table): string
    {
        return 'DROP INDEX ' . $name;
    }

    /**
     * Returns the SQL to drop a constraint.
     *
     * @internal The method should be only used from within the {@see AbstractPlatform} class hierarchy.
     */
    protected function getDropConstraintSQL(string $name, string $table): string
    {
        return 'ALTER TABLE ' . $table . ' DROP CONSTRAINT ' . $name;
    }

    /**
     * Returns the SQL to drop a foreign key.
     */
    public function getDropForeignKeySQL(string $foreignKey, string $table): string
    {
        return 'ALTER TABLE ' . $table . ' DROP FOREIGN KEY ' . $foreignKey;
    }

    /**
     * Returns the SQL to drop a unique constraint.
     */
    public function getDropUniqueConstraintSQL(string $name, string $tableName): string
    {
        return $this->getDropConstraintSQL($name, $tableName);
    }

    /**
     * Returns the SQL statement(s) to create a table with the specified name, columns and constraints
     * on this platform.
     *
     * @return list<string> The list of SQL statements.
     *
     * @throws Exception
     */
    public function getCreateTableSQL(Table $table): array
    {
        return $this->buildCreateTableSQL($table, true);
    }

    /**
     * @internal
     *
     * @return list<string>
     *
     * @throws Exception
     */
    final protected function getCreateTableWithoutForeignKeysSQL(Table $table): array
    {
        return $this->buildCreateTableSQL($table, false);
    }

    /**
     * @return list<string>
     *
     * @throws Exception
     */
    private function buildCreateTableSQL(Table $table, bool $createForeignKeys): array
    {
        if (count($table->getColumns()) === 0) {
            throw NoColumnsSpecifiedForTable::new($table->getName());
        }

        $tableName                    = $table->getQuotedName($this);
        $options                      = $table->getOptions();
        $options['uniqueConstraints'] = [];
        $options['indexes']           = [];
        $options['primary']           = [];

        foreach ($table->getIndexes() as $index) {
            if (! $index->isPrimary()) {
                $options['indexes'][$index->getQuotedName($this)] = $index;

                continue;
            }

            $options['primary']       = $index->getQuotedColumns($this);
            $options['primary_index'] = $index;
        }

        foreach ($table->getUniqueConstraints() as $uniqueConstraint) {
            $options['uniqueConstraints'][$uniqueConstraint->getQuotedName($this)] = $uniqueConstraint;
        }

        if ($createForeignKeys) {
            $options['foreignKeys'] = [];

            foreach ($table->getForeignKeys() as $fkConstraint) {
                $options['foreignKeys'][] = $fkConstraint;
            }
        }

        $columnSql = [];
        $columns   = [];

        foreach ($table->getColumns() as $column) {
            if (
                $this->_eventManager !== null
                && $this->_eventManager->hasListeners(Events::onSchemaCreateTableColumn)
            ) {
                $eventArgs = new SchemaCreateTableColumnEventArgs($column, $table, $this);

                $this->_eventManager->dispatchEvent(Events::onSchemaCreateTableColumn, $eventArgs);

                $columnSql = array_merge($columnSql, $eventArgs->getSql());

                if ($eventArgs->isDefaultPrevented()) {
                    continue;
                }
            }

            $columnData = $this->columnToArray($column);

            if (in_array($column->getName(), $options['primary'], true)) {
                $columnData['primary'] = true;
            }

            $columns[] = $columnData;
        }

        if ($this->_eventManager !== null && $this->_eventManager->hasListeners(Events::onSchemaCreateTable)) {
            $eventArgs = new SchemaCreateTableEventArgs($table, $columns, $options, $this);

            $this->_eventManager->dispatchEvent(Events::onSchemaCreateTable, $eventArgs);

            if ($eventArgs->isDefaultPrevented()) {
                return array_merge($eventArgs->getSql(), $columnSql);
            }
        }

        $sql = $this->_getCreateTableSQL($tableName, $columns, $options);

        if ($this->supportsCommentOnStatement()) {
            if ($table->hasOption('comment')) {
                $sql[] = $this->getCommentOnTableSQL($tableName, $table->getOption('comment'));
            }

            foreach ($table->getColumns() as $column) {
                $comment = $column->getComment();

                if ($comment === '') {
                    continue;
                }

                $sql[] = $this->getCommentOnColumnSQL($tableName, $column->getQuotedName($this), $comment);
            }
        }

        return array_merge($sql, $columnSql);
    }

    /**
     * @param list<Table> $tables
     *
     * @return list<string>
     *
     * @throws Exception
     */
    public function getCreateTablesSQL(array $tables): array
    {
        $sql = [];

        foreach ($tables as $table) {
            $sql = array_merge($sql, $this->getCreateTableWithoutForeignKeysSQL($table));
        }

        foreach ($tables as $table) {
            foreach ($table->getForeignKeys() as $foreignKey) {
                $sql[] = $this->getCreateForeignKeySQL(
                    $foreignKey,
                    $table->getQuotedName($this)
                );
            }
        }

        return $sql;
    }

    /**
     * @param list<Table> $tables
     *
     * @return list<string>
     */
    public function getDropTablesSQL(array $tables): array
    {
        $sql = [];

        foreach ($tables as $table) {
            foreach ($table->getForeignKeys() as $foreignKey) {
                $sql[] = $this->getDropForeignKeySQL(
                    $foreignKey->getQuotedName($this),
                    $table->getQuotedName($this)
                );
            }
        }

        foreach ($tables as $table) {
            $sql[] = $this->getDropTableSQL($table->getQuotedName($this));
        }

        return $sql;
    }

    protected function getCommentOnTableSQL(string $tableName, string $comment): string
    {
        $tableName = new Identifier($tableName);

        return sprintf(
            'COMMENT ON TABLE %s IS %s',
            $tableName->getQuotedName($this),
            $this->quoteStringLiteral($comment)
        );
    }

    /**
     * @internal The method should be only used from within the {@see AbstractPlatform} class hierarchy.
     */
    public function getCommentOnColumnSQL(string $tableName, string $columnName, string $comment): string
    {
        $tableName  = new Identifier($tableName);
        $columnName = new Identifier($columnName);

        return sprintf(
            'COMMENT ON COLUMN %s.%s IS %s',
            $tableName->getQuotedName($this),
            $columnName->getQuotedName($this),
            $this->quoteStringLiteral($comment)
        );
    }

    /**
     * Returns the SQL to create inline comment on a column.
     *
     * @internal The method should be only used from within the {@see AbstractPlatform} class hierarchy.
     *
     * @throws Exception If not supported on this platform.
     */
    public function getInlineColumnCommentSQL(string $comment): string
    {
        if (! $this->supportsInlineColumnComments()) {
            throw NotSupported::new(__METHOD__);
        }

        return 'COMMENT ' . $this->quoteStringLiteral($comment);
    }

    /**
     * Returns the SQL used to create a table.
     *
     * @param mixed[][] $columns
     * @param mixed[]   $options
     *
     * @return array<int, string>
     */
    protected function _getCreateTableSQL(string $name, array $columns, array $options = []): array
    {
        $columnListSql = $this->getColumnDeclarationListSQL($columns);

        if (isset($options['uniqueConstraints']) && ! empty($options['uniqueConstraints'])) {
            foreach ($options['uniqueConstraints'] as $definition) {
                $columnListSql .= ', ' . $this->getUniqueConstraintDeclarationSQL($definition);
            }
        }

        if (isset($options['primary']) && ! empty($options['primary'])) {
            $columnListSql .= ', PRIMARY KEY(' . implode(', ', array_unique(array_values($options['primary']))) . ')';
        }

        if (isset($options['indexes']) && ! empty($options['indexes'])) {
            foreach ($options['indexes'] as $index => $definition) {
                $columnListSql .= ', ' . $this->getIndexDeclarationSQL($definition);
            }
        }

        $query = 'CREATE TABLE ' . $name . ' (' . $columnListSql;
        $check = $this->getCheckDeclarationSQL($columns);

        if (! empty($check)) {
            $query .= ', ' . $check;
        }

        $query .= ')';

        $sql = [$query];

        if (isset($options['foreignKeys'])) {
            foreach ($options['foreignKeys'] as $definition) {
                $sql[] = $this->getCreateForeignKeySQL($definition, $name);
            }
        }

        return $sql;
    }

    public function getCreateTemporaryTableSnippetSQL(): string
    {
        return 'CREATE TEMPORARY TABLE';
    }

    /**
     * Returns the SQL to create a sequence on this platform.
     *
     * @throws Exception If not supported on this platform.
     */
    public function getCreateSequenceSQL(Sequence $sequence): string
    {
        throw NotSupported::new(__METHOD__);
    }

    /**
     * Returns the SQL to change a sequence on this platform.
     *
     * @throws Exception If not supported on this platform.
     */
    public function getAlterSequenceSQL(Sequence $sequence): string
    {
        throw NotSupported::new(__METHOD__);
    }

    /**
     * Returns the SQL snippet to drop an existing sequence.
     *
     * @throws Exception If not supported on this platform.
     */
    public function getDropSequenceSQL(string $name): string
    {
        if (! $this->supportsSequences()) {
            throw NotSupported::new(__METHOD__);
        }

        return 'DROP SEQUENCE ' . $name;
    }

    /**
     * Returns the SQL to create an index on a table on this platform.
     *
     * @throws InvalidArgumentException
     */
    public function getCreateIndexSQL(Index $index, string $table): string
    {
        $name    = $index->getQuotedName($this);
        $columns = $index->getColumns();

        if (count($columns) === 0) {
            throw new InvalidArgumentException('Incomplete definition. "columns" required.');
        }

        if ($index->isPrimary()) {
            return $this->getCreatePrimaryKeySQL($index, $table);
        }

        $query  = 'CREATE ' . $this->getCreateIndexSQLFlags($index) . 'INDEX ' . $name . ' ON ' . $table;
        $query .= ' (' . implode(', ', $index->getQuotedColumns($this)) . ')' . $this->getPartialIndexSQL($index);

        return $query;
    }

    /**
     * Adds condition for partial index.
     */
    protected function getPartialIndexSQL(Index $index): string
    {
        if ($this->supportsPartialIndexes() && $index->hasOption('where')) {
            return ' WHERE ' . $index->getOption('where');
        }

        return '';
    }

    /**
     * Adds additional flags for index generation.
     */
    protected function getCreateIndexSQLFlags(Index $index): string
    {
        return $index->isUnique() ? 'UNIQUE ' : '';
    }

    /**
     * Returns the SQL to create an unnamed primary key constraint.
     */
    public function getCreatePrimaryKeySQL(Index $index, string $table): string
    {
        return 'ALTER TABLE ' . $table . ' ADD PRIMARY KEY (' . implode(', ', $index->getQuotedColumns($this)) . ')';
    }

    /**
     * Returns the SQL to create a named schema.
     *
     * @throws Exception If not supported on this platform.
     */
    public function getCreateSchemaSQL(string $schemaName): string
    {
        if (! $this->supportsSchemas()) {
            throw NotSupported::new(__METHOD__);
        }

        return 'CREATE SCHEMA ' . $schemaName;
    }

    /**
     * Returns the SQL to create a unique constraint on a table on this platform.
     */
    public function getCreateUniqueConstraintSQL(UniqueConstraint $constraint, string $tableName): string
    {
        return 'ALTER TABLE ' . $tableName . ' ADD CONSTRAINT ' . $constraint->getQuotedName($this) . ' UNIQUE'
            . ' (' . implode(', ', $constraint->getQuotedColumns($this)) . ')';
    }

    /**
     * Returns the SQL snippet to drop a schema.
     *
     * @throws Exception If not supported on this platform.
     */
    public function getDropSchemaSQL(string $schemaName): string
    {
        if (! $this->supportsSchemas()) {
            throw NotSupported::new(__METHOD__);
        }

        return 'DROP SCHEMA ' . $schemaName;
    }

    /**
     * Quotes a string so that it can be safely used as a table or column name,
     * even if it is a reserved word of the platform. This also detects identifier
     * chains separated by dot and quotes them independently.
     *
     * NOTE: Just because you CAN use quoted identifiers doesn't mean
     * you SHOULD use them. In general, they end up causing way more
     * problems than they solve.
     *
     * @param string $identifier The identifier name to be quoted.
     *
     * @return string The quoted identifier string.
     */
    public function quoteIdentifier(string $identifier): string
    {
        if (str_contains($identifier, '.')) {
            $parts = array_map($this->quoteSingleIdentifier(...), explode('.', $identifier));

            return implode('.', $parts);
        }

        return $this->quoteSingleIdentifier($identifier);
    }

    /**
     * Quotes a single identifier (no dot chain separation).
     *
     * @param string $str The identifier name to be quoted.
     *
     * @return string The quoted identifier string.
     */
    public function quoteSingleIdentifier(string $str): string
    {
        return '"' . str_replace('"', '""', $str) . '"';
    }

    /**
     * Returns the SQL to create a new foreign key.
     *
     * @param ForeignKeyConstraint $foreignKey The foreign key constraint.
     * @param string               $table      The name of the table on which the foreign key is to be created.
     */
    public function getCreateForeignKeySQL(ForeignKeyConstraint $foreignKey, string $table): string
    {
        return 'ALTER TABLE ' . $table . ' ADD ' . $this->getForeignKeyDeclarationSQL($foreignKey);
    }

    /**
     * Gets the SQL statements for altering an existing table.
     *
     * This method returns an array of SQL statements, since some platforms need several statements.
     *
     * @return array<int, string>
     */
    abstract public function getAlterTableSQL(TableDiff $diff): array;

    /**
     * @param mixed[] $columnSql
     */
    protected function onSchemaAlterTableAddColumn(Column $column, TableDiff $diff, array &$columnSql): bool
    {
        if ($this->_eventManager === null) {
            return false;
        }

        if (! $this->_eventManager->hasListeners(Events::onSchemaAlterTableAddColumn)) {
            return false;
        }

        $eventArgs = new SchemaAlterTableAddColumnEventArgs($column, $diff, $this);
        $this->_eventManager->dispatchEvent(Events::onSchemaAlterTableAddColumn, $eventArgs);

        $columnSql = array_merge($columnSql, $eventArgs->getSql());

        return $eventArgs->isDefaultPrevented();
    }

    /**
     * @param string[] $columnSql
     */
    protected function onSchemaAlterTableRemoveColumn(Column $column, TableDiff $diff, array &$columnSql): bool
    {
        if ($this->_eventManager === null) {
            return false;
        }

        if (! $this->_eventManager->hasListeners(Events::onSchemaAlterTableRemoveColumn)) {
            return false;
        }

        $eventArgs = new SchemaAlterTableRemoveColumnEventArgs($column, $diff, $this);
        $this->_eventManager->dispatchEvent(Events::onSchemaAlterTableRemoveColumn, $eventArgs);

        $columnSql = array_merge($columnSql, $eventArgs->getSql());

        return $eventArgs->isDefaultPrevented();
    }

    /**
     * @param string[] $columnSql
     */
    protected function onSchemaAlterTableChangeColumn(ColumnDiff $columnDiff, TableDiff $diff, array &$columnSql): bool
    {
        if ($this->_eventManager === null) {
            return false;
        }

        if (! $this->_eventManager->hasListeners(Events::onSchemaAlterTableChangeColumn)) {
            return false;
        }

        $eventArgs = new SchemaAlterTableChangeColumnEventArgs($columnDiff, $diff, $this);
        $this->_eventManager->dispatchEvent(Events::onSchemaAlterTableChangeColumn, $eventArgs);

        $columnSql = array_merge($columnSql, $eventArgs->getSql());

        return $eventArgs->isDefaultPrevented();
    }

    /**
     * @param string[] $columnSql
     */
    protected function onSchemaAlterTableRenameColumn(
        string $oldColumnName,
        Column $column,
        TableDiff $diff,
        array &$columnSql
    ): bool {
        if ($this->_eventManager === null) {
            return false;
        }

        if (! $this->_eventManager->hasListeners(Events::onSchemaAlterTableRenameColumn)) {
            return false;
        }

        $eventArgs = new SchemaAlterTableRenameColumnEventArgs($oldColumnName, $column, $diff, $this);
        $this->_eventManager->dispatchEvent(Events::onSchemaAlterTableRenameColumn, $eventArgs);

        $columnSql = array_merge($columnSql, $eventArgs->getSql());

        return $eventArgs->isDefaultPrevented();
    }

    /**
     * @param string[] $sql
     */
    protected function onSchemaAlterTable(TableDiff $diff, array &$sql): bool
    {
        if ($this->_eventManager === null) {
            return false;
        }

        if (! $this->_eventManager->hasListeners(Events::onSchemaAlterTable)) {
            return false;
        }

        $eventArgs = new SchemaAlterTableEventArgs($diff, $this);
        $this->_eventManager->dispatchEvent(Events::onSchemaAlterTable, $eventArgs);

        $sql = array_merge($sql, $eventArgs->getSql());

        return $eventArgs->isDefaultPrevented();
    }

    /**
     * @return string[]
     */
    protected function getPreAlterTableIndexForeignKeySQL(TableDiff $diff): array
    {
        $tableName = $diff->getName($this)->getQuotedName($this);

        $sql = [];

        foreach ($diff->removedForeignKeys as $foreignKey) {
            $sql[] = $this->getDropForeignKeySQL($foreignKey->getQuotedName($this), $tableName);
        }

        foreach ($diff->changedForeignKeys as $foreignKey) {
            $sql[] = $this->getDropForeignKeySQL($foreignKey->getQuotedName($this), $tableName);
        }

        foreach ($diff->removedIndexes as $index) {
            $sql[] = $this->getDropIndexSQL($index->getQuotedName($this), $tableName);
        }

        foreach ($diff->changedIndexes as $index) {
            $sql[] = $this->getDropIndexSQL($index->getQuotedName($this), $tableName);
        }

        return $sql;
    }

    /**
     * @return string[]
     */
    protected function getPostAlterTableIndexForeignKeySQL(TableDiff $diff): array
    {
        $sql     = [];
        $newName = $diff->getNewName();

        if ($newName !== null) {
            $tableName = $newName->getQuotedName($this);
        } else {
            $tableName = $diff->getName($this)->getQuotedName($this);
        }

        foreach ($diff->addedForeignKeys as $foreignKey) {
            $sql[] = $this->getCreateForeignKeySQL($foreignKey, $tableName);
        }

        foreach ($diff->changedForeignKeys as $foreignKey) {
            $sql[] = $this->getCreateForeignKeySQL($foreignKey, $tableName);
        }

        foreach ($diff->addedIndexes as $index) {
            $sql[] = $this->getCreateIndexSQL($index, $tableName);
        }

        foreach ($diff->changedIndexes as $index) {
            $sql[] = $this->getCreateIndexSQL($index, $tableName);
        }

        foreach ($diff->renamedIndexes as $oldIndexName => $index) {
            $oldIndexName = new Identifier($oldIndexName);
            $sql          = array_merge(
                $sql,
                $this->getRenameIndexSQL($oldIndexName->getQuotedName($this), $index, $tableName)
            );
        }

        return $sql;
    }

    /**
     * Returns the SQL for renaming an index on a table.
     *
     * @param string $oldIndexName The name of the index to rename from.
     * @param Index  $index        The definition of the index to rename to.
     * @param string $tableName    The table to rename the given index on.
     *
     * @return string[] The sequence of SQL statements for renaming the given index.
     */
    protected function getRenameIndexSQL(string $oldIndexName, Index $index, string $tableName): array
    {
        return [
            $this->getDropIndexSQL($oldIndexName, $tableName),
            $this->getCreateIndexSQL($index, $tableName),
        ];
    }

    /**
     * Gets declaration of a number of columns in bulk.
     *
     * @param mixed[][] $columns A multidimensional array.
     *                           The first dimension determines the ordinal position of the column,
     *                           while the second dimension is keyed with the name of the properties
     *                           of the column being declared as array indexes. Currently, the types
     *                           of supported column properties are as follows:
     *
     *      length
     *          Integer value that determines the maximum length of the text
     *          column. If this argument is missing the column should be
     *          declared to have the longest length allowed by the DBMS.
     *
     *      default
     *          Text value to be used as default for this column.
     *
     *      notnull
     *          Boolean flag that indicates whether this column is constrained
     *          to not be set to null.
     *      charset
     *          Text value with the default CHARACTER SET for this column.
     *      collation
     *          Text value with the default COLLATION for this column.
     *      unique
     *          unique constraint
     */
    public function getColumnDeclarationListSQL(array $columns): string
    {
        $declarations = [];

        foreach ($columns as $column) {
            $declarations[] = $this->getColumnDeclarationSQL($column['name'], $column);
        }

        return implode(', ', $declarations);
    }

    /**
     * Obtains DBMS specific SQL code portion needed to declare a generic type
     * column to be used in statements like CREATE TABLE.
     *
     * @internal The method should be only used from within the {@see AbstractPlatform} class hierarchy.
     *
     * @param string  $name   The name the column to be declared.
     * @param mixed[] $column An associative array with the name of the properties
     *                        of the column being declared as array indexes. Currently, the types
     *                        of supported column properties are as follows:
     *
     *      length
     *          Integer value that determines the maximum length of the text
     *          column. If this argument is missing the column should be
     *          declared to have the longest length allowed by the DBMS.
     *
     *      default
     *          Text value to be used as default for this column.
     *
     *      notnull
     *          Boolean flag that indicates whether this column is constrained
     *          to not be set to null.
     *      charset
     *          Text value with the default CHARACTER SET for this column.
     *      collation
     *          Text value with the default COLLATION for this column.
     *      unique
     *          unique constraint
     *      check
     *          column check constraint
     *      columnDefinition
     *          a string that defines the complete column
     *
     * @return string DBMS specific SQL code portion that should be used to declare the column.
     *
     * @throws Exception
     */
    public function getColumnDeclarationSQL(string $name, array $column): string
    {
        if (isset($column['columnDefinition'])) {
            $declaration = $column['columnDefinition'];
        } else {
            $default = $this->getDefaultValueDeclarationSQL($column);

            $charset = ! empty($column['charset']) ?
                ' ' . $this->getColumnCharsetDeclarationSQL($column['charset']) : '';

            $collation = ! empty($column['collation']) ?
                ' ' . $this->getColumnCollationDeclarationSQL($column['collation']) : '';

            $notnull = ! empty($column['notnull']) ? ' NOT NULL' : '';

            $unique = ! empty($column['unique']) ? ' UNIQUE' : '';

            $check = ! empty($column['check']) ? ' ' . $column['check'] : '';

            $typeDecl    = $column['type']->getSQLDeclaration($column, $this);
            $declaration = $typeDecl . $charset . $default . $notnull . $unique . $check . $collation;

            if ($this->supportsInlineColumnComments() && isset($column['comment']) && $column['comment'] !== '') {
                $declaration .= ' ' . $this->getInlineColumnCommentSQL($column['comment']);
            }
        }

        return $name . ' ' . $declaration;
    }

    /**
     * Returns the SQL snippet that declares a floating point column of arbitrary precision.
     *
     * @param mixed[] $column
     */
    public function getDecimalTypeDeclarationSQL(array $column): string
    {
        $column['precision'] = ! isset($column['precision']) || empty($column['precision'])
            ? 10 : $column['precision'];
        $column['scale']     = ! isset($column['scale']) || empty($column['scale'])
            ? 0 : $column['scale'];

        return 'NUMERIC(' . $column['precision'] . ', ' . $column['scale'] . ')';
    }

    /**
     * Obtains DBMS specific SQL code portion needed to set a default value
     * declaration to be used in statements like CREATE TABLE.
     *
     * @internal The method should be only used from within the {@see AbstractPlatform} class hierarchy.
     *
     * @param mixed[] $column The column definition array.
     *
     * @return string DBMS specific SQL code portion needed to set a default value.
     */
    public function getDefaultValueDeclarationSQL(array $column): string
    {
        if (! isset($column['default'])) {
            return empty($column['notnull']) ? ' DEFAULT NULL' : '';
        }

        $default = $column['default'];

        if (! isset($column['type'])) {
            return " DEFAULT '" . $default . "'";
        }

        $type = $column['type'];

        if ($type instanceof Types\PhpIntegerMappingType) {
            return ' DEFAULT ' . $default;
        }

        if ($type instanceof Types\PhpDateTimeMappingType && $default === $this->getCurrentTimestampSQL()) {
            return ' DEFAULT ' . $this->getCurrentTimestampSQL();
        }

        if ($type instanceof Types\TimeType && $default === $this->getCurrentTimeSQL()) {
            return ' DEFAULT ' . $this->getCurrentTimeSQL();
        }

        if ($type instanceof Types\DateType && $default === $this->getCurrentDateSQL()) {
            return ' DEFAULT ' . $this->getCurrentDateSQL();
        }

        if ($type instanceof Types\BooleanType) {
            return ' DEFAULT ' . $this->convertBooleans($default);
        }

        if (is_int($default) || is_float($default)) {
            return ' DEFAULT ' . $default;
        }

        return ' DEFAULT ' . $this->quoteStringLiteral($default);
    }

    /**
     * Obtains DBMS specific SQL code portion needed to set a CHECK constraint
     * declaration to be used in statements like CREATE TABLE.
     *
     * @param string[]|mixed[][] $definition The check definition.
     *
     * @return string DBMS specific SQL code portion needed to set a CHECK constraint.
     */
    public function getCheckDeclarationSQL(array $definition): string
    {
        $constraints = [];
        foreach ($definition as $def) {
            if (is_string($def)) {
                $constraints[] = 'CHECK (' . $def . ')';
            } else {
                if (isset($def['min'])) {
                    $constraints[] = 'CHECK (' . $def['name'] . ' >= ' . $def['min'] . ')';
                }

                if (! isset($def['max'])) {
                    continue;
                }

                $constraints[] = 'CHECK (' . $def['name'] . ' <= ' . $def['max'] . ')';
            }
        }

        return implode(', ', $constraints);
    }

    /**
     * Obtains DBMS specific SQL code portion needed to set a unique
     * constraint declaration to be used in statements like CREATE TABLE.
     *
     * @param UniqueConstraint $constraint The unique constraint definition.
     *
     * @return string DBMS specific SQL code portion needed to set a constraint.
     *
     * @throws InvalidArgumentException
     */
    public function getUniqueConstraintDeclarationSQL(UniqueConstraint $constraint): string
    {
        $columns = $constraint->getColumns();

        if (count($columns) === 0) {
            throw new InvalidArgumentException('Incomplete definition. "columns" required.');
        }

        $chunks = ['CONSTRAINT'];

        if ($constraint->getName() !== '') {
            $chunks[] = $constraint->getQuotedName($this);
        }

        $chunks[] = 'UNIQUE';

        if ($constraint->hasFlag('clustered')) {
            $chunks[] = 'CLUSTERED';
        }

        $columnSQL = [];

        foreach ($columns as $column => $definition) {
            if (is_array($definition)) {
                $columnSQL[] = $column;
            } else {
                $columnSQL[] = $definition;
            }
        }

        $chunks[] = sprintf('(%s)', implode(', ', $columnSQL));

        return implode(' ', $chunks);
    }

    /**
     * Obtains DBMS specific SQL code portion needed to set an index
     * declaration to be used in statements like CREATE TABLE.
     *
     * @internal The method should be only used from within the {@see AbstractPlatform} class hierarchy.
     *
     * @param Index $index The index definition.
     *
     * @return string DBMS specific SQL code portion needed to set an index.
     *
     * @throws InvalidArgumentException
     */
    public function getIndexDeclarationSQL(Index $index): string
    {
        $columns = $index->getColumns();

        if (count($columns) === 0) {
            throw new InvalidArgumentException('Incomplete definition. "columns" required.');
        }

        return $this->getCreateIndexSQLFlags($index) . 'INDEX ' . $index->getQuotedName($this)
            . ' (' . implode(', ', $index->getQuotedColumns($this)) . ')' . $this->getPartialIndexSQL($index);
    }

    /**
     * Some vendors require temporary table names to be qualified specially.
     */
    public function getTemporaryTableName(string $tableName): string
    {
        return $tableName;
    }

    /**
     * Obtain DBMS specific SQL code portion needed to set the FOREIGN KEY constraint
     * of a column declaration to be used in statements like CREATE TABLE.
     *
     * @internal The method should be only used from within the {@see AbstractPlatform} class hierarchy.
     *
     * @return string DBMS specific SQL code portion needed to set the FOREIGN KEY constraint
     *                of a column declaration.
     */
    public function getForeignKeyDeclarationSQL(ForeignKeyConstraint $foreignKey): string
    {
        $sql  = $this->getForeignKeyBaseDeclarationSQL($foreignKey);
        $sql .= $this->getAdvancedForeignKeyOptionsSQL($foreignKey);

        return $sql;
    }

    /**
     * Returns the FOREIGN KEY query section dealing with non-standard options
     * as MATCH, INITIALLY DEFERRED, ON UPDATE, ...
     *
     * @internal The method should be only used from within the {@see AbstractPlatform} class hierarchy.
     *
     * @param ForeignKeyConstraint $foreignKey The foreign key definition.
     */
    public function getAdvancedForeignKeyOptionsSQL(ForeignKeyConstraint $foreignKey): string
    {
        $query = '';
        if ($foreignKey->hasOption('onUpdate')) {
            $query .= ' ON UPDATE ' . $this->getForeignKeyReferentialActionSQL($foreignKey->getOption('onUpdate'));
        }

        if ($foreignKey->hasOption('onDelete')) {
            $query .= ' ON DELETE ' . $this->getForeignKeyReferentialActionSQL($foreignKey->getOption('onDelete'));
        }

        return $query;
    }

    /**
     * Returns the given referential action in uppercase if valid, otherwise throws an exception.
     *
     * @internal The method should be only used from within the {@see AbstractPlatform} class hierarchy.
     *
     * @param string $action The foreign key referential action.
     *
     * @throws InvalidArgumentException If unknown referential action given.
     */
    public function getForeignKeyReferentialActionSQL(string $action): string
    {
        $upper = strtoupper($action);

        return match ($upper) {
            'CASCADE',
            'SET NULL',
            'NO ACTION',
            'RESTRICT',
            'SET DEFAULT' => $upper,
            default => throw new InvalidArgumentException(sprintf('Invalid foreign key action "%s".', $upper)),
        };
    }

    /**
     * Obtains DBMS specific SQL code portion needed to set the FOREIGN KEY constraint
     * of a column declaration to be used in statements like CREATE TABLE.
     *
     * @throws InvalidArgumentException
     */
    public function getForeignKeyBaseDeclarationSQL(ForeignKeyConstraint $foreignKey): string
    {
        $sql = '';
        if ($foreignKey->getName() !== '') {
            $sql .= 'CONSTRAINT ' . $foreignKey->getQuotedName($this) . ' ';
        }

        $sql .= 'FOREIGN KEY (';

        if (count($foreignKey->getLocalColumns()) === 0) {
            throw new InvalidArgumentException('Incomplete definition. "local" required.');
        }

        if (count($foreignKey->getForeignColumns()) === 0) {
            throw new InvalidArgumentException('Incomplete definition. "foreign" required.');
        }

        if (strlen($foreignKey->getForeignTableName()) === 0) {
            throw new InvalidArgumentException('Incomplete definition. "foreignTable" required.');
        }

        return $sql . implode(', ', $foreignKey->getQuotedLocalColumns($this))
            . ') REFERENCES '
            . $foreignKey->getQuotedForeignTableName($this) . ' ('
            . implode(', ', $foreignKey->getQuotedForeignColumns($this)) . ')';
    }

    /**
     * Obtains DBMS specific SQL code portion needed to set the CHARACTER SET
     * of a column declaration to be used in statements like CREATE TABLE.
     *
     * @internal The method should be only used from within the {@see AbstractPlatform} class hierarchy.
     *
     * @param string $charset The name of the charset.
     *
     * @return string DBMS specific SQL code portion needed to set the CHARACTER SET
     *                of a column declaration.
     */
    public function getColumnCharsetDeclarationSQL(string $charset): string
    {
        return '';
    }

    /**
     * Obtains DBMS specific SQL code portion needed to set the COLLATION
     * of a column declaration to be used in statements like CREATE TABLE.
     *
     * @internal The method should be only used from within the {@see AbstractPlatform} class hierarchy.
     *
     * @param string $collation The name of the collation.
     *
     * @return string DBMS specific SQL code portion needed to set the COLLATION
     *                of a column declaration.
     */
    public function getColumnCollationDeclarationSQL(string $collation): string
    {
        return $this->supportsColumnCollation() ? 'COLLATE ' . $collation : '';
    }

    /**
     * Some platforms need the boolean values to be converted.
     *
     * The default conversion in this implementation converts to integers (false => 0, true => 1).
     *
     * Note: if the input is not a boolean the original input might be returned.
     *
     * There are two contexts when converting booleans: Literals and Prepared Statements.
     * This method should handle the literal case
     *
     * @param mixed $item A boolean or an array of them.
     *
     * @return mixed A boolean database value or an array of them.
     */
    public function convertBooleans(mixed $item): mixed
    {
        if (is_array($item)) {
            foreach ($item as $k => $value) {
                if (! is_bool($value)) {
                    continue;
                }

                $item[$k] = (int) $value;
            }
        } elseif (is_bool($item)) {
            $item = (int) $item;
        }

        return $item;
    }

    /**
     * Some platforms have boolean literals that needs to be correctly converted
     *
     * The default conversion tries to convert value into bool "(bool)$item"
     */
    public function convertFromBoolean(mixed $item): ?bool
    {
        if ($item === null) {
            return null;
        }

        return (bool) $item;
    }

    /**
     * This method should handle the prepared statements case. When there is no
     * distinction, it's OK to use the same method.
     *
     * Note: if the input is not a boolean the original input might be returned.
     *
     * @param mixed $item A boolean or an array of them.
     *
     * @return mixed A boolean database value or an array of them.
     */
    public function convertBooleansToDatabaseValue(mixed $item): mixed
    {
        return $this->convertBooleans($item);
    }

    /**
     * Returns the SQL specific for the platform to get the current date.
<<<<<<< HEAD
=======
     *
     * @return string
     */
    public function getCurrentDateSQL()
    {
        return 'CURRENT_DATE';
    }

    /**
     * Returns the SQL specific for the platform to get the current time.
     *
     * @return string
     */
    public function getCurrentTimeSQL()
    {
        return 'CURRENT_TIME';
    }

    /**
     * Returns the SQL specific for the platform to get the current timestamp
     *
     * @return string
     */
    public function getCurrentTimestampSQL()
    {
        return 'CURRENT_TIMESTAMP';
    }

    /**
     * Returns the SQL for a given transaction isolation level Connection constant.
     *
     * @param int $level
     *
     * @return string
     *
     * @throws InvalidArgumentException
     */
    protected function _getTransactionIsolationLevelSQL($level)
    {
        switch ($level) {
            case TransactionIsolationLevel::READ_UNCOMMITTED:
                return 'READ UNCOMMITTED';

            case TransactionIsolationLevel::READ_COMMITTED:
                return 'READ COMMITTED';

            case TransactionIsolationLevel::REPEATABLE_READ:
                return 'REPEATABLE READ';

            case TransactionIsolationLevel::SERIALIZABLE:
                return 'SERIALIZABLE';

            default:
                throw new InvalidArgumentException('Invalid isolation level:' . $level);
        }
    }

    /**
     * @internal The method should be only used from within the {@see AbstractSchemaManager} class hierarchy.
     *
     * @return string
     *
     * @throws Exception If not supported on this platform.
     */
    public function getListDatabasesSQL()
    {
        throw Exception::notSupported(__METHOD__);
    }

    /**
     * Returns the SQL statement for retrieving the namespaces defined in the database.
     *
     * @deprecated Use {@see AbstractSchemaManager::listSchemaNames()} instead.
     *
     * @return string
     *
     * @throws Exception If not supported on this platform.
     */
    public function getListNamespacesSQL()
    {
        Deprecation::triggerIfCalledFromOutside(
            'doctrine/dbal',
            'https://github.com/doctrine/dbal/issues/4503',
            'AbstractPlatform::getListNamespacesSQL() is deprecated,'
                . ' use AbstractSchemaManager::listSchemaNames() instead.'
        );

        throw Exception::notSupported(__METHOD__);
    }

    /**
     * @internal The method should be only used from within the {@see AbstractSchemaManager} class hierarchy.
     *
     * @param string $database
     *
     * @return string
     *
     * @throws Exception If not supported on this platform.
     */
    public function getListSequencesSQL($database)
    {
        throw Exception::notSupported(__METHOD__);
    }

    /**
     * @deprecated
     *
     * @param string $table
     *
     * @return string
     *
     * @throws Exception If not supported on this platform.
     */
    public function getListTableConstraintsSQL($table)
    {
        throw Exception::notSupported(__METHOD__);
    }

    /**
     * @deprecated The SQL used for schema introspection is an implementation detail and should not be relied upon.
     *
     * @param string $table
     * @param string $database
     *
     * @return string
     *
     * @throws Exception If not supported on this platform.
     */
    public function getListTableColumnsSQL($table, $database = null)
    {
        throw Exception::notSupported(__METHOD__);
    }

    /**
     * @deprecated The SQL used for schema introspection is an implementation detail and should not be relied upon.
     *
     * @return string
     *
     * @throws Exception If not supported on this platform.
     */
    public function getListTablesSQL()
    {
        throw Exception::notSupported(__METHOD__);
    }

    /**
     * @deprecated
     *
     * @return string
     *
     * @throws Exception If not supported on this platform.
     */
    public function getListUsersSQL()
    {
        Deprecation::trigger(
            'doctrine/dbal',
            'https://github.com/doctrine/dbal/pulls/4724',
            'AbstractPlatform::getListUsersSQL() is deprecated.'
        );

        throw Exception::notSupported(__METHOD__);
    }

    /**
     * Returns the SQL to list all views of a database or user.
     *
     * @internal The method should be only used from within the {@see AbstractSchemaManager} class hierarchy.
     *
     * @param string $database
     *
     * @return string
     *
     * @throws Exception If not supported on this platform.
     */
    public function getListViewsSQL($database)
    {
        throw Exception::notSupported(__METHOD__);
    }

    /**
     * @deprecated The SQL used for schema introspection is an implementation detail and should not be relied upon.
     *
     * Returns the list of indexes for the current database.
     *
     * The current database parameter is optional but will always be passed
     * when using the SchemaManager API and is the database the given table is in.
     *
     * Attention: Some platforms only support currentDatabase when they
     * are connected with that database. Cross-database information schema
     * requests may be impossible.
     *
     * @param string $table
     * @param string $database
     *
     * @return string
     *
     * @throws Exception If not supported on this platform.
     */
    public function getListTableIndexesSQL($table, $database = null)
    {
        throw Exception::notSupported(__METHOD__);
    }

    /**
     * @deprecated The SQL used for schema introspection is an implementation detail and should not be relied upon.
     *
     * @param string $table
     *
     * @return string
     *
     * @throws Exception If not supported on this platform.
     */
    public function getListTableForeignKeysSQL($table)
    {
        throw Exception::notSupported(__METHOD__);
    }

    /**
     * @param string $name
     * @param string $sql
     *
     * @return string
     */
    public function getCreateViewSQL($name, $sql)
    {
        return 'CREATE VIEW ' . $name . ' AS ' . $sql;
    }

    /**
     * @param string $name
     *
     * @return string
     */
    public function getDropViewSQL($name)
    {
        return 'DROP VIEW ' . $name;
    }

    /**
     * @param string $sequence
     *
     * @return string
     *
     * @throws Exception If not supported on this platform.
     */
    public function getSequenceNextValSQL($sequence)
    {
        throw Exception::notSupported(__METHOD__);
    }

    /**
     * Returns the SQL to create a new database.
     *
     * @param string $name The name of the database that should be created.
     *
     * @return string
     *
     * @throws Exception If not supported on this platform.
     */
    public function getCreateDatabaseSQL($name)
    {
        if (! $this->supportsCreateDropDatabase()) {
            throw Exception::notSupported(__METHOD__);
        }

        return 'CREATE DATABASE ' . $name;
    }

    /**
     * Returns the SQL snippet to drop an existing database.
     *
     * @param string $name The name of the database that should be dropped.
     *
     * @return string
     */
    public function getDropDatabaseSQL($name)
    {
        if (! $this->supportsCreateDropDatabase()) {
            throw Exception::notSupported(__METHOD__);
        }

        return 'DROP DATABASE ' . $name;
    }

    /**
     * Returns the SQL to set the transaction isolation level.
     *
     * @param int $level
     *
     * @return string
     *
     * @throws Exception If not supported on this platform.
     */
    public function getSetTransactionIsolationSQL($level)
    {
        throw Exception::notSupported(__METHOD__);
    }

    /**
     * Obtains DBMS specific SQL to be used to create datetime columns in
     * statements like CREATE TABLE.
     *
     * @param mixed[] $column
     *
     * @return string
     *
     * @throws Exception If not supported on this platform.
     */
    public function getDateTimeTypeDeclarationSQL(array $column)
    {
        throw Exception::notSupported(__METHOD__);
    }

    /**
     * Obtains DBMS specific SQL to be used to create datetime with timezone offset columns.
     *
     * @param mixed[] $column
     *
     * @return string
     */
    public function getDateTimeTzTypeDeclarationSQL(array $column)
    {
        return $this->getDateTimeTypeDeclarationSQL($column);
    }

    /**
     * Obtains DBMS specific SQL to be used to create date columns in statements
     * like CREATE TABLE.
     *
     * @param mixed[] $column
     *
     * @return string
     *
     * @throws Exception If not supported on this platform.
>>>>>>> 94e01642
     */
    public function getCurrentDateSQL(): string
    {
        return 'CURRENT_DATE';
    }

    /**
     * Returns the SQL specific for the platform to get the current time.
     */
    public function getCurrentTimeSQL(): string
    {
        return 'CURRENT_TIME';
    }

    /**
     * Returns the SQL specific for the platform to get the current timestamp
     */
    public function getCurrentTimestampSQL(): string
    {
        return 'CURRENT_TIMESTAMP';
    }

    /**
     * Returns the SQL for a given transaction isolation level Connection constant.
     */
    protected function _getTransactionIsolationLevelSQL(TransactionIsolationLevel $level): string
    {
        return match ($level) {
            TransactionIsolationLevel::READ_UNCOMMITTED => 'READ UNCOMMITTED',
            TransactionIsolationLevel::READ_COMMITTED => 'READ COMMITTED',
            TransactionIsolationLevel::REPEATABLE_READ => 'REPEATABLE READ',
            TransactionIsolationLevel::SERIALIZABLE => 'SERIALIZABLE',
        };
    }

    /**
     * @throws Exception If not supported on this platform.
     */
    public function getListDatabasesSQL(): string
    {
        throw NotSupported::new(__METHOD__);
    }

    /**
     * @throws Exception If not supported on this platform.
     */
    public function getListSequencesSQL(string $database): string
    {
        throw NotSupported::new(__METHOD__);
    }

    /**
     * Returns the SQL to list all views of a database or user.
     */
    abstract public function getListViewsSQL(string $database): string;

    public function getCreateViewSQL(string $name, string $sql): string
    {
        return 'CREATE VIEW ' . $name . ' AS ' . $sql;
    }

    public function getDropViewSQL(string $name): string
    {
        return 'DROP VIEW ' . $name;
    }

    /**
     * @throws Exception If not supported on this platform.
     */
    public function getSequenceNextValSQL(string $sequence): string
    {
        throw NotSupported::new(__METHOD__);
    }

    /**
     * Returns the SQL to create a new database.
     *
     * @param string $name The name of the database that should be created.
     */
    public function getCreateDatabaseSQL(string $name): string
    {
        return 'CREATE DATABASE ' . $name;
    }

    /**
     * Returns the SQL snippet to drop an existing database.
     *
     * @param string $name The name of the database that should be dropped.
     */
    public function getDropDatabaseSQL(string $name): string
    {
        return 'DROP DATABASE ' . $name;
    }

    /**
     * Returns the SQL to set the transaction isolation level.
     */
    abstract public function getSetTransactionIsolationSQL(TransactionIsolationLevel $level): string;

    /**
     * Obtains DBMS specific SQL to be used to create datetime columns in
     * statements like CREATE TABLE.
     *
     * @param mixed[] $column
     */
    abstract public function getDateTimeTypeDeclarationSQL(array $column): string;

    /**
     * Obtains DBMS specific SQL to be used to create datetime with timezone offset columns.
     *
     * @param mixed[] $column
     */
    public function getDateTimeTzTypeDeclarationSQL(array $column): string
    {
        return $this->getDateTimeTypeDeclarationSQL($column);
    }

    /**
     * Obtains DBMS specific SQL to be used to create date columns in statements
     * like CREATE TABLE.
     *
     * @param mixed[] $column
     */
    abstract public function getDateTypeDeclarationSQL(array $column): string;

    /**
     * Obtains DBMS specific SQL to be used to create time columns in statements
     * like CREATE TABLE.
     *
     * @param mixed[] $column
     */
    abstract public function getTimeTypeDeclarationSQL(array $column): string;

    /**
     * @param mixed[] $column
     */
    public function getFloatDeclarationSQL(array $column): string
    {
        return 'DOUBLE PRECISION';
    }

    /**
     * Gets the default transaction isolation level of the platform.
     *
     * @return TransactionIsolationLevel The default isolation level.
     */
    public function getDefaultTransactionIsolationLevel(): TransactionIsolationLevel
    {
        return TransactionIsolationLevel::READ_COMMITTED;
    }

    /* supports*() methods */

    /**
     * Whether the platform supports sequences.
     */
    public function supportsSequences(): bool
    {
        return false;
    }

    /**
     * Whether the platform supports identity columns.
     *
     * Identity columns are columns that receive an auto-generated value from the
     * database on insert of a row.
     */
    public function supportsIdentityColumns(): bool
    {
        return false;
    }

    /**
     * Whether the platform supports partial indexes.
     *
     * @internal The method should be only used from within the {@see AbstractPlatform} class hierarchy.
     */
    public function supportsPartialIndexes(): bool
    {
        return false;
    }

    /**
     * Whether the platform supports indexes with column length definitions.
     */
    public function supportsColumnLengthIndexes(): bool
    {
        return false;
    }

    /**
     * Whether the platform supports savepoints.
     */
    public function supportsSavepoints(): bool
    {
        return true;
    }

    /**
     * Whether the platform supports releasing savepoints.
     */
    public function supportsReleaseSavepoints(): bool
    {
        return $this->supportsSavepoints();
    }

    /**
     * Whether the platform supports database schemas.
     */
    public function supportsSchemas(): bool
    {
        return false;
    }

    /**
     * Whether this platform support to add inline column comments as postfix.
     *
     * @internal The method should be only used from within the {@see AbstractPlatform} class hierarchy.
     */
    public function supportsInlineColumnComments(): bool
    {
        return false;
    }

    /**
     * Whether this platform support the proprietary syntax "COMMENT ON asset".
     *
     * @internal The method should be only used from within the {@see AbstractPlatform} class hierarchy.
     */
    public function supportsCommentOnStatement(): bool
    {
        return false;
    }

    /**
     * Does this platform support column collation?
     *
     * @internal The method should be only used from within the {@see AbstractPlatform} class hierarchy.
     */
    public function supportsColumnCollation(): bool
    {
        return false;
    }

    /**
     * Gets the format string, as accepted by the date() function, that describes
     * the format of a stored datetime value of this platform.
     *
     * @return string The format string.
     */
    public function getDateTimeFormatString(): string
    {
        return 'Y-m-d H:i:s';
    }

    /**
     * Gets the format string, as accepted by the date() function, that describes
     * the format of a stored datetime with timezone value of this platform.
     *
     * @return string The format string.
     */
    public function getDateTimeTzFormatString(): string
    {
        return 'Y-m-d H:i:s';
    }

    /**
     * Gets the format string, as accepted by the date() function, that describes
     * the format of a stored date value of this platform.
     *
     * @return string The format string.
     */
    public function getDateFormatString(): string
    {
        return 'Y-m-d';
    }

    /**
     * Gets the format string, as accepted by the date() function, that describes
     * the format of a stored time value of this platform.
     *
     * @return string The format string.
     */
    public function getTimeFormatString(): string
    {
        return 'H:i:s';
    }

    /**
     * Adds an driver-specific LIMIT clause to the query.
     *
     * @throws Exception
     */
    final public function modifyLimitQuery(string $query, ?int $limit, int $offset = 0): string
    {
        if ($offset < 0) {
            throw new Exception(sprintf(
                'Offset must be a positive integer or zero, %d given.',
                $offset
            ));
        }

        return $this->doModifyLimitQuery($query, $limit, $offset);
    }

    /**
     * Adds an platform-specific LIMIT clause to the query.
     */
    protected function doModifyLimitQuery(string $query, ?int $limit, int $offset): string
    {
        if ($limit !== null) {
            $query .= sprintf(' LIMIT %d', $limit);
        }

        if ($offset > 0) {
            $query .= sprintf(' OFFSET %d', $offset);
        }

        return $query;
    }

    /**
     * Maximum length of any given database identifier, like tables or column names.
     */
    public function getMaxIdentifierLength(): int
    {
        return 63;
    }

    /**
     * Returns the insert SQL for an empty insert statement.
     */
    public function getEmptyIdentityInsertSQL(string $quotedTableName, string $quotedIdentifierColumnName): string
    {
        return 'INSERT INTO ' . $quotedTableName . ' (' . $quotedIdentifierColumnName . ') VALUES (null)';
    }

    /**
     * Generates a Truncate Table SQL statement for a given table.
     *
     * Cascade is not supported on many platforms but would optionally cascade the truncate by
     * following the foreign keys.
     */
    public function getTruncateTableSQL(string $tableName, bool $cascade = false): string
    {
        $tableIdentifier = new Identifier($tableName);

        return 'TRUNCATE ' . $tableIdentifier->getQuotedName($this);
    }

    /**
     * This is for test reasons, many vendors have special requirements for dummy statements.
     */
    public function getDummySelectSQL(string $expression = '1'): string
    {
        return sprintf('SELECT %s', $expression);
    }

    /**
     * Returns the SQL to create a new savepoint.
     */
    public function createSavePoint(string $savepoint): string
    {
        return 'SAVEPOINT ' . $savepoint;
    }

    /**
     * Returns the SQL to release a savepoint.
     */
    public function releaseSavePoint(string $savepoint): string
    {
        return 'RELEASE SAVEPOINT ' . $savepoint;
    }

    /**
     * Returns the SQL to rollback a savepoint.
     */
    public function rollbackSavePoint(string $savepoint): string
    {
        return 'ROLLBACK TO SAVEPOINT ' . $savepoint;
    }

    /**
     * Returns the keyword list instance of this platform.
     */
    final public function getReservedKeywordsList(): KeywordList
    {
        // Store the instance so it doesn't need to be generated on every request.
        return $this->_keywords ??= $this->createReservedKeywordsList();
    }

    /**
     * Creates an instance of the reserved keyword list of this platform.
     */
    abstract protected function createReservedKeywordsList(): KeywordList;

    /**
     * Quotes a literal string.
     * This method is NOT meant to fix SQL injections!
     * It is only meant to escape this platform's string literal
     * quote character inside the given literal string.
     *
     * @param string $str The literal string to be quoted.
     *
     * @return string The quoted literal string.
     */
    public function quoteStringLiteral(string $str): string
    {
        return "'" . str_replace("'", "''", $str) . "'";
    }

    /**
     * Escapes metacharacters in a string intended to be used with a LIKE
     * operator.
     *
     * @param string $inputString a literal, unquoted string
     * @param string $escapeChar  should be reused by the caller in the LIKE
     *                            expression.
     */
    final public function escapeStringForLike(string $inputString, string $escapeChar): string
    {
        $sql = preg_replace(
            '~([' . preg_quote($this->getLikeWildcardCharacters() . $escapeChar, '~') . '])~u',
            addcslashes($escapeChar, '\\') . '$1',
            $inputString
        );

        assert(is_string($sql));

        return $sql;
    }

    /**
     * @return array<string,mixed> An associative array with the name of the properties
     *                             of the column being declared as array indexes.
     */
    private function columnToArray(Column $column): array
    {
        return array_merge($column->toArray(), [
            'name' => $column->getQuotedName($this),
            'version' => $column->hasPlatformOption('version') ? $column->getPlatformOption('version') : false,
            'comment' => $column->getComment(),
        ]);
    }

    /**
     * @internal
     */
    public function createSQLParser(): Parser
    {
        return new Parser(false);
    }

    protected function getLikeWildcardCharacters(): string
    {
        return '%_';
    }

    /**
     * Compares the definitions of the given columns in the context of this platform.
     *
     * @throws Exception
     */
    public function columnsEqual(Column $column1, Column $column2): bool
    {
        $column1Array = $this->columnToArray($column1);
        $column2Array = $this->columnToArray($column2);

        // ignore explicit columnDefinition since it's not set on the Column generated by the SchemaManager
        unset($column1Array['columnDefinition']);
        unset($column2Array['columnDefinition']);

        if (
            $this->getColumnDeclarationSQL('', $column1Array)
            !== $this->getColumnDeclarationSQL('', $column2Array)
        ) {
            return false;
        }

        // If the platform supports inline comments, all comparison is already done above
        if ($this->supportsInlineColumnComments()) {
            return true;
        }

        return $column1->getComment() === $column2->getComment();
    }

    /**
     * Creates the schema manager that can be used to inspect and change the underlying
     * database schema according to the dialect of the platform.
     */
    abstract public function createSchemaManager(Connection $connection): AbstractSchemaManager;
}<|MERGE_RESOLUTION|>--- conflicted
+++ resolved
@@ -1949,343 +1949,6 @@
 
     /**
      * Returns the SQL specific for the platform to get the current date.
-<<<<<<< HEAD
-=======
-     *
-     * @return string
-     */
-    public function getCurrentDateSQL()
-    {
-        return 'CURRENT_DATE';
-    }
-
-    /**
-     * Returns the SQL specific for the platform to get the current time.
-     *
-     * @return string
-     */
-    public function getCurrentTimeSQL()
-    {
-        return 'CURRENT_TIME';
-    }
-
-    /**
-     * Returns the SQL specific for the platform to get the current timestamp
-     *
-     * @return string
-     */
-    public function getCurrentTimestampSQL()
-    {
-        return 'CURRENT_TIMESTAMP';
-    }
-
-    /**
-     * Returns the SQL for a given transaction isolation level Connection constant.
-     *
-     * @param int $level
-     *
-     * @return string
-     *
-     * @throws InvalidArgumentException
-     */
-    protected function _getTransactionIsolationLevelSQL($level)
-    {
-        switch ($level) {
-            case TransactionIsolationLevel::READ_UNCOMMITTED:
-                return 'READ UNCOMMITTED';
-
-            case TransactionIsolationLevel::READ_COMMITTED:
-                return 'READ COMMITTED';
-
-            case TransactionIsolationLevel::REPEATABLE_READ:
-                return 'REPEATABLE READ';
-
-            case TransactionIsolationLevel::SERIALIZABLE:
-                return 'SERIALIZABLE';
-
-            default:
-                throw new InvalidArgumentException('Invalid isolation level:' . $level);
-        }
-    }
-
-    /**
-     * @internal The method should be only used from within the {@see AbstractSchemaManager} class hierarchy.
-     *
-     * @return string
-     *
-     * @throws Exception If not supported on this platform.
-     */
-    public function getListDatabasesSQL()
-    {
-        throw Exception::notSupported(__METHOD__);
-    }
-
-    /**
-     * Returns the SQL statement for retrieving the namespaces defined in the database.
-     *
-     * @deprecated Use {@see AbstractSchemaManager::listSchemaNames()} instead.
-     *
-     * @return string
-     *
-     * @throws Exception If not supported on this platform.
-     */
-    public function getListNamespacesSQL()
-    {
-        Deprecation::triggerIfCalledFromOutside(
-            'doctrine/dbal',
-            'https://github.com/doctrine/dbal/issues/4503',
-            'AbstractPlatform::getListNamespacesSQL() is deprecated,'
-                . ' use AbstractSchemaManager::listSchemaNames() instead.'
-        );
-
-        throw Exception::notSupported(__METHOD__);
-    }
-
-    /**
-     * @internal The method should be only used from within the {@see AbstractSchemaManager} class hierarchy.
-     *
-     * @param string $database
-     *
-     * @return string
-     *
-     * @throws Exception If not supported on this platform.
-     */
-    public function getListSequencesSQL($database)
-    {
-        throw Exception::notSupported(__METHOD__);
-    }
-
-    /**
-     * @deprecated
-     *
-     * @param string $table
-     *
-     * @return string
-     *
-     * @throws Exception If not supported on this platform.
-     */
-    public function getListTableConstraintsSQL($table)
-    {
-        throw Exception::notSupported(__METHOD__);
-    }
-
-    /**
-     * @deprecated The SQL used for schema introspection is an implementation detail and should not be relied upon.
-     *
-     * @param string $table
-     * @param string $database
-     *
-     * @return string
-     *
-     * @throws Exception If not supported on this platform.
-     */
-    public function getListTableColumnsSQL($table, $database = null)
-    {
-        throw Exception::notSupported(__METHOD__);
-    }
-
-    /**
-     * @deprecated The SQL used for schema introspection is an implementation detail and should not be relied upon.
-     *
-     * @return string
-     *
-     * @throws Exception If not supported on this platform.
-     */
-    public function getListTablesSQL()
-    {
-        throw Exception::notSupported(__METHOD__);
-    }
-
-    /**
-     * @deprecated
-     *
-     * @return string
-     *
-     * @throws Exception If not supported on this platform.
-     */
-    public function getListUsersSQL()
-    {
-        Deprecation::trigger(
-            'doctrine/dbal',
-            'https://github.com/doctrine/dbal/pulls/4724',
-            'AbstractPlatform::getListUsersSQL() is deprecated.'
-        );
-
-        throw Exception::notSupported(__METHOD__);
-    }
-
-    /**
-     * Returns the SQL to list all views of a database or user.
-     *
-     * @internal The method should be only used from within the {@see AbstractSchemaManager} class hierarchy.
-     *
-     * @param string $database
-     *
-     * @return string
-     *
-     * @throws Exception If not supported on this platform.
-     */
-    public function getListViewsSQL($database)
-    {
-        throw Exception::notSupported(__METHOD__);
-    }
-
-    /**
-     * @deprecated The SQL used for schema introspection is an implementation detail and should not be relied upon.
-     *
-     * Returns the list of indexes for the current database.
-     *
-     * The current database parameter is optional but will always be passed
-     * when using the SchemaManager API and is the database the given table is in.
-     *
-     * Attention: Some platforms only support currentDatabase when they
-     * are connected with that database. Cross-database information schema
-     * requests may be impossible.
-     *
-     * @param string $table
-     * @param string $database
-     *
-     * @return string
-     *
-     * @throws Exception If not supported on this platform.
-     */
-    public function getListTableIndexesSQL($table, $database = null)
-    {
-        throw Exception::notSupported(__METHOD__);
-    }
-
-    /**
-     * @deprecated The SQL used for schema introspection is an implementation detail and should not be relied upon.
-     *
-     * @param string $table
-     *
-     * @return string
-     *
-     * @throws Exception If not supported on this platform.
-     */
-    public function getListTableForeignKeysSQL($table)
-    {
-        throw Exception::notSupported(__METHOD__);
-    }
-
-    /**
-     * @param string $name
-     * @param string $sql
-     *
-     * @return string
-     */
-    public function getCreateViewSQL($name, $sql)
-    {
-        return 'CREATE VIEW ' . $name . ' AS ' . $sql;
-    }
-
-    /**
-     * @param string $name
-     *
-     * @return string
-     */
-    public function getDropViewSQL($name)
-    {
-        return 'DROP VIEW ' . $name;
-    }
-
-    /**
-     * @param string $sequence
-     *
-     * @return string
-     *
-     * @throws Exception If not supported on this platform.
-     */
-    public function getSequenceNextValSQL($sequence)
-    {
-        throw Exception::notSupported(__METHOD__);
-    }
-
-    /**
-     * Returns the SQL to create a new database.
-     *
-     * @param string $name The name of the database that should be created.
-     *
-     * @return string
-     *
-     * @throws Exception If not supported on this platform.
-     */
-    public function getCreateDatabaseSQL($name)
-    {
-        if (! $this->supportsCreateDropDatabase()) {
-            throw Exception::notSupported(__METHOD__);
-        }
-
-        return 'CREATE DATABASE ' . $name;
-    }
-
-    /**
-     * Returns the SQL snippet to drop an existing database.
-     *
-     * @param string $name The name of the database that should be dropped.
-     *
-     * @return string
-     */
-    public function getDropDatabaseSQL($name)
-    {
-        if (! $this->supportsCreateDropDatabase()) {
-            throw Exception::notSupported(__METHOD__);
-        }
-
-        return 'DROP DATABASE ' . $name;
-    }
-
-    /**
-     * Returns the SQL to set the transaction isolation level.
-     *
-     * @param int $level
-     *
-     * @return string
-     *
-     * @throws Exception If not supported on this platform.
-     */
-    public function getSetTransactionIsolationSQL($level)
-    {
-        throw Exception::notSupported(__METHOD__);
-    }
-
-    /**
-     * Obtains DBMS specific SQL to be used to create datetime columns in
-     * statements like CREATE TABLE.
-     *
-     * @param mixed[] $column
-     *
-     * @return string
-     *
-     * @throws Exception If not supported on this platform.
-     */
-    public function getDateTimeTypeDeclarationSQL(array $column)
-    {
-        throw Exception::notSupported(__METHOD__);
-    }
-
-    /**
-     * Obtains DBMS specific SQL to be used to create datetime with timezone offset columns.
-     *
-     * @param mixed[] $column
-     *
-     * @return string
-     */
-    public function getDateTimeTzTypeDeclarationSQL(array $column)
-    {
-        return $this->getDateTimeTypeDeclarationSQL($column);
-    }
-
-    /**
-     * Obtains DBMS specific SQL to be used to create date columns in statements
-     * like CREATE TABLE.
-     *
-     * @param mixed[] $column
-     *
-     * @return string
-     *
-     * @throws Exception If not supported on this platform.
->>>>>>> 94e01642
      */
     public function getCurrentDateSQL(): string
     {
@@ -2322,6 +1985,8 @@
     }
 
     /**
+     * @internal The method should be only used from within the {@see AbstractSchemaManager} class hierarchy.
+     *
      * @throws Exception If not supported on this platform.
      */
     public function getListDatabasesSQL(): string
@@ -2330,6 +1995,8 @@
     }
 
     /**
+     * @internal The method should be only used from within the {@see AbstractSchemaManager} class hierarchy.
+     *
      * @throws Exception If not supported on this platform.
      */
     public function getListSequencesSQL(string $database): string
@@ -2339,6 +2006,8 @@
 
     /**
      * Returns the SQL to list all views of a database or user.
+     *
+     * @internal The method should be only used from within the {@see AbstractSchemaManager} class hierarchy.
      */
     abstract public function getListViewsSQL(string $database): string;
 
