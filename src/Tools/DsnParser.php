--- conflicted
+++ resolved
@@ -37,13 +37,8 @@
         #[SensitiveParameter]
         string $dsn,
     ): array {
-<<<<<<< HEAD
-        // (pdo_)?sqlite3?:///... => (pdo_)?sqlite3?://localhost/... or else the URL will be invalid
-        $url = preg_replace('#^((?:pdo[_\-])?sqlite3?):///#', '$1://localhost/', $dsn);
-=======
         // (pdo-)?sqlite3?:///... => (pdo-)?sqlite3?://localhost/... or else the URL will be invalid
         $url = preg_replace('#^((?:pdo-)?sqlite3?):///#', '$1://localhost/', $dsn);
->>>>>>> fd47abd3
         assert($url !== null);
 
         $url = parse_url($url);
