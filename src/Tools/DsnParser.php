--- conflicted
+++ resolved
@@ -24,20 +24,10 @@
 /** @psalm-import-type Params from DriverManager */
 final class DsnParser
 {
-<<<<<<< HEAD
-    /** @param array<string, string> $schemeMapping An array used to map DSN schemes to DBAL drivers */
+    /** @param array<string, string|class-string<Driver>> $schemeMapping An array used to map DSN schemes to DBAL drivers */
     public function __construct(
         private readonly array $schemeMapping = [],
     ) {
-=======
-    /** @var array<string, string|class-string<Driver>> */
-    private array $schemeMapping;
-
-    /** @param array<string, string|class-string<Driver>> $schemeMapping An array used to map DSN schemes to DBAL drivers */
-    public function __construct(array $schemeMapping = [])
-    {
-        $this->schemeMapping = $schemeMapping;
->>>>>>> d7229924
     }
 
     /**
