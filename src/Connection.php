--- conflicted
+++ resolved
@@ -76,16 +76,6 @@
     /** @var EventManager */
     protected $_eventManager;
 
-<<<<<<< HEAD
-=======
-    /**
-     * @deprecated Use {@link getExpressionBuilder()} instead.
-     *
-     * @var ExpressionBuilder
-     */
-    protected $_expr;
-
->>>>>>> 7da29b1c
     /**
      * The current auto-commit mode of this connection.
      *
@@ -203,11 +193,6 @@
         $this->_config       = $config;
         $this->_eventManager = $eventManager;
 
-<<<<<<< HEAD
-=======
-        $this->_expr = $this->createExpressionBuilder();
-
->>>>>>> 7da29b1c
         $this->autoCommit = $config->getAutoCommit();
     }
 
@@ -295,13 +280,8 @@
 
     /**
      * Gets the ExpressionBuilder for the connection.
-<<<<<<< HEAD
-=======
      *
      * @deprecated Use {@link createExpressionBuilder()} instead.
-     *
-     * @return ExpressionBuilder
->>>>>>> 7da29b1c
      */
     public function getExpressionBuilder(): ExpressionBuilder
     {
@@ -565,17 +545,10 @@
     /**
      * Adds condition based on the criteria to the query components
      *
-<<<<<<< HEAD
      * @param array<string, mixed> $criteria   Map of key columns to their values
      * @param array<int, string>   $columns    Column names
      * @param array<int, mixed>    $values     Column values
      * @param array<int, string>   $conditions Key conditions
-=======
-     * @param array<string,mixed> $criteria   Map of key columns to their values
-     * @param string[]            $columns    Column names
-     * @param mixed[]             $values     Column values
-     * @param string[]            $conditions Key conditions
->>>>>>> 7da29b1c
      *
      * @throws Exception
      */
@@ -1370,38 +1343,28 @@
      */
     public function createSavepoint(string $savepoint): void
     {
-<<<<<<< HEAD
-        if (! $this->getDatabasePlatform()->supportsSavepoints()) {
+        $platform = $this->getDatabasePlatform();
+
+        if (! $platform->supportsSavepoints()) {
             throw SavepointsNotSupported::new();
-=======
+        }
+
+        $this->executeStatement($platform->createSavePoint($savepoint));
+    }
+
+    /**
+     * Releases the given savepoint.
+     *
+     * @param string $savepoint The name of the savepoint to release.
+     *
+     * @throws Exception
+     */
+    public function releaseSavepoint(string $savepoint): void
+    {
         $platform = $this->getDatabasePlatform();
 
         if (! $platform->supportsSavepoints()) {
-            throw ConnectionException::savepointsNotSupported();
->>>>>>> 7da29b1c
-        }
-
-        $this->executeStatement($platform->createSavePoint($savepoint));
-    }
-
-    /**
-     * Releases the given savepoint.
-     *
-     * @param string $savepoint The name of the savepoint to release.
-     *
-     * @throws Exception
-     */
-    public function releaseSavepoint(string $savepoint): void
-    {
-<<<<<<< HEAD
-        if (! $this->getDatabasePlatform()->supportsSavepoints()) {
             throw SavepointsNotSupported::new();
-=======
-        $platform = $this->getDatabasePlatform();
-
-        if (! $platform->supportsSavepoints()) {
-            throw ConnectionException::savepointsNotSupported();
->>>>>>> 7da29b1c
         }
 
         if (! $platform->supportsReleaseSavepoints()) {
@@ -1420,15 +1383,10 @@
      */
     public function rollbackSavepoint(string $savepoint): void
     {
-<<<<<<< HEAD
-        if (! $this->getDatabasePlatform()->supportsSavepoints()) {
+        $platform = $this->getDatabasePlatform();
+
+        if (! $platform->supportsSavepoints()) {
             throw SavepointsNotSupported::new();
-=======
-        $platform = $this->getDatabasePlatform();
-
-        if (! $platform->supportsSavepoints()) {
-            throw ConnectionException::savepointsNotSupported();
->>>>>>> 7da29b1c
         }
 
         $this->executeStatement($platform->rollbackSavePoint($savepoint));
@@ -1466,13 +1424,8 @@
      * Gets the SchemaManager that can be used to inspect or change the
      * database schema through the connection.
      *
-<<<<<<< HEAD
-=======
      * @deprecated Use {@link createSchemaManager()} instead.
      *
-     * @return AbstractSchemaManager
-     *
->>>>>>> 7da29b1c
      * @throws Exception
      */
     public function getSchemaManager(): AbstractSchemaManager
