--- conflicted
+++ resolved
@@ -1399,11 +1399,7 @@
      * @param mixed                $value The value to bind.
      * @param int|string|Type|null $type  The type to bind (PDO or DBAL).
      *
-<<<<<<< HEAD
-     * @return array<int, mixed> [0] => the (escaped) value, [1] => the binding type.
-=======
      * @return array{mixed, int} [0] => the (escaped) value, [1] => the binding type.
->>>>>>> 31b6a4c6
      *
      * @throws Exception
      */
