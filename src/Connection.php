--- conflicted
+++ resolved
@@ -1086,7 +1086,6 @@
             throw CommitFailedRollbackOnly::new();
         }
 
-<<<<<<< HEAD
         $connection = $this->connect();
 
         if ($this->transactionNestingLevel === 1) {
@@ -1096,15 +1095,6 @@
                 throw $this->convertException($e);
             }
         } else {
-=======
-        $result = true;
-
-        $connection = $this->getWrappedConnection();
-
-        if ($this->transactionNestingLevel === 1) {
-            $result = $this->doCommit($connection);
-        } elseif ($this->nestTransactionsWithSavepoints) {
->>>>>>> d5da8b47
             $this->releaseSavepoint($this->_getNestedTransactionSavePointName());
         }
 
@@ -1117,28 +1107,6 @@
         }
 
         $this->beginTransaction();
-    }
-
-    /**
-     * @return bool
-     *
-     * @throws DriverException
-     */
-    private function doCommit(DriverConnection $connection)
-    {
-        $logger = $this->_config->getSQLLogger();
-
-        if ($logger !== null) {
-            $logger->startQuery('"COMMIT"');
-        }
-
-        $result = $connection->commit();
-
-        if ($logger !== null) {
-            $logger->stopQuery();
-        }
-
-        return $result;
     }
 
     /**
@@ -1219,8 +1187,6 @@
      */
     public function releaseSavepoint(string $savepoint): void
     {
-        $logger = $this->_config->getSQLLogger();
-
         $platform = $this->getDatabasePlatform();
 
         if (! $platform->supportsSavepoints()) {
@@ -1228,24 +1194,10 @@
         }
 
         if (! $platform->supportsReleaseSavepoints()) {
-            if ($logger !== null) {
-                $logger->stopQuery();
-            }
-
             return;
         }
 
-        if ($logger !== null) {
-            $logger->startQuery('"RELEASE SAVEPOINT"');
-        }
-
         $this->executeStatement($platform->releaseSavePoint($savepoint));
-
-        if ($logger === null) {
-            return;
-        }
-
-        $logger->stopQuery();
     }
 
     /**
