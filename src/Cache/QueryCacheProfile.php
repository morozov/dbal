--- conflicted
+++ resolved
@@ -60,12 +60,7 @@
     /**
      * Generates the real cache key from query, params, types and connection parameters.
      *
-<<<<<<< HEAD
-     * @param array<int, mixed>|array<string, mixed>                               $params
-=======
-     * @param string                                                               $sql
      * @param list<mixed>|array<string, mixed>                                     $params
->>>>>>> bd5fc0d7
      * @param array<int, Type|int|string|null>|array<string, Type|int|string|null> $types
      * @param array<string, mixed>                                                 $connectionParams
      *
