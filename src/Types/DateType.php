--- conflicted
+++ resolved
@@ -8,14 +8,9 @@
 use DateTimeImmutable;
 use DateTimeInterface;
 use Doctrine\DBAL\Platforms\AbstractPlatform;
-<<<<<<< HEAD
 use Doctrine\DBAL\Types\Exception\InvalidFormat;
 use Doctrine\DBAL\Types\Exception\InvalidType;
-=======
 use Doctrine\Deprecations\Deprecation;
-
-use function get_class;
->>>>>>> d7229924
 
 /**
  * Type that maps an SQL DATE to a PHP Date object.
@@ -49,7 +44,7 @@
                     'doctrine/dbal',
                     'https://github.com/doctrine/dbal/pull/6017',
                     'Passing an instance of %s is deprecated, use %s::%s() instead.',
-                    get_class($value),
+                    $value::class,
                     DateImmutableType::class,
                     __FUNCTION__,
                 );
@@ -58,11 +53,7 @@
             return $value->format($platform->getDateFormatString());
         }
 
-<<<<<<< HEAD
-        throw InvalidType::new($value, static::class, ['null', 'DateTime']);
-=======
-        throw ConversionException::conversionFailedInvalidType($value, $this->getName(), ['null', DateTime::class]);
->>>>>>> d7229924
+        throw InvalidType::new($value, static::class, ['null', DateTime::class]);
     }
 
     /**
@@ -79,7 +70,7 @@
                 'doctrine/dbal',
                 'https://github.com/doctrine/dbal/pull/6017',
                 'Passing an instance of %s is deprecated, use %s::%s() instead.',
-                get_class($value),
+                $value::class,
                 DateImmutableType::class,
                 __FUNCTION__,
             );
@@ -89,24 +80,14 @@
             return $value;
         }
 
-<<<<<<< HEAD
-        $val = DateTime::createFromFormat('!' . $platform->getDateFormatString(), $value);
-        if ($val === false) {
-            throw InvalidFormat::new(
-                $value,
-                static::class,
-                $platform->getDateFormatString(),
-            );
-=======
         $dateTime = DateTime::createFromFormat('!' . $platform->getDateFormatString(), $value);
         if ($dateTime !== false) {
             return $dateTime;
->>>>>>> d7229924
         }
 
-        throw ConversionException::conversionFailedFormat(
+        throw InvalidFormat::new(
             $value,
-            $this->getName(),
+            static::class,
             $platform->getDateFormatString(),
         );
     }
