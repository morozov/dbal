--- conflicted
+++ resolved
@@ -17,31 +17,12 @@
     /**
      * {@inheritDoc}
      */
-<<<<<<< HEAD
     public function getSQLDeclaration(array $column, AbstractPlatform $platform): string
-=======
-    public function getName()
-    {
-        return Types::DECIMAL;
-    }
-
-    /**
-     * {@inheritDoc}
-     */
-    public function getSQLDeclaration(array $column, AbstractPlatform $platform)
->>>>>>> fd47abd3
     {
         return $platform->getDecimalTypeDeclarationSQL($column);
     }
 
-<<<<<<< HEAD
     public function convertToPHPValue(mixed $value, AbstractPlatform $platform): ?string
-=======
-    /**
-     * {@inheritDoc}
-     */
-    public function convertToPHPValue($value, AbstractPlatform $platform)
->>>>>>> fd47abd3
     {
         // Some drivers can represent decimals as float/int
         // See also: https://github.com/doctrine/dbal/pull/4818
