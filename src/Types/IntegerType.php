--- conflicted
+++ resolved
@@ -15,29 +15,12 @@
     /**
      * {@inheritDoc}
      */
-<<<<<<< HEAD
     public function getSQLDeclaration(array $column, AbstractPlatform $platform): string
-=======
-    public function getName()
-    {
-        return Types::INTEGER;
-    }
-
-    /**
-     * {@inheritDoc}
-     */
-    public function getSQLDeclaration(array $column, AbstractPlatform $platform)
->>>>>>> fd47abd3
     {
         return $platform->getIntegerTypeDeclarationSQL($column);
     }
 
     /**
-<<<<<<< HEAD
-=======
-     * {@inheritDoc}
-     *
->>>>>>> fd47abd3
      * @param T $value
      *
      * @return (T is null ? null : int)
@@ -49,14 +32,7 @@
         return $value === null ? null : (int) $value;
     }
 
-<<<<<<< HEAD
     public function getBindingType(): ParameterType
-=======
-    /**
-     * {@inheritDoc}
-     */
-    public function getBindingType()
->>>>>>> fd47abd3
     {
         return ParameterType::INTEGER;
     }
