<?php

declare(strict_types=1);

namespace Doctrine\DBAL\Types;

use Doctrine\DBAL\DBALException;
use Doctrine\DBAL\Types\Exception\TypeAlreadyRegistered;
use Doctrine\DBAL\Types\Exception\TypeNotFound;
use Doctrine\DBAL\Types\Exception\TypeNotRegistered;
use Doctrine\DBAL\Types\Exception\TypesAlreadyExists;
use Doctrine\DBAL\Types\Exception\UnknownColumnType;

use function array_search;
use function in_array;

/**
 * The type registry is responsible for holding a map of all known DBAL types.
 * The types are stored using the flyweight pattern so that one type only exists as exactly one instance.
 *
 * @internal TypeRegistry exists for forward compatibility, its API should not be considered stable.
 */
final class TypeRegistry
{
<<<<<<< HEAD
    /**
     * Map of type names and their corresponding flyweight objects.
     *
     * @var array<string, Type>
     */
    private $instances = [];
=======
    /** @var array<string, Type> Map of type names and their corresponding flyweight objects. */
    private $instances;

    /**
     * @param array<string, Type> $instances
     */
    public function __construct(array $instances = [])
    {
        $this->instances = $instances;
    }
>>>>>>> 4cc12da9

    /**
     * Finds a type by the given name.
     *
     * @throws DBALException
     */
    public function get(string $name): Type
    {
        if (! isset($this->instances[$name])) {
            throw UnknownColumnType::new($name);
        }

        return $this->instances[$name];
    }

    /**
     * Finds a name for the given type.
     *
     * @throws DBALException
     */
    public function lookupName(Type $type): string
    {
        $name = $this->findTypeName($type);

        if ($name === null) {
            throw TypeNotRegistered::new($type);
        }

        return $name;
    }

    /**
     * Checks if there is a type of the given name.
     */
    public function has(string $name): bool
    {
        return isset($this->instances[$name]);
    }

    /**
     * Registers a custom type to the type map.
     *
     * @throws DBALException
     */
    public function register(string $name, Type $type): void
    {
        if (isset($this->instances[$name])) {
            throw TypesAlreadyExists::new($name);
        }

        if ($this->findTypeName($type) !== null) {
            throw TypeAlreadyRegistered::new($type);
        }

        $this->instances[$name] = $type;
    }

    /**
     * Overrides an already defined type to use a different implementation.
     *
     * @throws DBALException
     */
    public function override(string $name, Type $type): void
    {
        if (! isset($this->instances[$name])) {
            throw TypeNotFound::new($name);
        }

        if (! in_array($this->findTypeName($type), [$name, null], true)) {
            throw TypeAlreadyRegistered::new($type);
        }

        $this->instances[$name] = $type;
    }

    /**
     * Gets the map of all registered types and their corresponding type instances.
     *
     * @internal
     *
     * @return array<string, Type>
     */
    public function getMap(): array
    {
        return $this->instances;
    }

    private function findTypeName(Type $type): ?string
    {
        $name = array_search($type, $this->instances, true);

        if ($name === false) {
            return null;
        }

        return $name;
    }
}<|MERGE_RESOLUTION|>--- conflicted
+++ resolved
@@ -22,15 +22,11 @@
  */
 final class TypeRegistry
 {
-<<<<<<< HEAD
     /**
      * Map of type names and their corresponding flyweight objects.
      *
      * @var array<string, Type>
      */
-    private $instances = [];
-=======
-    /** @var array<string, Type> Map of type names and their corresponding flyweight objects. */
     private $instances;
 
     /**
@@ -40,7 +36,6 @@
     {
         $this->instances = $instances;
     }
->>>>>>> 4cc12da9
 
     /**
      * Finds a type by the given name.
