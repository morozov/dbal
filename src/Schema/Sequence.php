--- conflicted
+++ resolved
@@ -98,16 +98,10 @@
         return $tableSequenceName === $sequenceName;
     }
 
-<<<<<<< HEAD
-    public function visit(Visitor $visitor): void
-=======
     /**
      * @deprecated
-     *
-     * @return void
      */
-    public function visit(Visitor $visitor)
->>>>>>> d86926b3
+    public function visit(Visitor $visitor): void
     {
         Deprecation::triggerIfCalledFromOutside(
             'doctrine/dbal',
