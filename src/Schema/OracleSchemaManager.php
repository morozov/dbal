--- conflicted
+++ resolved
@@ -34,15 +34,12 @@
     /**
      * {@inheritDoc}
      */
-    public function listTables()
+    public function listTables(): array
     {
         return $this->doListTables();
     }
 
-    /**
-     * {@inheritDoc}
-     */
-    public function listTableDetails($name)
+    public function listTableDetails(string $name): Table
     {
         return $this->doListTableDetails($name);
     }
@@ -329,9 +326,6 @@
         return $identifier;
     }
 
-<<<<<<< HEAD
-    public function listTableDetails(string $name): Table
-=======
     protected function selectDatabaseColumns(string $databaseName, ?string $tableName = null): Result
     {
         $sql = 'SELECT';
@@ -448,7 +442,6 @@
      * {@inheritDoc}
      */
     protected function getDatabaseTableOptions(string $databaseName, ?string $tableName = null): array
->>>>>>> 1135a791
     {
         $sql = 'SELECT TABLE_NAME, COMMENTS';
 
