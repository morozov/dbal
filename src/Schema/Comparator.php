<?php

declare(strict_types=1);

namespace Doctrine\DBAL\Schema;

use Doctrine\DBAL\Exception;
use Doctrine\DBAL\Platforms\AbstractPlatform;
use Doctrine\DBAL\Types;

use function array_intersect_key;
use function array_key_exists;
use function array_keys;
use function array_map;
use function array_merge;
use function array_unique;
use function assert;
use function count;
use function get_class;
use function strtolower;

/**
 * Compares two Schemas and return an instance of SchemaDiff.
 */
class Comparator
{
    private AbstractPlatform $platform;

    /**
     * @internal The comparator can be only instantiated by a schema manager.
     */
    public function __construct(AbstractPlatform $platform)
    {
        $this->platform = $platform;
    }

    /**
     * Returns a SchemaDiff object containing the differences between the schemas $fromSchema and $toSchema.
     *
     * @throws SchemaException
     */
    public function compareSchemas(Schema $fromSchema, Schema $toSchema): SchemaDiff
    {
        $diff             = new SchemaDiff();
        $diff->fromSchema = $fromSchema;

        /** @var array<string,list<ForeignKeyConstraint>> $foreignKeysToTable */
        $foreignKeysToTable = [];

        /** @var array<string,array<string,null>> $localTablesByForeignTable */
        $localTablesByForeignTable = [];

        foreach ($toSchema->getNamespaces() as $namespace) {
            if ($fromSchema->hasNamespace($namespace)) {
                continue;
            }

            $diff->newNamespaces[$namespace] = $namespace;
        }

        foreach ($fromSchema->getNamespaces() as $namespace) {
            if ($toSchema->hasNamespace($namespace)) {
                continue;
            }

            $diff->removedNamespaces[$namespace] = $namespace;
        }

        foreach ($toSchema->getTables() as $table) {
            $tableName = $table->getShortestName($toSchema->getName());
            if (! $fromSchema->hasTable($tableName)) {
                $diff->newTables[$tableName] = $toSchema->getTable($tableName);
            } else {
                $tableDifferences = $this->diffTable(
                    $fromSchema->getTable($tableName),
                    $toSchema->getTable($tableName)
                );

                if ($tableDifferences !== null) {
                    $diff->changedTables[$tableName] = $tableDifferences;
                }
            }
        }

        /* Check if there are tables removed */
        foreach ($fromSchema->getTables() as $table) {
            $tableName = $table->getShortestName($fromSchema->getName());

            $table = $fromSchema->getTable($tableName);
            if (! $toSchema->hasTable($tableName)) {
                $diff->removedTables[$tableName] = $table;
            }

            // also remember all foreign keys that point to a specific table
            foreach ($table->getForeignKeys() as $foreignKey) {
                $foreignTable = strtolower($foreignKey->getForeignTableName());

                $foreignKeysToTable[$foreignTable][]                  = $foreignKey;
                $localTablesByForeignTable[$foreignTable][$tableName] = null;
            }
        }

        foreach ($diff->removedTables as $tableName => $table) {
            if (! isset($foreignKeysToTable[$tableName])) {
                continue;
            }

            foreach ($foreignKeysToTable[$tableName] as $foreignKey) {
<<<<<<< HEAD
                $diff->orphanedForeignKeys[$tableName][] = $foreignKey;
=======
                if (isset($diff->removedTables[strtolower($foreignKey->getLocalTableName())])) {
                    continue;
                }

                $diff->orphanedForeignKeys[] = $foreignKey;
>>>>>>> 46e41bc5
            }

            // deleting duplicated foreign keys present on both on the orphanedForeignKey
            // and the removedForeignKeys from changedTables
            foreach ($localTablesByForeignTable[$tableName] as $localTableName => $_) {
                if (! isset($diff->changedTables[$localTableName])) {
                    continue;
                }

                foreach ($diff->changedTables[$localTableName]->removedForeignKeys as $key => $removedForeignKey) {
                    // We check if the key is from the removed table if not we skip.
                    if ($tableName !== strtolower($removedForeignKey->getForeignTableName())) {
                        continue;
                    }

                    unset($diff->changedTables[$localTableName]->removedForeignKeys[$key]);
                }
            }
        }

        foreach ($toSchema->getSequences() as $sequence) {
            $sequenceName = $sequence->getShortestName($toSchema->getName());
            if (! $fromSchema->hasSequence($sequenceName)) {
                if (! $this->isAutoIncrementSequenceInSchema($fromSchema, $sequence)) {
                    $diff->newSequences[] = $sequence;
                }
            } else {
                if ($this->diffSequence($sequence, $fromSchema->getSequence($sequenceName))) {
                    $diff->changedSequences[] = $toSchema->getSequence($sequenceName);
                }
            }
        }

        foreach ($fromSchema->getSequences() as $sequence) {
            if ($this->isAutoIncrementSequenceInSchema($toSchema, $sequence)) {
                continue;
            }

            $sequenceName = $sequence->getShortestName($fromSchema->getName());

            if ($toSchema->hasSequence($sequenceName)) {
                continue;
            }

            $diff->removedSequences[] = $sequence;
        }

        return $diff;
    }

    private function isAutoIncrementSequenceInSchema(Schema $schema, Sequence $sequence): bool
    {
        foreach ($schema->getTables() as $table) {
            if ($sequence->isAutoIncrementsFor($table)) {
                return true;
            }
        }

        return false;
    }

    public function diffSequence(Sequence $sequence1, Sequence $sequence2): bool
    {
        if ($sequence1->getAllocationSize() !== $sequence2->getAllocationSize()) {
            return true;
        }

        return $sequence1->getInitialValue() !== $sequence2->getInitialValue();
    }

    /**
     * Returns the difference between the tables $fromTable and $toTable.
     *
     * If there are no differences this method returns null.
     *
     * @throws Exception
     */
    public function diffTable(Table $fromTable, Table $toTable): ?TableDiff
    {
        $changes                     = 0;
        $tableDifferences            = new TableDiff($fromTable->getName());
        $tableDifferences->fromTable = $fromTable;

        $fromTableColumns = $fromTable->getColumns();
        $toTableColumns   = $toTable->getColumns();

        /* See if all the columns in "from" table exist in "to" table */
        foreach ($toTableColumns as $column) {
            $columnName = strtolower($column->getName());

            if ($fromTable->hasColumn($columnName)) {
                continue;
            }

            $tableDifferences->addedColumns[$columnName] = $column;
            $changes++;
        }

        /* See if there are any removed columns in "to" table */
        foreach ($fromTableColumns as $column) {
            $columnName = strtolower($column->getName());

            // See if column is removed in "to" table.
            if (! $toTable->hasColumn($columnName)) {
                $tableDifferences->removedColumns[$columnName] = $column;
                $changes++;
                continue;
            }

            $toColumn = $toTable->getColumn($columnName);

            if ($this->columnsEqual($column, $toColumn)) {
                continue;
            }

            $tableDifferences->changedColumns[$column->getName()] = new ColumnDiff(
                $column->getName(),
                $toColumn,
                $this->diffColumn($column, $toColumn),
                $column
            );

            $changes++;
        }

        $this->detectColumnRenamings($tableDifferences);

        $fromTableIndexes = $fromTable->getIndexes();
        $toTableIndexes   = $toTable->getIndexes();

        /* See if all the indexes in "from" table exist in "to" table */
        foreach ($toTableIndexes as $indexName => $index) {
            if (($index->isPrimary() && $fromTable->hasPrimaryKey()) || $fromTable->hasIndex($indexName)) {
                continue;
            }

            $tableDifferences->addedIndexes[$indexName] = $index;
            $changes++;
        }

        /* See if there are any removed indexes in "to" table */
        foreach ($fromTableIndexes as $indexName => $index) {
            // See if index is removed in "to" table.
            if (
                ($index->isPrimary() && ! $toTable->hasPrimaryKey()) ||
                ! $index->isPrimary() && ! $toTable->hasIndex($indexName)
            ) {
                $tableDifferences->removedIndexes[$indexName] = $index;
                $changes++;
                continue;
            }

            // See if index has changed in "to" table.
            $toTableIndex = $index->isPrimary() ? $toTable->getPrimaryKey() : $toTable->getIndex($indexName);
            assert($toTableIndex instanceof Index);

            if (! $this->diffIndex($index, $toTableIndex)) {
                continue;
            }

            $tableDifferences->changedIndexes[$indexName] = $toTableIndex;
            $changes++;
        }

        $this->detectIndexRenamings($tableDifferences);

        $fromForeignKeys = $fromTable->getForeignKeys();
        $toForeignKeys   = $toTable->getForeignKeys();

        foreach ($fromForeignKeys as $fromKey => $fromConstraint) {
            foreach ($toForeignKeys as $toKey => $toConstraint) {
                if ($this->diffForeignKey($fromConstraint, $toConstraint) === false) {
                    unset($fromForeignKeys[$fromKey], $toForeignKeys[$toKey]);
                } else {
                    if (strtolower($fromConstraint->getName()) === strtolower($toConstraint->getName())) {
                        $tableDifferences->changedForeignKeys[] = $toConstraint;
                        $changes++;
                        unset($fromForeignKeys[$fromKey], $toForeignKeys[$toKey]);
                    }
                }
            }
        }

        foreach ($fromForeignKeys as $fromConstraint) {
            $tableDifferences->removedForeignKeys[] = $fromConstraint;
            $changes++;
        }

        foreach ($toForeignKeys as $toConstraint) {
            $tableDifferences->addedForeignKeys[] = $toConstraint;
            $changes++;
        }

        return $changes > 0 ? $tableDifferences : null;
    }

    /**
     * Try to find columns that only changed their name, rename operations maybe cheaper than add/drop
     * however ambiguities between different possibilities should not lead to renaming at all.
     */
    private function detectColumnRenamings(TableDiff $tableDifferences): void
    {
        $renameCandidates = [];
        foreach ($tableDifferences->addedColumns as $addedColumnName => $addedColumn) {
            foreach ($tableDifferences->removedColumns as $removedColumn) {
                if (! $this->columnsEqual($addedColumn, $removedColumn)) {
                    continue;
                }

                $renameCandidates[$addedColumn->getName()][] = [$removedColumn, $addedColumn, $addedColumnName];
            }
        }

        foreach ($renameCandidates as $candidateColumns) {
            if (count($candidateColumns) !== 1) {
                continue;
            }

            [$removedColumn, $addedColumn] = $candidateColumns[0];
            $removedColumnName             = $removedColumn->getName();
            $addedColumnName               = strtolower($addedColumn->getName());

            if (isset($tableDifferences->renamedColumns[$removedColumnName])) {
                continue;
            }

            $tableDifferences->renamedColumns[$removedColumnName] = $addedColumn;
            unset(
                $tableDifferences->addedColumns[$addedColumnName],
                $tableDifferences->removedColumns[strtolower($removedColumnName)]
            );
        }
    }

    /**
     * Try to find indexes that only changed their name, rename operations maybe cheaper than add/drop
     * however ambiguities between different possibilities should not lead to renaming at all.
     */
    private function detectIndexRenamings(TableDiff $tableDifferences): void
    {
        $renameCandidates = [];

        // Gather possible rename candidates by comparing each added and removed index based on semantics.
        foreach ($tableDifferences->addedIndexes as $addedIndexName => $addedIndex) {
            foreach ($tableDifferences->removedIndexes as $removedIndex) {
                if ($this->diffIndex($addedIndex, $removedIndex)) {
                    continue;
                }

                $renameCandidates[$addedIndex->getName()][] = [$removedIndex, $addedIndex, $addedIndexName];
            }
        }

        foreach ($renameCandidates as $candidateIndexes) {
            // If the current rename candidate contains exactly one semantically equal index,
            // we can safely rename it.
            // Otherwise it is unclear if a rename action is really intended,
            // therefore we let those ambiguous indexes be added/dropped.
            if (count($candidateIndexes) !== 1) {
                continue;
            }

            [$removedIndex, $addedIndex] = $candidateIndexes[0];

            $removedIndexName = strtolower($removedIndex->getName());
            $addedIndexName   = strtolower($addedIndex->getName());

            if (isset($tableDifferences->renamedIndexes[$removedIndexName])) {
                continue;
            }

            $tableDifferences->renamedIndexes[$removedIndexName] = $addedIndex;
            unset(
                $tableDifferences->addedIndexes[$addedIndexName],
                $tableDifferences->removedIndexes[$removedIndexName]
            );
        }
    }

    public function diffForeignKey(ForeignKeyConstraint $key1, ForeignKeyConstraint $key2): bool
    {
        if (
            array_map('strtolower', $key1->getUnquotedLocalColumns())
            !== array_map('strtolower', $key2->getUnquotedLocalColumns())
        ) {
            return true;
        }

        if (
            array_map('strtolower', $key1->getUnquotedForeignColumns())
            !== array_map('strtolower', $key2->getUnquotedForeignColumns())
        ) {
            return true;
        }

        if ($key1->getUnqualifiedForeignTableName() !== $key2->getUnqualifiedForeignTableName()) {
            return true;
        }

        if ($key1->onUpdate() !== $key2->onUpdate()) {
            return true;
        }

        return $key1->onDelete() !== $key2->onDelete();
    }

    /**
     * Compares the definitions of the given columns
     *
     * @throws Exception
     */
    public function columnsEqual(Column $column1, Column $column2): bool
    {
        return $this->platform->columnsEqual($column1, $column2);
    }

    /**
     * Returns the difference between the columns
     *
     * If there are differences this method returns the changed properties as a
     * string array, otherwise an empty array gets returned.
     *
     * @return array<int, string>
     */
    public function diffColumn(Column $column1, Column $column2): array
    {
        $properties1 = $column1->toArray();
        $properties2 = $column2->toArray();

        $changedProperties = [];

        if (get_class($properties1['type']) !== get_class($properties2['type'])) {
            $changedProperties[] = 'type';
        }

        foreach (['notnull', 'unsigned', 'autoincrement'] as $property) {
            if ($properties1[$property] === $properties2[$property]) {
                continue;
            }

            $changedProperties[] = $property;
        }

        // Null values need to be checked additionally as they tell whether to create or drop a default value.
        // null != 0, null != false, null != '' etc. This affects platform's table alteration SQL generation.
        if (
            ($properties1['default'] === null) !== ($properties2['default'] === null)
            || $properties1['default'] != $properties2['default']
        ) {
            $changedProperties[] = 'default';
        }

        if (
            ($properties1['type'] instanceof Types\StringType && ! $properties1['type'] instanceof Types\GuidType) ||
            $properties1['type'] instanceof Types\BinaryType
        ) {
            if (
                (isset($properties1['length']) !== isset($properties2['length']))
                || (isset($properties1['length']) && isset($properties2['length'])
                    && $properties1['length'] !== $properties2['length'])
            ) {
                $changedProperties[] = 'length';
            }

            if ($properties1['fixed'] !== $properties2['fixed']) {
                $changedProperties[] = 'fixed';
            }
        } elseif ($properties1['type'] instanceof Types\DecimalType) {
            if (($properties1['precision'] ?? 10) !== ($properties2['precision'] ?? 10)) {
                $changedProperties[] = 'precision';
            }

            if ($properties1['scale'] !== $properties2['scale']) {
                $changedProperties[] = 'scale';
            }
        }

        // A null value and an empty string are actually equal for a comment so they should not trigger a change.
        if (
            $properties1['comment'] !== $properties2['comment'] &&
            ! ($properties1['comment'] === null && $properties2['comment'] === '') &&
            ! ($properties2['comment'] === null && $properties1['comment'] === '')
        ) {
            $changedProperties[] = 'comment';
        }

        $customOptions1 = $column1->getCustomSchemaOptions();
        $customOptions2 = $column2->getCustomSchemaOptions();

        foreach (array_merge(array_keys($customOptions1), array_keys($customOptions2)) as $key) {
            if (! array_key_exists($key, $properties1) || ! array_key_exists($key, $properties2)) {
                $changedProperties[] = $key;
            } elseif ($properties1[$key] !== $properties2[$key]) {
                $changedProperties[] = $key;
            }
        }

        $platformOptions1 = $column1->getPlatformOptions();
        $platformOptions2 = $column2->getPlatformOptions();

        foreach (array_keys(array_intersect_key($platformOptions1, $platformOptions2)) as $key) {
            if ($properties1[$key] === $properties2[$key]) {
                continue;
            }

            $changedProperties[] = $key;
        }

        return array_unique($changedProperties);
    }

    /**
     * Finds the difference between the indexes $index1 and $index2.
     *
     * Compares $index1 with $index2 and returns $index2 if there are any
     * differences or false in case there are no differences.
     */
    public function diffIndex(Index $index1, Index $index2): bool
    {
        return ! ($index1->isFullfilledBy($index2) && $index2->isFullfilledBy($index1));
    }
}<|MERGE_RESOLUTION|>--- conflicted
+++ resolved
@@ -44,7 +44,7 @@
         $diff             = new SchemaDiff();
         $diff->fromSchema = $fromSchema;
 
-        /** @var array<string,list<ForeignKeyConstraint>> $foreignKeysToTable */
+        /** @var array<string,list<array{ForeignKeyConstraint,string}>> $foreignKeysToTable */
         $foreignKeysToTable = [];
 
         /** @var array<string,array<string,null>> $localTablesByForeignTable */
@@ -95,7 +95,7 @@
             foreach ($table->getForeignKeys() as $foreignKey) {
                 $foreignTable = strtolower($foreignKey->getForeignTableName());
 
-                $foreignKeysToTable[$foreignTable][]                  = $foreignKey;
+                $foreignKeysToTable[$foreignTable][]                  = [$foreignKey, $table->getName()];
                 $localTablesByForeignTable[$foreignTable][$tableName] = null;
             }
         }
@@ -105,16 +105,12 @@
                 continue;
             }
 
-            foreach ($foreignKeysToTable[$tableName] as $foreignKey) {
-<<<<<<< HEAD
+            foreach ($foreignKeysToTable[$tableName] as [$foreignKey, $localTableName]) {
+                if (isset($diff->removedTables[strtolower($localTableName)])) {
+                    continue;
+                }
+
                 $diff->orphanedForeignKeys[$tableName][] = $foreignKey;
-=======
-                if (isset($diff->removedTables[strtolower($foreignKey->getLocalTableName())])) {
-                    continue;
-                }
-
-                $diff->orphanedForeignKeys[] = $foreignKey;
->>>>>>> 46e41bc5
             }
 
             // deleting duplicated foreign keys present on both on the orphanedForeignKey
