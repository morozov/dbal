--- conflicted
+++ resolved
@@ -25,15 +25,8 @@
     /**
      * Returns a SchemaDiff object containing the differences between the schemas $fromSchema and $toSchema.
      */
-<<<<<<< HEAD
     public function compareSchemas(Schema $fromSchema, Schema $toSchema): SchemaDiff
     {
-        $diff = new SchemaDiff();
-=======
-    private function doCompareSchemas(
-        Schema $fromSchema,
-        Schema $toSchema
-    ) {
         $createdSchemas   = [];
         $droppedSchemas   = [];
         $createdTables    = [];
@@ -44,7 +37,6 @@
         $droppedSequences = [];
 
         $orphanedForeignKeys = [];
->>>>>>> de5042f5
 
         /** @var array<string,list<array{ForeignKeyConstraint,string}>> $foreignKeysToTable */
         $foreignKeysToTable = [];
@@ -78,13 +70,8 @@
                     $toSchema->getTable($tableName),
                 );
 
-<<<<<<< HEAD
                 if ($tableDifferences !== null) {
-                    $diff->changedTables[$tableName] = $tableDifferences;
-=======
-                if ($tableDifferences !== false) {
                     $alteredTables[$tableName] = $tableDifferences;
->>>>>>> de5042f5
                 }
             }
         }
@@ -112,44 +99,22 @@
                 continue;
             }
 
-<<<<<<< HEAD
             foreach ($foreignKeysToTable[$tableName] as [$foreignKey, $localTableName]) {
-                if (isset($diff->removedTables[strtolower($localTableName)])) {
+                if (isset($droppedTables[strtolower($localTableName)])) {
                     continue;
                 }
 
-                $diff->orphanedForeignKeys[$tableName][] = $foreignKey;
-=======
-            foreach ($foreignKeysToTable[$tableName] as $foreignKey) {
-                if (isset($droppedTables[strtolower($foreignKey->getLocalTableName())])) {
-                    continue;
-                }
-
-                $orphanedForeignKeys[] = $foreignKey;
->>>>>>> de5042f5
+                $orphanedForeignKeys[$tableName][] = $foreignKey;
             }
 
             // deleting duplicated foreign keys present on both on the orphanedForeignKey
             // and the removedForeignKeys from changedTables
-<<<<<<< HEAD
             foreach ($localTablesByForeignTable[$tableName] as $localTableName => $_) {
-                if (! isset($diff->changedTables[$localTableName])) {
-                    continue;
-                }
-
-                foreach ($diff->changedTables[$localTableName]->getDroppedForeignKeys() as $droppedForeignKey) {
-=======
-            foreach ($foreignKeysToTable[$tableName] as $foreignKey) {
-                // strtolower the table name to make if compatible with getShortestName
-                $localTableName = strtolower($foreignKey->getLocalTableName());
                 if (! isset($alteredTables[$localTableName])) {
                     continue;
                 }
 
                 foreach ($alteredTables[$localTableName]->getDroppedForeignKeys() as $droppedForeignKey) {
-                    assert($droppedForeignKey instanceof ForeignKeyConstraint);
-
->>>>>>> de5042f5
                     // We check if the key is from the removed table if not we skip.
                     if ($tableName !== strtolower($droppedForeignKey->getForeignTableName())) {
                         continue;
@@ -191,7 +156,6 @@
             $createdTables,
             $alteredTables,
             $droppedTables,
-            $fromSchema,
             $createdSchemas,
             $droppedSchemas,
             $createdSequences,
