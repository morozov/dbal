--- conflicted
+++ resolved
@@ -16,15 +16,10 @@
 use function array_change_key_case;
 use function array_merge;
 use function array_reverse;
-<<<<<<< HEAD
 use function assert;
 use function count;
+use function implode;
 use function is_string;
-=======
-use function explode;
-use function file_exists;
-use function implode;
->>>>>>> 1135a791
 use function preg_match;
 use function preg_match_all;
 use function preg_quote;
@@ -46,74 +41,20 @@
  */
 class SqliteSchemaManager extends AbstractSchemaManager
 {
-<<<<<<< HEAD
+    /**
+     * {@inheritDoc}
+     */
+    public function listTables(): array
+    {
+        return $this->doListTables();
+    }
+
+    public function listTableDetails(string $name): Table
+    {
+        return $this->doListTableDetails($name);
+    }
+
     public function renameTable(string $name, string $newName): void
-=======
-    /**
-     * {@inheritDoc}
-     */
-    public function listTables()
-    {
-        return $this->doListTables();
-    }
-
-    /**
-     * {@inheritDoc}
-     */
-    public function listTableDetails($name)
-    {
-        return $this->doListTableDetails($name);
-    }
-
-    /**
-     * {@inheritdoc}
-     *
-     * @deprecated Delete the database file using the filesystem.
-     */
-    public function dropDatabase($database)
-    {
-        Deprecation::trigger(
-            'doctrine/dbal',
-            'https://github.com/doctrine/dbal/issues/4963',
-            'SqliteSchemaManager::dropDatabase() is deprecated. Delete the database file using the filesystem.'
-        );
-
-        if (! file_exists($database)) {
-            return;
-        }
-
-        unlink($database);
-    }
-
-    /**
-     * {@inheritdoc}
-     *
-     * @deprecated The engine will create the database file automatically.
-     */
-    public function createDatabase($database)
-    {
-        Deprecation::trigger(
-            'doctrine/dbal',
-            'https://github.com/doctrine/dbal/issues/4963',
-            'SqliteSchemaManager::createDatabase() is deprecated.'
-                . ' The engine will create the database file automatically.'
-        );
-
-        $params = $this->_conn->getParams();
-
-        $params['path'] = $database;
-        unset($params['memory']);
-
-        $conn = DriverManager::getConnection($params);
-        $conn->connect();
-        $conn->close();
-    }
-
-    /**
-     * {@inheritdoc}
-     */
-    public function renameTable($name, $newName)
->>>>>>> 1135a791
     {
         $tableDiff            = new TableDiff($name);
         $tableDiff->fromTable = $this->listTableDetails($name);
@@ -561,46 +502,9 @@
         return '';
     }
 
-<<<<<<< HEAD
-    public function listTableDetails(string $name): Table
-    {
-        $table = parent::listTableDetails($name);
-
-        $tableCreateSql = $this->getCreateTableSQL($name);
-
-        $comment = $this->parseTableCommentFromSQL($name, $tableCreateSql);
-
-        if ($comment !== null) {
-            $table->addOption('comment', $comment);
-        }
-
-        return $table;
-    }
-
-=======
->>>>>>> 1135a791
     public function createComparator(): Comparator
     {
         return new SQLite\Comparator($this->getDatabasePlatform());
-    }
-<<<<<<< HEAD
-=======
-
-    /**
-     * {@inheritDoc}
-     *
-     * @deprecated
-     */
-    public function getSchemaSearchPaths()
-    {
-        Deprecation::triggerIfCalledFromOutside(
-            'doctrine/dbal',
-            'https://github.com/doctrine/dbal/pull/4821',
-            'SqliteSchemaManager::getSchemaSearchPaths() is deprecated.'
-        );
-
-        // SQLite does not support schemas or databases
-        return [];
     }
 
     protected function selectDatabaseColumns(string $databaseName, ?string $tableName = null): Result
@@ -703,5 +607,4 @@
 
         return $tableOptions;
     }
->>>>>>> 1135a791
 }