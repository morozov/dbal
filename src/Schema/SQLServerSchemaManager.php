<?php

declare(strict_types=1);

namespace Doctrine\DBAL\Schema;

use Doctrine\DBAL\Exception;
use Doctrine\DBAL\Platforms\SQLServer;
use Doctrine\DBAL\Platforms\SQLServerPlatform;
use Doctrine\DBAL\Result;
use Doctrine\DBAL\Types\Type;

use function array_change_key_case;
use function assert;
use function count;
use function explode;
use function implode;
use function is_string;
use function preg_match;
use function sprintf;
use function str_replace;
use function str_starts_with;
use function strtok;

use const CASE_LOWER;

/**
 * SQL Server Schema Manager.
 *
 * @extends AbstractSchemaManager<SQLServerPlatform>
 */
class SQLServerSchemaManager extends AbstractSchemaManager
{
    private ?string $databaseCollation = null;

    /**
     * {@inheritDoc}
     */
    public function listTables()
    {
        return $this->doListTables();
    }

    /**
     * {@inheritDoc}
     */
    public function listTableDetails($name)
    {
        return $this->doListTableDetails($name);
    }

    /**
     * {@inheritDoc}
     */
    public function listSchemaNames(): array
    {
        return $this->_conn->fetchFirstColumn(
            <<<'SQL'
SELECT name
FROM   sys.schemas
WHERE  name NOT IN('guest', 'INFORMATION_SCHEMA', 'sys')
SQL
        );
    }

    /**
     * {@inheritdoc}
     */
    protected function _getPortableSequenceDefinition(array $sequence): Sequence
    {
        return new Sequence($sequence['name'], (int) $sequence['increment'], (int) $sequence['start_value']);
    }

    /**
     * {@inheritdoc}
     */
    protected function _getPortableTableColumnDefinition(array $tableColumn): Column
    {
        $dbType = strtok($tableColumn['type'], '(), ');
        assert(is_string($dbType));

        $length = (int) $tableColumn['length'];

        $precision = $default = null;

        $scale = 0;
        $fixed = false;

        if (! isset($tableColumn['name'])) {
            $tableColumn['name'] = '';
        }

        if ($tableColumn['scale'] !== null) {
            $scale = (int) $tableColumn['scale'];
        }

        if ($tableColumn['precision'] !== null) {
            $precision = (int) $tableColumn['precision'];
        }

        if ($tableColumn['default'] !== null) {
            $default = $this->parseDefaultExpression($tableColumn['default']);
        }

        switch ($dbType) {
            case 'nchar':
            case 'nvarchar':
            case 'ntext':
                // Unicode data requires 2 bytes per character
                $length /= 2;
                break;

            case 'varchar':
                // TEXT type is returned as VARCHAR(MAX) with a length of -1
                if ($length === -1) {
                    $dbType = 'text';
                }

                break;

            case 'varbinary':
                if ($length === -1) {
                    $dbType = 'blob';
                }

                break;
        }

        if ($dbType === 'char' || $dbType === 'nchar' || $dbType === 'binary') {
            $fixed = true;
        }

        $type = $this->_platform->getDoctrineTypeMapping($dbType);

        $options = [
            'fixed'         => $fixed,
            'default'       => $default,
            'notnull'       => (bool) $tableColumn['notnull'],
            'scale'         => $scale,
            'precision'     => $precision,
            'autoincrement' => (bool) $tableColumn['autoincrement'],
        ];

        if (isset($tableColumn['comment'])) {
            $options['comment'] = $tableColumn['comment'];
        }

        if ($length !== 0 && ($type === 'text' || $type === 'string' || $type === 'binary')) {
            $options['length'] = $length;
        }

        $column = new Column($tableColumn['name'], Type::getType($type), $options);

        if (isset($tableColumn['collation']) && $tableColumn['collation'] !== 'NULL') {
            $column->setPlatformOption('collation', $tableColumn['collation']);
        }

        return $column;
    }

    private function parseDefaultExpression(string $value): ?string
    {
        while (preg_match('/^\((.*)\)$/s', $value, $matches)) {
            $value = $matches[1];
        }

        if ($value === 'NULL') {
            return null;
        }

        if (preg_match('/^\'(.*)\'$/s', $value, $matches) === 1) {
            $value = str_replace("''", "'", $matches[1]);
        }

        if ($value === 'getdate()') {
            return $this->_platform->getCurrentTimestampSQL();
        }

        return $value;
    }

    /**
     * {@inheritdoc}
     */
    protected function _getPortableTableForeignKeysList(array $tableForeignKeys): array
    {
        $foreignKeys = [];

        foreach ($tableForeignKeys as $tableForeignKey) {
            $name = $tableForeignKey['ForeignKey'];

            if (! isset($foreignKeys[$name])) {
                $foreignKeys[$name] = [
                    'local_columns' => [$tableForeignKey['ColumnName']],
                    'foreign_table' => $tableForeignKey['ReferenceTableName'],
                    'foreign_columns' => [$tableForeignKey['ReferenceColumnName']],
                    'name' => $name,
                    'options' => [
                        'onUpdate' => str_replace('_', ' ', $tableForeignKey['update_referential_action_desc']),
                        'onDelete' => str_replace('_', ' ', $tableForeignKey['delete_referential_action_desc']),
                    ],
                ];
            } else {
                $foreignKeys[$name]['local_columns'][]   = $tableForeignKey['ColumnName'];
                $foreignKeys[$name]['foreign_columns'][] = $tableForeignKey['ReferenceColumnName'];
            }
        }

        return parent::_getPortableTableForeignKeysList($foreignKeys);
    }

    /**
     * {@inheritdoc}
     */
    protected function _getPortableTableIndexesList(array $tableIndexes, string $tableName): array
    {
        foreach ($tableIndexes as &$tableIndex) {
            $tableIndex['non_unique'] = (bool) $tableIndex['non_unique'];
            $tableIndex['primary']    = (bool) $tableIndex['primary'];
            $tableIndex['flags']      = $tableIndex['flags'] ? [$tableIndex['flags']] : null;
        }

        return parent::_getPortableTableIndexesList($tableIndexes, $tableName);
    }

    /**
     * {@inheritdoc}
     */
    protected function _getPortableTableForeignKeyDefinition(array $tableForeignKey): ForeignKeyConstraint
    {
        return new ForeignKeyConstraint(
            $tableForeignKey['local_columns'],
            $tableForeignKey['foreign_table'],
            $tableForeignKey['foreign_columns'],
            $tableForeignKey['name'],
            $tableForeignKey['options']
        );
    }

    /**
     * {@inheritdoc}
     */
    protected function _getPortableTableDefinition(array $table): string
    {
        if (isset($table['schema_name']) && $table['schema_name'] !== 'dbo') {
            return $table['schema_name'] . '.' . $table['name'];
        }

        return $table['name'];
    }

    /**
     * {@inheritdoc}
     */
    protected function _getPortableDatabaseDefinition(array $database): string
    {
        return $database['name'];
    }

    /**
     * {@inheritdoc}
     */
    protected function _getPortableViewDefinition(array $view): View
    {
        // @todo
        return new View($view['name'], $view['definition']);
    }

    /**
     * {@inheritdoc}
     */
    public function listTableIndexes(string $table): array
    {
        $sql = $this->_platform->getListTableIndexesSQL($table, $this->_conn->getDatabase());

        try {
            $tableIndexes = $this->_conn->fetchAllAssociative($sql);
        } catch (Exception $e) {
            if (str_starts_with($e->getMessage(), 'SQLSTATE [01000, 15472]')) {
                return [];
            }

            throw $e;
        }

        return $this->_getPortableTableIndexesList($tableIndexes, $table);
    }

    public function alterTable(TableDiff $tableDiff): void
    {
        if (count($tableDiff->removedColumns) > 0) {
            foreach ($tableDiff->removedColumns as $col) {
                foreach ($this->getColumnConstraints($tableDiff->name, $col->getName()) as $constraint) {
                    $this->_conn->executeStatement(
                        sprintf(
                            'ALTER TABLE %s DROP CONSTRAINT %s',
                            $tableDiff->name,
                            $constraint
                        )
                    );
                }
            }
        }

        parent::alterTable($tableDiff);
    }

    /**
     * Returns the names of the constraints for a given column.
     *
     * @return iterable<string>
     *
     * @throws Exception
     */
    private function getColumnConstraints(string $table, string $column): iterable
    {
        return $this->_conn->iterateColumn(
            <<<'SQL'
SELECT o.name
FROM sys.objects o
         INNER JOIN sys.objects t
                    ON t.object_id = o.parent_object_id
                        AND t.type = 'U'
         INNER JOIN sys.default_constraints dc
                    ON dc.object_id = o.object_id
         INNER JOIN sys.columns c
                    ON c.column_id = dc.parent_column_id
                        AND c.object_id = t.object_id
WHERE t.name = ?
  AND c.name = ?
SQL
            ,
            [$table, $column]
        );
    }

    /**
<<<<<<< HEAD
     * @throws Exception
     */
    public function listTableDetails(string $name): Table
    {
        $table = parent::listTableDetails($name);

        $sql = $this->_platform->getListTableMetadataSQL($name);

        $tableOptions = $this->_conn->fetchAssociative($sql);

        if ($tableOptions !== false) {
            $table->addOption('comment', $tableOptions['table_comment']);
        }

        return $table;
    }

    /**
=======
>>>>>>> 1135a791
     * @throws Exception
     */
    public function createComparator(): Comparator
    {
        return new SQLServer\Comparator($this->getDatabasePlatform(), $this->getDatabaseCollation());
    }

    /**
     * @throws Exception
     */
    private function getDatabaseCollation(): string
    {
        if ($this->databaseCollation === null) {
            $databaseCollation = $this->_conn->fetchOne(
                'SELECT collation_name FROM sys.databases WHERE name = '
                . $this->_platform->getCurrentDatabaseExpression(),
            );

            // a database is always selected, even if omitted in the connection parameters
            assert(is_string($databaseCollation));

            $this->databaseCollation = $databaseCollation;
        }

        return $this->databaseCollation;
    }

    protected function selectDatabaseColumns(string $databaseName, ?string $tableName = null): Result
    {
        $sql = 'SELECT';

        if ($tableName === null) {
            $sql .= ' obj.name AS tablename,';
        }

        $sql .= <<<'SQL'
                          col.name,
                          type.name AS type,
                          col.max_length AS length,
                          ~col.is_nullable AS notnull,
                          def.definition AS [default],
                          col.scale,
                          col.precision,
                          col.is_identity AS autoincrement,
                          col.collation_name AS collation,
                          -- CAST avoids driver error for sql_variant type
                          CAST(prop.value AS NVARCHAR(MAX)) AS comment
                FROM      sys.columns AS col
                JOIN      sys.types AS type
                ON        col.user_type_id = type.user_type_id
                JOIN      sys.objects AS obj
                ON        col.object_id = obj.object_id
                JOIN      sys.schemas AS scm
                ON        obj.schema_id = scm.schema_id
                LEFT JOIN sys.default_constraints def
                ON        col.default_object_id = def.object_id
                AND       col.object_id = def.parent_object_id
                LEFT JOIN sys.extended_properties AS prop
                ON        obj.object_id = prop.major_id
                AND       col.column_id = prop.minor_id
                AND       prop.name = 'MS_Description'
SQL;

        $conditions = ["obj.type = 'U'"];
        $params     = [];

        if ($tableName !== null) {
            $conditions[] = $this->getTableWhereClause($tableName, 'scm.name', 'obj.name');
        }

        $sql .= ' WHERE ' . implode(' AND ', $conditions);

        return $this->_conn->executeQuery($sql, $params);
    }

    protected function selectDatabaseIndexes(string $databaseName, ?string $tableName = null): Result
    {
        $sql = 'SELECT';

        if ($tableName === null) {
            $sql .= ' tbl.name AS tablename,';
        }

        $sql .= <<<'SQL'
                       idx.name AS key_name,
                       col.name AS column_name,
                       ~idx.is_unique AS non_unique,
                       idx.is_primary_key AS [primary],
                       CASE idx.type
                           WHEN '1' THEN 'clustered'
                           WHEN '2' THEN 'nonclustered'
                           ELSE NULL
                       END AS flags
                FROM sys.tables AS tbl
                JOIN sys.schemas AS scm
                  ON tbl.schema_id = scm.schema_id
                JOIN sys.indexes AS idx
                  ON tbl.object_id = idx.object_id
                JOIN sys.index_columns AS idxcol
                  ON idx.object_id = idxcol.object_id
                 AND idx.index_id = idxcol.index_id
                JOIN sys.columns AS col
                  ON idxcol.object_id = col.object_id
                 AND idxcol.column_id = col.column_id
SQL;

        $conditions = [];
        $params     = [];

        if ($tableName !== null) {
            $conditions[] = $this->getTableWhereClause($tableName, 'scm.name', 'tbl.name');
            $sql         .= ' WHERE ' . implode(' AND ', $conditions);
        }

        $sql .= ' ORDER BY idx.index_id, idxcol.key_ordinal';

        return $this->_conn->executeQuery($sql, $params);
    }

    protected function selectDatabaseForeignKeys(string $databaseName, ?string $tableName = null): Result
    {
        $sql = 'SELECT';

        if ($tableName === null) {
            $sql .= ' OBJECT_NAME (f.parent_object_id),';
        }

        $sql .= <<<'SQL'
                f.name AS ForeignKey,
                SCHEMA_NAME (f.SCHEMA_ID) AS SchemaName,
                OBJECT_NAME (f.parent_object_id) AS TableName,
                COL_NAME (fc.parent_object_id,fc.parent_column_id) AS ColumnName,
                SCHEMA_NAME (o.SCHEMA_ID) ReferenceSchemaName,
                OBJECT_NAME (f.referenced_object_id) AS ReferenceTableName,
                COL_NAME(fc.referenced_object_id,fc.referenced_column_id) AS ReferenceColumnName,
                f.delete_referential_action_desc,
                f.update_referential_action_desc
                FROM sys.foreign_keys AS f
                INNER JOIN sys.foreign_key_columns AS fc
                INNER JOIN sys.objects AS o ON o.OBJECT_ID = fc.referenced_object_id
                ON f.OBJECT_ID = fc.constraint_object_id
SQL;

        $conditions = [];
        $params     = [];

        if ($tableName !== null) {
            $conditions[] = $this->getTableWhereClause(
                $tableName,
                'SCHEMA_NAME(f.schema_id)',
                'OBJECT_NAME(f.parent_object_id)'
            );

            $sql .= ' WHERE ' . implode(' AND ', $conditions);
        }

        $sql .= ' ORDER BY fc.constraint_column_id';

        return $this->_conn->executeQuery($sql, $params);
    }

    /**
     * {@inheritDoc}
     */
    protected function getDatabaseTableOptions(string $databaseName, ?string $tableName = null): array
    {
        $sql = <<<'SQL'
          SELECT
            tbl.name,
            p.value AS [table_comment]
          FROM
            sys.tables AS tbl
            INNER JOIN sys.extended_properties AS p ON p.major_id=tbl.object_id AND p.minor_id=0 AND p.class=1
SQL;

        $conditions = ["SCHEMA_NAME(tbl.schema_id) = N'dbo'", "p.name = N'MS_Description'"];
        $params     = [];

        if ($tableName !== null) {
            $conditions[] = "tbl.name = N'" . $tableName . "'";
        }

        $sql .= ' WHERE ' . implode(' AND ', $conditions);

        /** @var array<string,array<string,mixed>> $metadata */
        $metadata = $this->_conn->executeQuery($sql, $params)
            ->fetchAllAssociativeIndexed();

        $tableOptions = [];
        foreach ($metadata as $table => $data) {
            $data = array_change_key_case($data, CASE_LOWER);

            $tableOptions[$table] = [
                'comment' => $data['table_comment'],
            ];
        }

        return $tableOptions;
    }

    /**
     * Returns the where clause to filter schema and table name in a query.
     *
     * @param string $table        The full qualified name of the table.
     * @param string $schemaColumn The name of the column to compare the schema to in the where clause.
     * @param string $tableColumn  The name of the column to compare the table to in the where clause.
     */
    private function getTableWhereClause($table, $schemaColumn, $tableColumn): string
    {
        if (strpos($table, '.') !== false) {
            [$schema, $table] = explode('.', $table);
            $schema           = $this->_platform->quoteStringLiteral($schema);
            $table            = $this->_platform->quoteStringLiteral($table);
        } else {
            $schema = 'SCHEMA_NAME()';
            $table  = $this->_platform->quoteStringLiteral($table);
        }

        return sprintf('(%s = %s AND %s = %s)', $tableColumn, $table, $schemaColumn, $schema);
    }
}<|MERGE_RESOLUTION|>--- conflicted
+++ resolved
@@ -20,6 +20,7 @@
 use function sprintf;
 use function str_replace;
 use function str_starts_with;
+use function strpos;
 use function strtok;
 
 use const CASE_LOWER;
@@ -36,15 +37,12 @@
     /**
      * {@inheritDoc}
      */
-    public function listTables()
+    public function listTables(): array
     {
         return $this->doListTables();
     }
 
-    /**
-     * {@inheritDoc}
-     */
-    public function listTableDetails($name)
+    public function listTableDetails(string $name): Table
     {
         return $this->doListTableDetails($name);
     }
@@ -335,27 +333,6 @@
     }
 
     /**
-<<<<<<< HEAD
-     * @throws Exception
-     */
-    public function listTableDetails(string $name): Table
-    {
-        $table = parent::listTableDetails($name);
-
-        $sql = $this->_platform->getListTableMetadataSQL($name);
-
-        $tableOptions = $this->_conn->fetchAssociative($sql);
-
-        if ($tableOptions !== false) {
-            $table->addOption('comment', $tableOptions['table_comment']);
-        }
-
-        return $table;
-    }
-
-    /**
-=======
->>>>>>> 1135a791
      * @throws Exception
      */
     public function createComparator(): Comparator
@@ -563,7 +540,7 @@
      * @param string $schemaColumn The name of the column to compare the schema to in the where clause.
      * @param string $tableColumn  The name of the column to compare the table to in the where clause.
      */
-    private function getTableWhereClause($table, $schemaColumn, $tableColumn): string
+    private function getTableWhereClause(string $table, string $schemaColumn, string $tableColumn): string
     {
         if (strpos($table, '.') !== false) {
             [$schema, $table] = explode('.', $table);
