<?php

declare(strict_types=1);

namespace Doctrine\DBAL\Schema;

use Doctrine\DBAL\Exception;
use Doctrine\DBAL\Platforms\SQLServer;
use Doctrine\DBAL\Platforms\SQLServerPlatform;
use Doctrine\DBAL\Result;
use Doctrine\DBAL\Types\Type;

use function array_change_key_case;
use function assert;
use function count;
use function explode;
use function implode;
use function is_string;
use function preg_match;
use function sprintf;
use function str_replace;
use function str_starts_with;
use function strpos;
use function strtok;

use const CASE_LOWER;

/**
 * SQL Server Schema Manager.
 *
 * @extends AbstractSchemaManager<SQLServerPlatform>
 */
class SQLServerSchemaManager extends AbstractSchemaManager
{
    private ?string $databaseCollation = null;

    /**
     * {@inheritDoc}
     */
    public function listTableColumns($table, $database = null)
    {
        return $this->doListTableColumns($table, $database);
    }

    /**
     * {@inheritDoc}
     */
    public function listTableIndexes($table)
    {
        return $this->doListTableIndexes($table);
    }

    /**
     * {@inheritDoc}
     */
    public function listTableForeignKeys($table, $database = null)
    {
        return $this->doListTableForeignKeys($table, $database);
    }

    /**
     * {@inheritDoc}
     */
    public function listSchemaNames(): array
    {
        return $this->_conn->fetchFirstColumn(
            <<<'SQL'
SELECT name
FROM   sys.schemas
WHERE  name NOT IN('guest', 'INFORMATION_SCHEMA', 'sys')
SQL
        );
    }

    /**
     * {@inheritdoc}
     */
    protected function _getPortableSequenceDefinition(array $sequence): Sequence
    {
        return new Sequence($sequence['name'], (int) $sequence['increment'], (int) $sequence['start_value']);
    }

    /**
     * {@inheritdoc}
     */
    protected function _getPortableTableColumnDefinition(array $tableColumn): Column
    {
        $dbType = strtok($tableColumn['type'], '(), ');
        assert(is_string($dbType));

        $length = (int) $tableColumn['length'];

        $precision = $default = null;

        $scale = 0;
        $fixed = false;

        if (! isset($tableColumn['name'])) {
            $tableColumn['name'] = '';
        }

        if ($tableColumn['scale'] !== null) {
            $scale = (int) $tableColumn['scale'];
        }

        if ($tableColumn['precision'] !== null) {
            $precision = (int) $tableColumn['precision'];
        }

        if ($tableColumn['default'] !== null) {
            $default = $this->parseDefaultExpression($tableColumn['default']);
        }

        switch ($dbType) {
            case 'nchar':
            case 'nvarchar':
            case 'ntext':
                // Unicode data requires 2 bytes per character
                $length /= 2;
                break;

            case 'varchar':
                // TEXT type is returned as VARCHAR(MAX) with a length of -1
                if ($length === -1) {
                    $dbType = 'text';
                }

                break;

            case 'varbinary':
                if ($length === -1) {
                    $dbType = 'blob';
                }

                break;
        }

        if ($dbType === 'char' || $dbType === 'nchar' || $dbType === 'binary') {
            $fixed = true;
        }

        $type = $this->_platform->getDoctrineTypeMapping($dbType);

        $options = [
            'fixed'         => $fixed,
            'default'       => $default,
            'notnull'       => (bool) $tableColumn['notnull'],
            'scale'         => $scale,
            'precision'     => $precision,
            'autoincrement' => (bool) $tableColumn['autoincrement'],
        ];

        if (isset($tableColumn['comment'])) {
            $options['comment'] = $tableColumn['comment'];
        }

        if ($length !== 0 && ($type === 'text' || $type === 'string' || $type === 'binary')) {
            $options['length'] = $length;
        }

        $column = new Column($tableColumn['name'], Type::getType($type), $options);

        if (isset($tableColumn['collation']) && $tableColumn['collation'] !== 'NULL') {
            $column->setPlatformOption('collation', $tableColumn['collation']);
        }

        return $column;
    }

    private function parseDefaultExpression(string $value): ?string
    {
        while (preg_match('/^\((.*)\)$/s', $value, $matches)) {
            $value = $matches[1];
        }

        if ($value === 'NULL') {
            return null;
        }

        if (preg_match('/^\'(.*)\'$/s', $value, $matches) === 1) {
            $value = str_replace("''", "'", $matches[1]);
        }

        if ($value === 'getdate()') {
            return $this->_platform->getCurrentTimestampSQL();
        }

        return $value;
    }

    /**
     * {@inheritdoc}
     */
    protected function _getPortableTableForeignKeysList(array $tableForeignKeys): array
    {
        $foreignKeys = [];

        foreach ($tableForeignKeys as $tableForeignKey) {
            $name = $tableForeignKey['ForeignKey'];

            if (! isset($foreignKeys[$name])) {
                $foreignKeys[$name] = [
                    'local_columns' => [$tableForeignKey['ColumnName']],
                    'foreign_table' => $tableForeignKey['ReferenceTableName'],
                    'foreign_columns' => [$tableForeignKey['ReferenceColumnName']],
                    'name' => $name,
                    'options' => [
                        'onUpdate' => str_replace('_', ' ', $tableForeignKey['update_referential_action_desc']),
                        'onDelete' => str_replace('_', ' ', $tableForeignKey['delete_referential_action_desc']),
                    ],
                ];
            } else {
                $foreignKeys[$name]['local_columns'][]   = $tableForeignKey['ColumnName'];
                $foreignKeys[$name]['foreign_columns'][] = $tableForeignKey['ReferenceColumnName'];
            }
        }

        return parent::_getPortableTableForeignKeysList($foreignKeys);
    }

    /**
     * {@inheritdoc}
     */
    protected function _getPortableTableIndexesList(array $tableIndexes, string $tableName): array
    {
        foreach ($tableIndexes as &$tableIndex) {
            $tableIndex['non_unique'] = (bool) $tableIndex['non_unique'];
            $tableIndex['primary']    = (bool) $tableIndex['primary'];
            $tableIndex['flags']      = $tableIndex['flags'] ? [$tableIndex['flags']] : null;
        }

        return parent::_getPortableTableIndexesList($tableIndexes, $tableName);
    }

    /**
     * {@inheritdoc}
     */
    protected function _getPortableTableForeignKeyDefinition(array $tableForeignKey): ForeignKeyConstraint
    {
        return new ForeignKeyConstraint(
            $tableForeignKey['local_columns'],
            $tableForeignKey['foreign_table'],
            $tableForeignKey['foreign_columns'],
            $tableForeignKey['name'],
            $tableForeignKey['options']
        );
    }

    /**
     * {@inheritdoc}
     */
    protected function _getPortableTableDefinition(array $table): string
    {
        if (isset($table['schema_name']) && $table['schema_name'] !== 'dbo') {
            return $table['schema_name'] . '.' . $table['name'];
        }

        return $table['name'];
    }

    /**
     * {@inheritdoc}
     */
    protected function _getPortableDatabaseDefinition(array $database): string
    {
        return $database['name'];
    }

    /**
     * {@inheritdoc}
     */
    protected function _getPortableViewDefinition(array $view): View
    {
        // @todo
        return new View($view['name'], $view['definition']);
    }

    /**
     * {@inheritdoc}
     */
<<<<<<< HEAD
    public function listTableIndexes(string $table): array
    {
        $sql = $this->_platform->getListTableIndexesSQL($table, $this->_conn->getDatabase());

        try {
            $tableIndexes = $this->_conn->fetchAllAssociative($sql);
        } catch (Exception $e) {
            if (str_starts_with($e->getMessage(), 'SQLSTATE [01000, 15472]')) {
                return [];
            }

            throw $e;
        }

        return $this->_getPortableTableIndexesList($tableIndexes, $table);
    }

    public function alterTable(TableDiff $tableDiff): void
=======
    public function alterTable(TableDiff $tableDiff)
>>>>>>> 5f0233fd
    {
        if (count($tableDiff->removedColumns) > 0) {
            foreach ($tableDiff->removedColumns as $col) {
                foreach ($this->getColumnConstraints($tableDiff->name, $col->getName()) as $constraint) {
                    $this->_conn->executeStatement(
                        sprintf(
                            'ALTER TABLE %s DROP CONSTRAINT %s',
                            $tableDiff->name,
                            $constraint
                        )
                    );
                }
            }
        }

        parent::alterTable($tableDiff);
    }

    /**
     * Returns the names of the constraints for a given column.
     *
     * @return iterable<string>
     *
     * @throws Exception
     */
    private function getColumnConstraints(string $table, string $column): iterable
    {
        return $this->_conn->iterateColumn(
            <<<'SQL'
SELECT o.name
FROM sys.objects o
         INNER JOIN sys.objects t
                    ON t.object_id = o.parent_object_id
                        AND t.type = 'U'
         INNER JOIN sys.default_constraints dc
                    ON dc.object_id = o.object_id
         INNER JOIN sys.columns c
                    ON c.column_id = dc.parent_column_id
                        AND c.object_id = t.object_id
WHERE t.name = ?
  AND c.name = ?
SQL
            ,
            [$table, $column]
        );
    }

    /**
     * @throws Exception
     */
    public function createComparator(): Comparator
    {
        return new SQLServer\Comparator($this->getDatabasePlatform(), $this->getDatabaseCollation());
    }

    /**
     * @throws Exception
     */
    private function getDatabaseCollation(): string
    {
        if ($this->databaseCollation === null) {
            $databaseCollation = $this->_conn->fetchOne(
                'SELECT collation_name FROM sys.databases WHERE name = '
                . $this->_platform->getCurrentDatabaseExpression(),
            );

            // a database is always selected, even if omitted in the connection parameters
            assert(is_string($databaseCollation));

            $this->databaseCollation = $databaseCollation;
        }

        return $this->databaseCollation;
    }

    protected function selectDatabaseColumns(string $databaseName, ?string $tableName = null): Result
    {
        $sql = 'SELECT';

        if ($tableName === null) {
            $sql .= ' obj.name AS tablename,';
        }

        $sql .= <<<'SQL'
                          col.name,
                          type.name AS type,
                          col.max_length AS length,
                          ~col.is_nullable AS notnull,
                          def.definition AS [default],
                          col.scale,
                          col.precision,
                          col.is_identity AS autoincrement,
                          col.collation_name AS collation,
                          -- CAST avoids driver error for sql_variant type
                          CAST(prop.value AS NVARCHAR(MAX)) AS comment
                FROM      sys.columns AS col
                JOIN      sys.types AS type
                ON        col.user_type_id = type.user_type_id
                JOIN      sys.objects AS obj
                ON        col.object_id = obj.object_id
                JOIN      sys.schemas AS scm
                ON        obj.schema_id = scm.schema_id
                LEFT JOIN sys.default_constraints def
                ON        col.default_object_id = def.object_id
                AND       col.object_id = def.parent_object_id
                LEFT JOIN sys.extended_properties AS prop
                ON        obj.object_id = prop.major_id
                AND       col.column_id = prop.minor_id
                AND       prop.name = 'MS_Description'
SQL;

        $conditions = ["obj.type = 'U'"];
        $params     = [];

        if ($tableName !== null) {
            $conditions[] = $this->getTableWhereClause($tableName, 'scm.name', 'obj.name');
        }

        $sql .= ' WHERE ' . implode(' AND ', $conditions);

        return $this->_conn->executeQuery($sql, $params);
    }

    protected function selectDatabaseIndexes(string $databaseName, ?string $tableName = null): Result
    {
        $sql = 'SELECT';

        if ($tableName === null) {
            $sql .= ' tbl.name AS tablename,';
        }

        $sql .= <<<'SQL'
                       idx.name AS key_name,
                       col.name AS column_name,
                       ~idx.is_unique AS non_unique,
                       idx.is_primary_key AS [primary],
                       CASE idx.type
                           WHEN '1' THEN 'clustered'
                           WHEN '2' THEN 'nonclustered'
                           ELSE NULL
                       END AS flags
                FROM sys.tables AS tbl
                JOIN sys.schemas AS scm
                  ON tbl.schema_id = scm.schema_id
                JOIN sys.indexes AS idx
                  ON tbl.object_id = idx.object_id
                JOIN sys.index_columns AS idxcol
                  ON idx.object_id = idxcol.object_id
                 AND idx.index_id = idxcol.index_id
                JOIN sys.columns AS col
                  ON idxcol.object_id = col.object_id
                 AND idxcol.column_id = col.column_id
SQL;

        $conditions = [];
        $params     = [];

        if ($tableName !== null) {
            $conditions[] = $this->getTableWhereClause($tableName, 'scm.name', 'tbl.name');
            $sql         .= ' WHERE ' . implode(' AND ', $conditions);
        }

        $sql .= ' ORDER BY idx.index_id, idxcol.key_ordinal';

        return $this->_conn->executeQuery($sql, $params);
    }

    protected function selectDatabaseForeignKeys(string $databaseName, ?string $tableName = null): Result
    {
        $sql = 'SELECT';

        if ($tableName === null) {
            $sql .= ' OBJECT_NAME (f.parent_object_id),';
        }

        $sql .= <<<'SQL'
                f.name AS ForeignKey,
                SCHEMA_NAME (f.SCHEMA_ID) AS SchemaName,
                OBJECT_NAME (f.parent_object_id) AS TableName,
                COL_NAME (fc.parent_object_id,fc.parent_column_id) AS ColumnName,
                SCHEMA_NAME (o.SCHEMA_ID) ReferenceSchemaName,
                OBJECT_NAME (f.referenced_object_id) AS ReferenceTableName,
                COL_NAME(fc.referenced_object_id,fc.referenced_column_id) AS ReferenceColumnName,
                f.delete_referential_action_desc,
                f.update_referential_action_desc
                FROM sys.foreign_keys AS f
                INNER JOIN sys.foreign_key_columns AS fc
                INNER JOIN sys.objects AS o ON o.OBJECT_ID = fc.referenced_object_id
                ON f.OBJECT_ID = fc.constraint_object_id
SQL;

        $conditions = [];
        $params     = [];

        if ($tableName !== null) {
            $conditions[] = $this->getTableWhereClause(
                $tableName,
                'SCHEMA_NAME(f.schema_id)',
                'OBJECT_NAME(f.parent_object_id)'
            );

            $sql .= ' WHERE ' . implode(' AND ', $conditions);
        }

        $sql .= ' ORDER BY fc.constraint_column_id';

        return $this->_conn->executeQuery($sql, $params);
    }

    /**
     * {@inheritDoc}
     */
    protected function getDatabaseTableOptions(string $databaseName, ?string $tableName = null): array
    {
        $sql = <<<'SQL'
          SELECT
            tbl.name,
            p.value AS [table_comment]
          FROM
            sys.tables AS tbl
            INNER JOIN sys.extended_properties AS p ON p.major_id=tbl.object_id AND p.minor_id=0 AND p.class=1
SQL;

        $conditions = ["SCHEMA_NAME(tbl.schema_id) = N'dbo'", "p.name = N'MS_Description'"];
        $params     = [];

        if ($tableName !== null) {
            $conditions[] = "tbl.name = N'" . $tableName . "'";
        }

        $sql .= ' WHERE ' . implode(' AND ', $conditions);

        /** @var array<string,array<string,mixed>> $metadata */
        $metadata = $this->_conn->executeQuery($sql, $params)
            ->fetchAllAssociativeIndexed();

        $tableOptions = [];
        foreach ($metadata as $table => $data) {
            $data = array_change_key_case($data, CASE_LOWER);

            $tableOptions[$table] = [
                'comment' => $data['table_comment'],
            ];
        }

        return $tableOptions;
    }

    /**
     * Returns the where clause to filter schema and table name in a query.
     *
     * @param string $table        The full qualified name of the table.
     * @param string $schemaColumn The name of the column to compare the schema to in the where clause.
     * @param string $tableColumn  The name of the column to compare the table to in the where clause.
     */
    private function getTableWhereClause(string $table, string $schemaColumn, string $tableColumn): string
    {
        if (strpos($table, '.') !== false) {
            [$schema, $table] = explode('.', $table);
            $schema           = $this->_platform->quoteStringLiteral($schema);
            $table            = $this->_platform->quoteStringLiteral($table);
        } else {
            $schema = 'SCHEMA_NAME()';
            $table  = $this->_platform->quoteStringLiteral($table);
        }

        return sprintf('(%s = %s AND %s = %s)', $tableColumn, $table, $schemaColumn, $schema);
    }
}<|MERGE_RESOLUTION|>--- conflicted
+++ resolved
@@ -19,7 +19,6 @@
 use function preg_match;
 use function sprintf;
 use function str_replace;
-use function str_starts_with;
 use function strpos;
 use function strtok;
 
@@ -37,7 +36,7 @@
     /**
      * {@inheritDoc}
      */
-    public function listTableColumns($table, $database = null)
+    public function listTableColumns(string $table, ?string $database = null): array
     {
         return $this->doListTableColumns($table, $database);
     }
@@ -45,7 +44,7 @@
     /**
      * {@inheritDoc}
      */
-    public function listTableIndexes($table)
+    public function listTableIndexes(string $table): array
     {
         return $this->doListTableIndexes($table);
     }
@@ -53,7 +52,7 @@
     /**
      * {@inheritDoc}
      */
-    public function listTableForeignKeys($table, $database = null)
+    public function listTableForeignKeys(string $table, ?string $database = null): array
     {
         return $this->doListTableForeignKeys($table, $database);
     }
@@ -275,31 +274,7 @@
         return new View($view['name'], $view['definition']);
     }
 
-    /**
-     * {@inheritdoc}
-     */
-<<<<<<< HEAD
-    public function listTableIndexes(string $table): array
-    {
-        $sql = $this->_platform->getListTableIndexesSQL($table, $this->_conn->getDatabase());
-
-        try {
-            $tableIndexes = $this->_conn->fetchAllAssociative($sql);
-        } catch (Exception $e) {
-            if (str_starts_with($e->getMessage(), 'SQLSTATE [01000, 15472]')) {
-                return [];
-            }
-
-            throw $e;
-        }
-
-        return $this->_getPortableTableIndexesList($tableIndexes, $table);
-    }
-
     public function alterTable(TableDiff $tableDiff): void
-=======
-    public function alterTable(TableDiff $tableDiff)
->>>>>>> 5f0233fd
     {
         if (count($tableDiff->removedColumns) > 0) {
             foreach ($tableDiff->removedColumns as $col) {
