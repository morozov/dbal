<?php

declare(strict_types=1);

namespace Doctrine\DBAL\Schema;

use Doctrine\DBAL\Exception;
use Doctrine\DBAL\Platforms\PostgreSQLPlatform;
use Doctrine\DBAL\Result;
use Doctrine\DBAL\Types\JsonType;
use Doctrine\DBAL\Types\Type;

use function array_change_key_case;
use function array_keys;
use function array_map;
use function assert;
use function explode;
use function implode;
use function in_array;
use function is_string;
use function preg_match;
use function sprintf;
use function str_replace;
use function strpos;
use function strtolower;
use function trim;

use const CASE_LOWER;

/**
 * PostgreSQL Schema Manager.
 *
 * @extends AbstractSchemaManager<PostgreSQLPlatform>
 */
class PostgreSQLSchemaManager extends AbstractSchemaManager
{
<<<<<<< HEAD
    private ?string $currentSchema = null;
=======
    /** @var string[]|null */
    private $existingSchemaPaths;

    /**
     * {@inheritDoc}
     */
    public function listTables()
    {
        return $this->doListTables();
    }

    /**
     * {@inheritDoc}
     */
    public function listTableDetails($name)
    {
        return $this->doListTableDetails($name);
    }

    /**
     * {@inheritDoc}
     */
    public function listTableColumns($table, $database = null)
    {
        return $this->doListTableColumns($table, $database);
    }

    /**
     * {@inheritDoc}
     */
    public function listTableIndexes($table)
    {
        return $this->doListTableIndexes($table);
    }

    /**
     * {@inheritDoc}
     */
    public function listTableForeignKeys($table, $database = null)
    {
        return $this->doListTableForeignKeys($table, $database);
    }

    /**
     * Gets all the existing schema names.
     *
     * @deprecated Use {@see listSchemaNames()} instead.
     *
     * @return string[]
     *
     * @throws Exception
     */
    public function getSchemaNames()
    {
        Deprecation::trigger(
            'doctrine/dbal',
            'https://github.com/doctrine/dbal/issues/4503',
            'PostgreSQLSchemaManager::getSchemaNames() is deprecated,'
                . ' use PostgreSQLSchemaManager::listSchemaNames() instead.'
        );

        return $this->listNamespaceNames();
    }
>>>>>>> 5f0233fd

    /**
     * {@inheritDoc}
     */
    public function listSchemaNames(): array
    {
        return $this->_conn->fetchFirstColumn(
            <<<'SQL'
SELECT schema_name
FROM   information_schema.schemata
WHERE  schema_name NOT LIKE 'pg\_%'
AND    schema_name != 'information_schema'
SQL
        );
    }

    public function createSchemaConfig(): SchemaConfig
    {
        $config = parent::createSchemaConfig();

        $config->setName($this->getCurrentSchema());

        return $config;
    }

    /**
     * Returns the name of the current schema.
     *
     * @throws Exception
     */
    protected function getCurrentSchema(): ?string
    {
        return $this->currentSchema ??= $this->determineCurrentSchema();
    }

    /**
     * Determines the name of the current schema.
     *
     * @throws Exception
     */
    protected function determineCurrentSchema(): string
    {
        $currentSchema = $this->_conn->fetchOne('SELECT current_schema()');
        assert(is_string($currentSchema));

        return $currentSchema;
    }

    /**
     * {@inheritdoc}
     */
    protected function _getPortableTableForeignKeyDefinition(array $tableForeignKey): ForeignKeyConstraint
    {
        $onUpdate = null;
        $onDelete = null;

        if (
            preg_match(
                '(ON UPDATE ([a-zA-Z0-9]+( (NULL|ACTION|DEFAULT))?))',
                $tableForeignKey['condef'],
                $match
            ) === 1
        ) {
            $onUpdate = $match[1];
        }

        if (
            preg_match(
                '(ON DELETE ([a-zA-Z0-9]+( (NULL|ACTION|DEFAULT))?))',
                $tableForeignKey['condef'],
                $match
            ) === 1
        ) {
            $onDelete = $match[1];
        }

        $result = preg_match('/FOREIGN KEY \((.+)\) REFERENCES (.+)\((.+)\)/', $tableForeignKey['condef'], $values);
        assert($result === 1);

        // PostgreSQL returns identifiers that are keywords with quotes, we need them later, don't get
        // the idea to trim them here.
        $localColumns   = array_map('trim', explode(',', $values[1]));
        $foreignColumns = array_map('trim', explode(',', $values[3]));
        $foreignTable   = $values[2];

        return new ForeignKeyConstraint(
            $localColumns,
            $foreignTable,
            $foreignColumns,
            $tableForeignKey['conname'],
            ['onUpdate' => $onUpdate, 'onDelete' => $onDelete]
        );
    }

    /**
     * {@inheritdoc}
     */
    protected function _getPortableViewDefinition(array $view): View
    {
        return new View($view['schemaname'] . '.' . $view['viewname'], $view['definition']);
    }

    /**
     * {@inheritdoc}
     */
    protected function _getPortableUserDefinition(array $user): array
    {
        return [
            'user' => $user['usename'],
            'password' => $user['passwd'],
        ];
    }

    /**
     * {@inheritdoc}
     */
    protected function _getPortableTableDefinition(array $table): string
    {
        $currentSchema = $this->getCurrentSchema();

        if ($table['schema_name'] === $currentSchema) {
            return $table['table_name'];
        }

        return $table['schema_name'] . '.' . $table['table_name'];
    }

    /**
     * {@inheritdoc}
     *
     * @link http://ezcomponents.org/docs/api/trunk/DatabaseSchema/ezcDbSchemaPgsqlReader.html
     */
    protected function _getPortableTableIndexesList(array $tableIndexes, string $tableName): array
    {
        $buffer = [];
        foreach ($tableIndexes as $row) {
            $colNumbers    = array_map('intval', explode(' ', $row['indkey']));
            $columnNameSql = sprintf(
                'SELECT attnum, attname FROM pg_attribute WHERE attrelid=%d AND attnum IN (%s) ORDER BY attnum ASC',
                $row['indrelid'],
                implode(' ,', $colNumbers)
            );

            $indexColumns = $this->_conn->fetchAllAssociative($columnNameSql);

            // required for getting the order of the columns right.
            foreach ($colNumbers as $colNum) {
                foreach ($indexColumns as $colRow) {
                    if ($colNum !== $colRow['attnum']) {
                        continue;
                    }

                    $buffer[] = [
                        'key_name' => $row['relname'],
                        'column_name' => trim($colRow['attname']),
                        'non_unique' => ! $row['indisunique'],
                        'primary' => $row['indisprimary'],
                        'where' => $row['where'],
                    ];
                }
            }
        }

        return parent::_getPortableTableIndexesList($buffer, $tableName);
    }

    /**
     * {@inheritdoc}
     */
    protected function _getPortableDatabaseDefinition(array $database): string
    {
        return $database['datname'];
    }

    /**
     * {@inheritdoc}
     */
    protected function _getPortableSequencesList(array $sequences): array
    {
        $sequenceDefinitions = [];

        foreach ($sequences as $sequence) {
            if ($sequence['schemaname'] !== 'public') {
                $sequenceName = $sequence['schemaname'] . '.' . $sequence['relname'];
            } else {
                $sequenceName = $sequence['relname'];
            }

            $sequenceDefinitions[$sequenceName] = $sequence;
        }

        $list = [];

        foreach ($this->filterAssetNames(array_keys($sequenceDefinitions)) as $sequenceName) {
            $list[] = $this->_getPortableSequenceDefinition($sequenceDefinitions[$sequenceName]);
        }

        return $list;
    }

    /**
     * {@inheritdoc}
     */
    protected function _getPortableSequenceDefinition(array $sequence): Sequence
    {
        if ($sequence['schemaname'] !== 'public') {
            $sequenceName = $sequence['schemaname'] . '.' . $sequence['relname'];
        } else {
            $sequenceName = $sequence['relname'];
        }

        return new Sequence($sequenceName, (int) $sequence['increment_by'], (int) $sequence['min_value']);
    }

    /**
     * {@inheritdoc}
     */
    protected function _getPortableTableColumnDefinition(array $tableColumn): Column
    {
        $tableColumn = array_change_key_case($tableColumn, CASE_LOWER);

        $length = null;

        if (
            in_array(strtolower($tableColumn['type']), ['varchar', 'bpchar'], true)
            && preg_match('/\((\d*)\)/', $tableColumn['complete_type'], $matches) === 1
        ) {
            $length = (int) $matches[1];
        }

        $matches = [];

        $autoincrement = false;

        if (
            $tableColumn['default'] !== null
            && preg_match("/^nextval\('(.*)'(::.*)?\)$/", $tableColumn['default'], $matches) === 1
        ) {
            $tableColumn['sequence'] = $matches[1];
            $tableColumn['default']  = null;
            $autoincrement           = true;
        }

        if ($tableColumn['default'] !== null) {
            if (preg_match("/^['(](.*)[')]::/", $tableColumn['default'], $matches) === 1) {
                $tableColumn['default'] = $matches[1];
            } elseif (preg_match('/^NULL::/', $tableColumn['default']) === 1) {
                $tableColumn['default'] = null;
            }
        }

        if ($length === -1 && isset($tableColumn['atttypmod'])) {
            $length = $tableColumn['atttypmod'] - 4;
        }

        if ((int) $length <= 0) {
            $length = null;
        }

        $fixed = false;

        if (! isset($tableColumn['name'])) {
            $tableColumn['name'] = '';
        }

        $precision = null;
        $scale     = 0;
        $jsonb     = null;

        $dbType = strtolower($tableColumn['type']);
        if (
            $tableColumn['domain_type'] !== null
            && $tableColumn['domain_type'] !== ''
            && ! $this->_platform->hasDoctrineTypeMappingFor($tableColumn['type'])
        ) {
            $dbType                       = strtolower($tableColumn['domain_type']);
            $tableColumn['complete_type'] = $tableColumn['domain_complete_type'];
        }

        $type = $this->_platform->getDoctrineTypeMapping($dbType);

        switch ($dbType) {
            case 'smallint':
            case 'int2':
            case 'int':
            case 'int4':
            case 'integer':
            case 'bigint':
            case 'int8':
                $length = null;
                break;

            case 'bool':
            case 'boolean':
                if ($tableColumn['default'] === 'true') {
                    $tableColumn['default'] = true;
                }

                if ($tableColumn['default'] === 'false') {
                    $tableColumn['default'] = false;
                }

                $length = null;
                break;

            case 'text':
            case '_varchar':
            case 'varchar':
                $tableColumn['default'] = $this->parseDefaultExpression($tableColumn['default']);
                break;

            case 'char':
            case 'bpchar':
                $fixed = true;
                break;

            case 'float':
            case 'float4':
            case 'float8':
            case 'double':
            case 'double precision':
            case 'real':
            case 'decimal':
            case 'money':
            case 'numeric':
                if (
                    preg_match(
                        '([A-Za-z]+\(([0-9]+),([0-9]+)\))',
                        $tableColumn['complete_type'],
                        $match
                    ) === 1
                ) {
                    $precision = (int) $match[1];
                    $scale     = (int) $match[2];
                    $length    = null;
                }

                break;

            case 'year':
                $length = null;
                break;

            // PostgreSQL 9.4+ only
            case 'jsonb':
                $jsonb = true;
                break;
        }

        if (
            is_string($tableColumn['default']) && preg_match(
                "('([^']+)'::)",
                $tableColumn['default'],
                $match
            ) === 1
        ) {
            $tableColumn['default'] = $match[1];
        }

        $options = [
            'length'        => $length,
            'notnull'       => (bool) $tableColumn['isnotnull'],
            'default'       => $tableColumn['default'],
            'precision'     => $precision,
            'scale'         => $scale,
            'fixed'         => $fixed,
            'unsigned'      => false,
            'autoincrement' => $autoincrement,
        ];

        if (isset($tableColumn['comment'])) {
            $options['comment'] = $tableColumn['comment'];
        }

        $column = new Column($tableColumn['field'], Type::getType($type), $options);

        if (isset($tableColumn['collation']) && ! empty($tableColumn['collation'])) {
            $column->setPlatformOption('collation', $tableColumn['collation']);
        }

        if ($column->getType() instanceof JsonType) {
            $column->setPlatformOption('jsonb', $jsonb);
        }

        return $column;
    }

    /**
     * Parses a default value expression as given by PostgreSQL
     */
    private function parseDefaultExpression(?string $default): ?string
    {
        if ($default === null) {
            return $default;
        }

        return str_replace("''", "'", $default);
    }

    protected function selectDatabaseColumns(string $databaseName, ?string $tableName = null): Result
    {
        $sql = 'SELECT';

        if ($tableName === null) {
            $sql .= ' c.relname,';
        }

        $sql .= <<<'SQL'
            a.attnum,
            quote_ident(a.attname) AS field,
            t.typname AS type,
            format_type(a.atttypid, a.atttypmod) AS complete_type,
            (SELECT tc.collcollate FROM pg_catalog.pg_collation tc WHERE tc.oid = a.attcollation) AS collation,
            (SELECT t1.typname FROM pg_catalog.pg_type t1 WHERE t1.oid = t.typbasetype) AS domain_type,
            (SELECT format_type(t2.typbasetype, t2.typtypmod) FROM
              pg_catalog.pg_type t2 WHERE t2.typtype = 'd' AND t2.oid = a.atttypid) AS domain_complete_type,
            a.attnotnull AS isnotnull,
            (SELECT 't'
             FROM pg_index
             WHERE c.oid = pg_index.indrelid
                AND pg_index.indkey[0] = a.attnum
                AND pg_index.indisprimary = 't'
            ) AS pri,
            (SELECT pg_get_expr(adbin, adrelid)
             FROM pg_attrdef
             WHERE c.oid = pg_attrdef.adrelid
                AND pg_attrdef.adnum=a.attnum
            ) AS default,
            (SELECT pg_description.description
                FROM pg_description WHERE pg_description.objoid = c.oid AND a.attnum = pg_description.objsubid
            ) AS comment
            FROM pg_attribute a, pg_class c, pg_type t, pg_namespace n
SQL;

        $conditions = [
            'a.attnum > 0',
            'a.attrelid = c.oid',
            'a.atttypid = t.oid',
            'n.oid = c.relnamespace',
            "c.relkind = 'r'",
        ];
        $params     = [];

        if ($tableName !== null) {
            $conditions[] = $this->getTableWhereClause($tableName, 'c', 'n');
        } else {
            $conditions[] = "n.nspname NOT IN ('pg_catalog', 'information_schema', 'pg_toast')";
            $conditions[] = 'n.nspname = ANY(current_schemas(false))';
        }

        $sql .= ' WHERE ' . implode(' AND ', $conditions) . ' ORDER BY a.attnum';

        return $this->_conn->executeQuery($sql, $params);
    }

    protected function selectDatabaseIndexes(string $databaseName, ?string $tableName = null): Result
    {
        $sql = 'SELECT';

        if ($tableName === null) {
            $sql .= ' pg_index.indrelid::REGCLASS AS tablename,';
        }

        $sql .= <<<'SQL'
                   quote_ident(relname) AS relname,
                   pg_index.indisunique,
                   pg_index.indisprimary,
                   pg_index.indkey,
                   pg_index.indrelid,
                   pg_get_expr(indpred, indrelid) AS where
              FROM pg_class, pg_index
             WHERE oid IN (
                SELECT indexrelid
                FROM pg_index si, pg_class sc, pg_namespace sn
SQL;

        $conditions = ['sc.oid=si.indrelid', 'sc.relnamespace = sn.oid'];
        $params     = [];

        if ($tableName !== null) {
            $conditions[] = $this->getTableWhereClause($tableName, 'sc', 'sn');
        } else {
            $conditions[] = "sn.nspname NOT IN ('pg_catalog', 'information_schema', 'pg_toast')";
            $conditions[] = 'sn.nspname = ANY(current_schemas(false))';
        }

        $sql .= ' WHERE ' . implode(' AND ', $conditions) . ') AND pg_index.indexrelid = oid';

        return $this->_conn->executeQuery($sql, $params);
    }

    protected function selectDatabaseForeignKeys(string $databaseName, ?string $tableName = null): Result
    {
        $sql = 'SELECT';

        if ($tableName === null) {
            $sql .= ' r.conrelid :: REGCLASS as tablename,';
        }

        $sql .= <<<'SQL'
                  quote_ident(r.conname) as conname, pg_catalog.pg_get_constraintdef(r.oid, true) as condef
                  FROM pg_catalog.pg_constraint r
                  WHERE r.conrelid IN
                  (
                      SELECT c.oid
                      FROM pg_catalog.pg_class c, pg_catalog.pg_namespace n
SQL;

        $conditions = ['n.oid = c.relnamespace'];
        $params     = [];

        if ($tableName !== null) {
            $conditions[] = $this->getTableWhereClause($tableName);
        } else {
            $conditions[] = "n.nspname NOT IN ('pg_catalog', 'information_schema', 'pg_toast')";
            $conditions[] = 'n.nspname = ANY(current_schemas(false))';
        }

        $sql .= ' WHERE ' . implode(' AND ', $conditions) . ") AND r.contype = 'f'";

        return $this->_conn->executeQuery($sql, $params);
    }

    /**
     * {@inheritDoc}
     */
    protected function getDatabaseTableOptions(string $databaseName, ?string $tableName = null): array
    {
        if ($tableName === null) {
            $tables = $this->listTableNames();
        } else {
            $tables = [$tableName];
        }

        $tableOptions = [];
        foreach ($tables as $table) {
            $sql     = 'SELECT obj_description(?::regclass) AS table_comment;';
            $comment = $this->_conn->executeQuery($sql, [$table])->fetchOne();

            if ($comment === null) {
                continue;
            }

            $tableOptions[$table]['comment'] = $comment;
        }

        return $tableOptions;
    }

    private function getTableWhereClause(string $table, string $classAlias = 'c', string $namespaceAlias = 'n'): string
    {
        $whereClause = $namespaceAlias . ".nspname NOT IN ('pg_catalog', 'information_schema', 'pg_toast') AND ";
        if (strpos($table, '.') !== false) {
            [$schema, $table] = explode('.', $table);
            $schema           = $this->_platform->quoteStringLiteral($schema);
        } else {
            $schema = 'ANY(current_schemas(false))';
        }

        $table = new Identifier($table);
        $table = $this->_platform->quoteStringLiteral($table->getName());

        return $whereClause . sprintf(
            '%s.relname = %s AND %s.nspname = %s',
            $classAlias,
            $table,
            $namespaceAlias,
            $schema
        );
    }
}<|MERGE_RESOLUTION|>--- conflicted
+++ resolved
@@ -34,73 +34,31 @@
  */
 class PostgreSQLSchemaManager extends AbstractSchemaManager
 {
-<<<<<<< HEAD
     private ?string $currentSchema = null;
-=======
-    /** @var string[]|null */
-    private $existingSchemaPaths;
 
     /**
      * {@inheritDoc}
      */
-    public function listTables()
-    {
-        return $this->doListTables();
+    public function listTableColumns(string $table, ?string $database = null): array
+    {
+        return $this->doListTableColumns($table, $database);
     }
 
     /**
      * {@inheritDoc}
      */
-    public function listTableDetails($name)
-    {
-        return $this->doListTableDetails($name);
+    public function listTableIndexes(string $table): array
+    {
+        return $this->doListTableIndexes($table);
     }
 
     /**
      * {@inheritDoc}
      */
-    public function listTableColumns($table, $database = null)
-    {
-        return $this->doListTableColumns($table, $database);
-    }
-
-    /**
-     * {@inheritDoc}
-     */
-    public function listTableIndexes($table)
-    {
-        return $this->doListTableIndexes($table);
-    }
-
-    /**
-     * {@inheritDoc}
-     */
-    public function listTableForeignKeys($table, $database = null)
+    public function listTableForeignKeys(string $table, ?string $database = null): array
     {
         return $this->doListTableForeignKeys($table, $database);
     }
-
-    /**
-     * Gets all the existing schema names.
-     *
-     * @deprecated Use {@see listSchemaNames()} instead.
-     *
-     * @return string[]
-     *
-     * @throws Exception
-     */
-    public function getSchemaNames()
-    {
-        Deprecation::trigger(
-            'doctrine/dbal',
-            'https://github.com/doctrine/dbal/issues/4503',
-            'PostgreSQLSchemaManager::getSchemaNames() is deprecated,'
-                . ' use PostgreSQLSchemaManager::listSchemaNames() instead.'
-        );
-
-        return $this->listNamespaceNames();
-    }
->>>>>>> 5f0233fd
 
     /**
      * {@inheritDoc}
