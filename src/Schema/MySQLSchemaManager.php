<?php

declare(strict_types=1);

namespace Doctrine\DBAL\Schema;

use Doctrine\DBAL\Exception;
use Doctrine\DBAL\Platforms\AbstractMySQLPlatform;
use Doctrine\DBAL\Platforms\MariaDBPlatform;
use Doctrine\DBAL\Platforms\MySQL;
use Doctrine\DBAL\Platforms\MySQL\CharsetMetadataProvider\CachingCharsetMetadataProvider;
use Doctrine\DBAL\Platforms\MySQL\CharsetMetadataProvider\ConnectionCharsetMetadataProvider;
use Doctrine\DBAL\Platforms\MySQL\CollationMetadataProvider\CachingCollationMetadataProvider;
use Doctrine\DBAL\Platforms\MySQL\CollationMetadataProvider\ConnectionCollationMetadataProvider;
use Doctrine\DBAL\Platforms\MySQL\DefaultTableOptions;
use Doctrine\DBAL\Result;
use Doctrine\DBAL\Types\Type;

use function array_change_key_case;
use function assert;
use function explode;
use function implode;
use function is_string;
use function preg_match;
use function str_contains;
use function strtok;
use function strtolower;
use function strtr;

use const CASE_LOWER;

/**
 * Schema manager for the MySQL RDBMS.
 *
 * @extends AbstractSchemaManager<AbstractMySQLPlatform>
 */
class MySQLSchemaManager extends AbstractSchemaManager
{
    /** @see https://mariadb.com/kb/en/library/string-literals/#escape-sequences */
    private const MARIADB_ESCAPE_SEQUENCES = [
        '\\0' => "\0",
        "\\'" => "'",
        '\\"' => '"',
        '\\b' => "\b",
        '\\n' => "\n",
        '\\r' => "\r",
        '\\t' => "\t",
        '\\Z' => "\x1a",
        '\\\\' => '\\',
        '\\%' => '%',
        '\\_' => '_',

        // Internally, MariaDB escapes single quotes using the standard syntax
        "''" => "'",
    ];

    private ?DefaultTableOptions $defaultTableOptions = null;

    /**
     * {@inheritDoc}
     */
    protected function _getPortableTableDefinition(array $table): string
    {
        return $table['TABLE_NAME'];
    }

    /**
     * {@inheritDoc}
     */
    protected function _getPortableViewDefinition(array $view): View
    {
        return new View($view['TABLE_NAME'], $view['VIEW_DEFINITION']);
    }

    /**
     * {@inheritDoc}
     */
    protected function _getPortableTableIndexesList(array $tableIndexes, string $tableName): array
    {
        foreach ($tableIndexes as $k => $v) {
            $v = array_change_key_case($v, CASE_LOWER);
            if ($v['key_name'] === 'PRIMARY') {
                $v['primary'] = true;
            } else {
                $v['primary'] = false;
            }

            if (str_contains($v['index_type'], 'FULLTEXT')) {
                $v['flags'] = ['FULLTEXT'];
            } elseif (str_contains($v['index_type'], 'SPATIAL')) {
                $v['flags'] = ['SPATIAL'];
            }

            // Ignore prohibited prefix `length` for spatial index
            if (! str_contains($v['index_type'], 'SPATIAL')) {
                $v['length'] = isset($v['sub_part']) ? (int) $v['sub_part'] : null;
            }

            $tableIndexes[$k] = $v;
        }

        return parent::_getPortableTableIndexesList($tableIndexes, $tableName);
    }

    /**
     * {@inheritDoc}
     */
    protected function _getPortableDatabaseDefinition(array $database): string
    {
        return $database['Database'];
    }

    /**
     * {@inheritDoc}
     */
    protected function _getPortableTableColumnDefinition(array $tableColumn): Column
    {
        $tableColumn = array_change_key_case($tableColumn, CASE_LOWER);

        $dbType = strtolower($tableColumn['type']);
        $dbType = strtok($dbType, '(), ');
        assert(is_string($dbType));

        $length = $tableColumn['length'] ?? strtok('(), ');

        $fixed = false;

        if (! isset($tableColumn['name'])) {
            $tableColumn['name'] = '';
        }

        $scale     = 0;
        $precision = null;

        $type = $this->platform->getDoctrineTypeMapping($dbType);

        switch ($dbType) {
            case 'char':
            case 'binary':
                $fixed = true;
                break;

            case 'float':
            case 'double':
            case 'real':
            case 'numeric':
            case 'decimal':
                if (
                    preg_match(
                        '([A-Za-z]+\(([0-9]+),([0-9]+)\))',
                        $tableColumn['type'],
                        $match,
                    ) === 1
                ) {
                    $precision = (int) $match[1];
                    $scale     = (int) $match[2];
                    $length    = null;
                }

                break;

            case 'tinytext':
                $length = AbstractMySQLPlatform::LENGTH_LIMIT_TINYTEXT;
                break;

            case 'text':
                $length = AbstractMySQLPlatform::LENGTH_LIMIT_TEXT;
                break;

            case 'mediumtext':
                $length = AbstractMySQLPlatform::LENGTH_LIMIT_MEDIUMTEXT;
                break;

            case 'tinyblob':
                $length = AbstractMySQLPlatform::LENGTH_LIMIT_TINYBLOB;
                break;

            case 'blob':
                $length = AbstractMySQLPlatform::LENGTH_LIMIT_BLOB;
                break;

            case 'mediumblob':
                $length = AbstractMySQLPlatform::LENGTH_LIMIT_MEDIUMBLOB;
                break;

            case 'tinyint':
            case 'smallint':
            case 'mediumint':
            case 'int':
            case 'integer':
            case 'bigint':
            case 'year':
                $length = null;
                break;
        }

        if ($this->platform instanceof MariaDBPlatform) {
            $columnDefault = $this->getMariaDBColumnDefault($this->platform, $tableColumn['default']);
        } else {
            $columnDefault = $tableColumn['default'];
        }

        $options = [
            'length'        => $length !== null ? (int) $length : null,
            'unsigned'      => str_contains($tableColumn['type'], 'unsigned'),
            'fixed'         => $fixed,
            'default'       => $columnDefault,
            'notnull'       => $tableColumn['null'] !== 'YES',
            'scale'         => $scale,
            'precision'     => $precision,
            'autoincrement' => str_contains($tableColumn['extra'], 'auto_increment'),
        ];

        if (isset($tableColumn['comment'])) {
            $options['comment'] = $tableColumn['comment'];
        }

        $column = new Column($tableColumn['field'], Type::getType($type), $options);

        if (isset($tableColumn['characterset'])) {
            $column->setPlatformOption('charset', $tableColumn['characterset']);
        }

        if (isset($tableColumn['collation'])) {
            $column->setPlatformOption('collation', $tableColumn['collation']);
        }

        return $column;
    }

    /**
     * Return Doctrine/Mysql-compatible column default values for MariaDB 10.2.7+ servers.
     *
     * - Since MariaDb 10.2.7 column defaults stored in information_schema are now quoted
     *   to distinguish them from expressions (see MDEV-10134).
     * - CURRENT_TIMESTAMP, CURRENT_TIME, CURRENT_DATE are stored in information_schema
     *   as current_timestamp(), currdate(), currtime()
     * - Quoted 'NULL' is not enforced by Maria, it is technically possible to have
     *   null in some circumstances (see https://jira.mariadb.org/browse/MDEV-14053)
     * - \' is always stored as '' in information_schema (normalized)
     *
     * @link https://mariadb.com/kb/en/library/information-schema-columns-table/
     * @link https://jira.mariadb.org/browse/MDEV-13132
     *
     * @param string|null $columnDefault default value as stored in information_schema for MariaDB >= 10.2.7
     */
    private function getMariaDBColumnDefault(MariaDBPlatform $platform, ?string $columnDefault): ?string
    {
        if ($columnDefault === 'NULL' || $columnDefault === null) {
            return null;
        }

        if (preg_match('/^\'(.*)\'$/', $columnDefault, $matches) === 1) {
            return strtr($matches[1], self::MARIADB_ESCAPE_SEQUENCES);
        }

        return match ($columnDefault) {
            'current_timestamp()' => $platform->getCurrentTimestampSQL(),
            'curdate()' => $platform->getCurrentDateSQL(),
            'curtime()' => $platform->getCurrentTimeSQL(),
            default => $columnDefault,
        };
    }

    /**
     * {@inheritDoc}
     */
    protected function _getPortableTableForeignKeysList(array $tableForeignKeys): array
    {
        $list = [];
        foreach ($tableForeignKeys as $value) {
            $value = array_change_key_case($value, CASE_LOWER);
            if (! isset($list[$value['constraint_name']])) {
                if (! isset($value['delete_rule']) || $value['delete_rule'] === 'RESTRICT') {
                    $value['delete_rule'] = null;
                }

                if (! isset($value['update_rule']) || $value['update_rule'] === 'RESTRICT') {
                    $value['update_rule'] = null;
                }

                $list[$value['constraint_name']] = [
                    'name' => $value['constraint_name'],
                    'local' => [],
                    'foreign' => [],
                    'foreignTable' => $value['referenced_table_name'],
                    'onDelete' => $value['delete_rule'],
                    'onUpdate' => $value['update_rule'],
                ];
            }

            $list[$value['constraint_name']]['local'][]   = $value['column_name'];
            $list[$value['constraint_name']]['foreign'][] = $value['referenced_column_name'];
        }

        return parent::_getPortableTableForeignKeysList($list);
    }

    /**
     * {@inheritDoc}
     */
    protected function _getPortableTableForeignKeyDefinition(array $tableForeignKey): ForeignKeyConstraint
    {
        return new ForeignKeyConstraint(
            $tableForeignKey['local'],
            $tableForeignKey['foreignTable'],
            $tableForeignKey['foreign'],
            $tableForeignKey['name'],
            [
                'onDelete' => $tableForeignKey['onDelete'],
                'onUpdate' => $tableForeignKey['onUpdate'],
            ],
        );
    }

    /** @throws Exception */
    public function createComparator(): Comparator
    {
        return new MySQL\Comparator(
            $this->platform,
            new CachingCharsetMetadataProvider(
                new ConnectionCharsetMetadataProvider($this->connection),
            ),
            new CachingCollationMetadataProvider(
                new ConnectionCollationMetadataProvider($this->connection),
            ),
            $this->getDefaultTableOptions(),
        );
    }

    protected function selectTableNames(string $databaseName): Result
    {
        $sql = <<<'SQL'
SELECT TABLE_NAME
FROM information_schema.TABLES
WHERE TABLE_SCHEMA = ?
  AND TABLE_TYPE = 'BASE TABLE'
ORDER BY TABLE_NAME
SQL;

        return $this->connection->executeQuery($sql, [$databaseName]);
    }

    protected function selectTableColumns(string $databaseName, ?string $tableName = null): Result
    {
<<<<<<< HEAD
        [$columnTypeSQL, $joinCheckConstraintSQL] = $this->platform->getColumnTypeSQLSnippets();
=======
        // @todo 4.0 - call getColumnTypeSQLSnippet() instead
        [$columnTypeSQL, $joinCheckConstraintSQL] = $this->_platform->getColumnTypeSQLSnippets('c', $databaseName);
>>>>>>> c78222e7

        $sql = 'SELECT';

        if ($tableName === null) {
            $sql .= ' c.TABLE_NAME,';
        }

        $sql .= <<<SQL
       c.COLUMN_NAME        AS field,
       $columnTypeSQL       AS type,
       c.IS_NULLABLE        AS `null`,
       c.COLUMN_KEY         AS `key`,
       c.COLUMN_DEFAULT     AS `default`,
       c.EXTRA,
       c.COLUMN_COMMENT     AS comment,
       c.CHARACTER_SET_NAME AS characterset,
       c.COLLATION_NAME     AS collation
FROM information_schema.COLUMNS c
    INNER JOIN information_schema.TABLES t
        ON t.TABLE_NAME = c.TABLE_NAME
    $joinCheckConstraintSQL
SQL;

        // The schema name is passed multiple times as a literal in the WHERE clause instead of using a JOIN condition
        // in order to avoid performance issues on MySQL older than 8.0 and the corresponding MariaDB versions
        // caused by https://bugs.mysql.com/bug.php?id=81347
        $conditions = ['c.TABLE_SCHEMA = ?', 't.TABLE_SCHEMA = ?', "t.TABLE_TYPE = 'BASE TABLE'"];
        $params     = [$databaseName, $databaseName];

        if ($tableName !== null) {
            $conditions[] = 't.TABLE_NAME = ?';
            $params[]     = $tableName;
        }

        $sql .= ' WHERE ' . implode(' AND ', $conditions) . ' ORDER BY ORDINAL_POSITION';

        return $this->connection->executeQuery($sql, $params);
    }

    protected function selectIndexColumns(string $databaseName, ?string $tableName = null): Result
    {
        $sql = 'SELECT';

        if ($tableName === null) {
            $sql .= ' TABLE_NAME,';
        }

        $sql .= <<<'SQL'
        NON_UNIQUE  AS Non_Unique,
        INDEX_NAME  AS Key_name,
        COLUMN_NAME AS Column_Name,
        SUB_PART    AS Sub_Part,
        INDEX_TYPE  AS Index_Type
FROM information_schema.STATISTICS
SQL;

        $conditions = ['TABLE_SCHEMA = ?'];
        $params     = [$databaseName];

        if ($tableName !== null) {
            $conditions[] = 'TABLE_NAME = ?';
            $params[]     = $tableName;
        }

        $sql .= ' WHERE ' . implode(' AND ', $conditions) . ' ORDER BY SEQ_IN_INDEX';

        return $this->connection->executeQuery($sql, $params);
    }

    protected function selectForeignKeyColumns(string $databaseName, ?string $tableName = null): Result
    {
        $sql = 'SELECT DISTINCT';

        if ($tableName === null) {
            $sql .= ' k.TABLE_NAME,';
        }

        $sql .= <<<'SQL'
            k.CONSTRAINT_NAME,
            k.COLUMN_NAME,
            k.REFERENCED_TABLE_NAME,
            k.REFERENCED_COLUMN_NAME,
            k.ORDINAL_POSITION,
            c.UPDATE_RULE,
            c.DELETE_RULE
FROM information_schema.key_column_usage k
INNER JOIN information_schema.referential_constraints c
ON c.CONSTRAINT_NAME = k.CONSTRAINT_NAME
AND c.TABLE_NAME = k.TABLE_NAME
SQL;

        $conditions = ['k.TABLE_SCHEMA = ?'];
        $params     = [$databaseName];

        if ($tableName !== null) {
            $conditions[] = 'k.TABLE_NAME = ?';
            $params[]     = $tableName;
        }

        // The schema name is passed multiple times in the WHERE clause instead of using a JOIN condition
        // in order to avoid performance issues on MySQL older than 8.0 and the corresponding MariaDB versions
        // caused by https://bugs.mysql.com/bug.php?id=81347
        $conditions[] = 'c.CONSTRAINT_SCHEMA = ?';
        $params[]     = $databaseName;

        $conditions[] = 'k.REFERENCED_COLUMN_NAME IS NOT NULL';

        $sql .= ' WHERE ' . implode(' AND ', $conditions) . ' ORDER BY k.ORDINAL_POSITION';

        return $this->connection->executeQuery($sql, $params);
    }

    /**
     * {@inheritDoc}
     */
    protected function fetchTableOptionsByTable(string $databaseName, ?string $tableName = null): array
    {
        $sql = <<<'SQL'
    SELECT t.TABLE_NAME,
           t.ENGINE,
           t.AUTO_INCREMENT,
           t.TABLE_COMMENT,
           t.CREATE_OPTIONS,
           t.TABLE_COLLATION,
           ccsa.CHARACTER_SET_NAME
      FROM information_schema.TABLES t
        INNER JOIN information_schema.COLLATION_CHARACTER_SET_APPLICABILITY ccsa
            ON ccsa.COLLATION_NAME = t.TABLE_COLLATION
SQL;

        $conditions = ['t.TABLE_SCHEMA = ?'];
        $params     = [$databaseName];

        if ($tableName !== null) {
            $conditions[] = 't.TABLE_NAME = ?';
            $params[]     = $tableName;
        }

        $conditions[] = "t.TABLE_TYPE = 'BASE TABLE'";

        $sql .= ' WHERE ' . implode(' AND ', $conditions);

        /** @var array<string,array<string,mixed>> $metadata */
        $metadata = $this->connection->executeQuery($sql, $params)
            ->fetchAllAssociativeIndexed();

        $tableOptions = [];
        foreach ($metadata as $table => $data) {
            $data = array_change_key_case($data, CASE_LOWER);

            $tableOptions[$table] = [
                'engine'         => $data['engine'],
                'collation'      => $data['table_collation'],
                'charset'        => $data['character_set_name'],
                'autoincrement'  => $data['auto_increment'],
                'comment'        => $data['table_comment'],
                'create_options' => $this->parseCreateOptions($data['create_options']),
            ];
        }

        return $tableOptions;
    }

    /** @return array<string, string>|array<string, true> */
    private function parseCreateOptions(?string $string): array
    {
        $options = [];

        if ($string === null || $string === '') {
            return $options;
        }

        foreach (explode(' ', $string) as $pair) {
            $parts = explode('=', $pair, 2);

            $options[$parts[0]] = $parts[1] ?? true;
        }

        return $options;
    }

    /** @throws Exception */
    private function getDefaultTableOptions(): DefaultTableOptions
    {
        if ($this->defaultTableOptions === null) {
            $row = $this->connection->fetchNumeric(
                'SELECT @@character_set_database, @@collation_database',
            );

            assert($row !== false);

            $this->defaultTableOptions = new DefaultTableOptions(...$row);
        }

        return $this->defaultTableOptions;
    }
}<|MERGE_RESOLUTION|>--- conflicted
+++ resolved
@@ -343,12 +343,8 @@
 
     protected function selectTableColumns(string $databaseName, ?string $tableName = null): Result
     {
-<<<<<<< HEAD
-        [$columnTypeSQL, $joinCheckConstraintSQL] = $this->platform->getColumnTypeSQLSnippets();
-=======
         // @todo 4.0 - call getColumnTypeSQLSnippet() instead
-        [$columnTypeSQL, $joinCheckConstraintSQL] = $this->_platform->getColumnTypeSQLSnippets('c', $databaseName);
->>>>>>> c78222e7
+        [$columnTypeSQL, $joinCheckConstraintSQL] = $this->platform->getColumnTypeSQLSnippets('c', $databaseName);
 
         $sql = 'SELECT';
 
