<?php

namespace Doctrine\DBAL\Schema;

use Doctrine\DBAL\Platforms\AbstractMySQLPlatform;
use Doctrine\DBAL\Platforms\MariaDb1027Platform;
use Doctrine\DBAL\Platforms\MySQL;
<<<<<<< HEAD
use Doctrine\DBAL\Result;
=======
use Doctrine\DBAL\Platforms\MySQL\CollationMetadataProvider\CachingCollationMetadataProvider;
use Doctrine\DBAL\Platforms\MySQL\CollationMetadataProvider\ConnectionCollationMetadataProvider;
>>>>>>> 82fa2f1f
use Doctrine\DBAL\Types\Type;

use function array_change_key_case;
use function array_shift;
use function assert;
use function explode;
use function implode;
use function is_string;
use function preg_match;
use function strpos;
use function strtok;
use function strtolower;
use function strtr;

use const CASE_LOWER;

/**
 * Schema manager for the MySQL RDBMS.
 *
 * @extends AbstractSchemaManager<AbstractMySQLPlatform>
 */
class MySQLSchemaManager extends AbstractSchemaManager
{
    /**
     * @see https://mariadb.com/kb/en/library/string-literals/#escape-sequences
     */
    private const MARIADB_ESCAPE_SEQUENCES = [
        '\\0' => "\0",
        "\\'" => "'",
        '\\"' => '"',
        '\\b' => "\b",
        '\\n' => "\n",
        '\\r' => "\r",
        '\\t' => "\t",
        '\\Z' => "\x1a",
        '\\\\' => '\\',
        '\\%' => '%',
        '\\_' => '_',

        // Internally, MariaDB escapes single quotes using the standard syntax
        "''" => "'",
    ];

    /**
     * {@inheritDoc}
     */
    public function listTableNames()
    {
        return $this->doListTableNames();
    }

    /**
     * {@inheritDoc}
     */
    public function listTables()
    {
        return $this->doListTables();
    }

    /**
     * {@inheritDoc}
     */
    public function listTableDetails($name)
    {
        return $this->doListTableDetails($name);
    }

    /**
     * {@inheritDoc}
     */
    public function listTableColumns($table, $database = null)
    {
        return $this->doListTableColumns($table, $database);
    }

    /**
     * {@inheritDoc}
     */
    public function listTableIndexes($table)
    {
        return $this->doListTableIndexes($table);
    }

    /**
     * {@inheritDoc}
     */
    public function listTableForeignKeys($table, $database = null)
    {
        return $this->doListTableForeignKeys($table, $database);
    }

    /**
     * {@inheritdoc}
     */
    protected function _getPortableViewDefinition($view)
    {
        return new View($view['TABLE_NAME'], $view['VIEW_DEFINITION']);
    }

    /**
     * {@inheritdoc}
     */
    protected function _getPortableTableDefinition($table)
    {
        return array_shift($table);
    }

    /**
     * {@inheritdoc}
     */
    protected function _getPortableTableIndexesList($tableIndexes, $tableName = null)
    {
        foreach ($tableIndexes as $k => $v) {
            $v = array_change_key_case($v, CASE_LOWER);
            if ($v['key_name'] === 'PRIMARY') {
                $v['primary'] = true;
            } else {
                $v['primary'] = false;
            }

            if (strpos($v['index_type'], 'FULLTEXT') !== false) {
                $v['flags'] = ['FULLTEXT'];
            } elseif (strpos($v['index_type'], 'SPATIAL') !== false) {
                $v['flags'] = ['SPATIAL'];
            }

            // Ignore prohibited prefix `length` for spatial index
            if (strpos($v['index_type'], 'SPATIAL') === false) {
                $v['length'] = isset($v['sub_part']) ? (int) $v['sub_part'] : null;
            }

            $tableIndexes[$k] = $v;
        }

        return parent::_getPortableTableIndexesList($tableIndexes, $tableName);
    }

    /**
     * {@inheritdoc}
     */
    protected function _getPortableDatabaseDefinition($database)
    {
        return $database['Database'];
    }

    /**
     * {@inheritdoc}
     */
    protected function _getPortableTableColumnDefinition($tableColumn)
    {
        $tableColumn = array_change_key_case($tableColumn, CASE_LOWER);

        $dbType = strtolower($tableColumn['type']);
        $dbType = strtok($dbType, '(), ');
        assert(is_string($dbType));

        $length = $tableColumn['length'] ?? strtok('(), ');

        $fixed = null;

        if (! isset($tableColumn['name'])) {
            $tableColumn['name'] = '';
        }

        $scale     = null;
        $precision = null;

        $type = $this->_platform->getDoctrineTypeMapping($dbType);

        // In cases where not connected to a database DESCRIBE $table does not return 'Comment'
        if (isset($tableColumn['comment'])) {
            $type                   = $this->extractDoctrineTypeFromComment($tableColumn['comment'], $type);
            $tableColumn['comment'] = $this->removeDoctrineTypeFromComment($tableColumn['comment'], $type);
        }

        switch ($dbType) {
            case 'char':
            case 'binary':
                $fixed = true;
                break;

            case 'float':
            case 'double':
            case 'real':
            case 'numeric':
            case 'decimal':
                if (
                    preg_match(
                        '([A-Za-z]+\(([0-9]+),([0-9]+)\))',
                        $tableColumn['type'],
                        $match
                    ) === 1
                ) {
                    $precision = $match[1];
                    $scale     = $match[2];
                    $length    = null;
                }

                break;

            case 'tinytext':
                $length = AbstractMySQLPlatform::LENGTH_LIMIT_TINYTEXT;
                break;

            case 'text':
                $length = AbstractMySQLPlatform::LENGTH_LIMIT_TEXT;
                break;

            case 'mediumtext':
                $length = AbstractMySQLPlatform::LENGTH_LIMIT_MEDIUMTEXT;
                break;

            case 'tinyblob':
                $length = AbstractMySQLPlatform::LENGTH_LIMIT_TINYBLOB;
                break;

            case 'blob':
                $length = AbstractMySQLPlatform::LENGTH_LIMIT_BLOB;
                break;

            case 'mediumblob':
                $length = AbstractMySQLPlatform::LENGTH_LIMIT_MEDIUMBLOB;
                break;

            case 'tinyint':
            case 'smallint':
            case 'mediumint':
            case 'int':
            case 'integer':
            case 'bigint':
            case 'year':
                $length = null;
                break;
        }

        if ($this->_platform instanceof MariaDb1027Platform) {
            $columnDefault = $this->getMariaDb1027ColumnDefault($this->_platform, $tableColumn['default']);
        } else {
            $columnDefault = $tableColumn['default'];
        }

        $options = [
            'length'        => $length !== null ? (int) $length : null,
            'unsigned'      => strpos($tableColumn['type'], 'unsigned') !== false,
            'fixed'         => (bool) $fixed,
            'default'       => $columnDefault,
            'notnull'       => $tableColumn['null'] !== 'YES',
            'scale'         => null,
            'precision'     => null,
            'autoincrement' => strpos($tableColumn['extra'], 'auto_increment') !== false,
            'comment'       => isset($tableColumn['comment']) && $tableColumn['comment'] !== ''
                ? $tableColumn['comment']
                : null,
        ];

        if ($scale !== null && $precision !== null) {
            $options['scale']     = (int) $scale;
            $options['precision'] = (int) $precision;
        }

        $column = new Column($tableColumn['field'], Type::getType($type), $options);

        if (isset($tableColumn['characterset'])) {
            $column->setPlatformOption('charset', $tableColumn['characterset']);
        }

        if (isset($tableColumn['collation'])) {
            $column->setPlatformOption('collation', $tableColumn['collation']);
        }

        return $column;
    }

    /**
     * Return Doctrine/Mysql-compatible column default values for MariaDB 10.2.7+ servers.
     *
     * - Since MariaDb 10.2.7 column defaults stored in information_schema are now quoted
     *   to distinguish them from expressions (see MDEV-10134).
     * - CURRENT_TIMESTAMP, CURRENT_TIME, CURRENT_DATE are stored in information_schema
     *   as current_timestamp(), currdate(), currtime()
     * - Quoted 'NULL' is not enforced by Maria, it is technically possible to have
     *   null in some circumstances (see https://jira.mariadb.org/browse/MDEV-14053)
     * - \' is always stored as '' in information_schema (normalized)
     *
     * @link https://mariadb.com/kb/en/library/information-schema-columns-table/
     * @link https://jira.mariadb.org/browse/MDEV-13132
     *
     * @param string|null $columnDefault default value as stored in information_schema for MariaDB >= 10.2.7
     */
    private function getMariaDb1027ColumnDefault(MariaDb1027Platform $platform, ?string $columnDefault): ?string
    {
        if ($columnDefault === 'NULL' || $columnDefault === null) {
            return null;
        }

        if (preg_match('/^\'(.*)\'$/', $columnDefault, $matches) === 1) {
            return strtr($matches[1], self::MARIADB_ESCAPE_SEQUENCES);
        }

        switch ($columnDefault) {
            case 'current_timestamp()':
                return $platform->getCurrentTimestampSQL();

            case 'curdate()':
                return $platform->getCurrentDateSQL();

            case 'curtime()':
                return $platform->getCurrentTimeSQL();
        }

        return $columnDefault;
    }

    /**
     * {@inheritdoc}
     */
    protected function _getPortableTableForeignKeysList($tableForeignKeys)
    {
        $list = [];
        foreach ($tableForeignKeys as $value) {
            $value = array_change_key_case($value, CASE_LOWER);
            if (! isset($list[$value['constraint_name']])) {
                if (! isset($value['delete_rule']) || $value['delete_rule'] === 'RESTRICT') {
                    $value['delete_rule'] = null;
                }

                if (! isset($value['update_rule']) || $value['update_rule'] === 'RESTRICT') {
                    $value['update_rule'] = null;
                }

                $list[$value['constraint_name']] = [
                    'name' => $value['constraint_name'],
                    'local' => [],
                    'foreign' => [],
                    'foreignTable' => $value['referenced_table_name'],
                    'onDelete' => $value['delete_rule'],
                    'onUpdate' => $value['update_rule'],
                ];
            }

            $list[$value['constraint_name']]['local'][]   = $value['column_name'];
            $list[$value['constraint_name']]['foreign'][] = $value['referenced_column_name'];
        }

        return parent::_getPortableTableForeignKeysList($list);
    }

    /**
     * {@inheritDoc}
     */
    protected function _getPortableTableForeignKeyDefinition($tableForeignKey): ForeignKeyConstraint
    {
        return new ForeignKeyConstraint(
            $tableForeignKey['local'],
            $tableForeignKey['foreignTable'],
            $tableForeignKey['foreign'],
            $tableForeignKey['name'],
            [
                'onDelete' => $tableForeignKey['onDelete'],
                'onUpdate' => $tableForeignKey['onUpdate'],
            ]
        );
    }

    public function createComparator(): Comparator
    {
        return new MySQL\Comparator($this->_platform);
    }

    protected function selectTableNames(string $databaseName): Result
    {
        $sql = <<<'SQL'
SELECT TABLE_NAME
FROM information_schema.TABLES
WHERE TABLE_SCHEMA = ?
  AND TABLE_TYPE = 'BASE TABLE'
ORDER BY TABLE_NAME
SQL;

        return $this->_conn->executeQuery($sql, [$databaseName]);
    }

    protected function selectTableColumns(string $databaseName, ?string $tableName = null): Result
    {
        $sql = 'SELECT';

        if ($tableName === null) {
            $sql .= ' TABLE_NAME,';
        }

        $sql .= <<<'SQL'
       COLUMN_NAME        AS field,
       COLUMN_TYPE        AS type,
       IS_NULLABLE        AS `null`,
       COLUMN_KEY         AS `key`,
       COLUMN_DEFAULT     AS `default`,
       EXTRA,
       COLUMN_COMMENT     AS comment,
       CHARACTER_SET_NAME AS characterset,
       COLLATION_NAME     AS collation
FROM information_schema.COLUMNS
SQL;

        $conditions = ['TABLE_SCHEMA = ?'];
        $params     = [$databaseName];

        if ($tableName !== null) {
            $conditions[] = 'TABLE_NAME = ?';
            $params[]     = $tableName;
        }

        $sql .= ' WHERE ' . implode(' AND ', $conditions) . ' ORDER BY ORDINAL_POSITION';

        return $this->_conn->executeQuery($sql, $params);
    }

    protected function selectIndexColumns(string $databaseName, ?string $tableName = null): Result
    {
        $sql = 'SELECT';

        if ($tableName === null) {
            $sql .= ' TABLE_NAME,';
        }

        $sql .= <<<'SQL'
        NON_UNIQUE  AS Non_Unique,
        INDEX_NAME  AS Key_name,
        COLUMN_NAME AS Column_Name,
        SUB_PART    AS Sub_Part,
        INDEX_TYPE  AS Index_Type
FROM information_schema.STATISTICS
SQL;

        $conditions = ['TABLE_SCHEMA = ?'];
        $params     = [$databaseName];

        if ($tableName !== null) {
            $conditions[] = 'TABLE_NAME = ?';
            $params[]     = $tableName;
        }

        $sql .= ' WHERE ' . implode(' AND ', $conditions) . ' ORDER BY SEQ_IN_INDEX';

        return $this->_conn->executeQuery($sql, $params);
    }

    protected function selectForeignKeyColumns(string $databaseName, ?string $tableName = null): Result
    {
        $sql = 'SELECT DISTINCT';

        if ($tableName === null) {
            $sql .= ' k.TABLE_NAME,';
        }

        $sql .= <<<'SQL'
            k.CONSTRAINT_NAME,
            k.COLUMN_NAME,
            k.REFERENCED_TABLE_NAME,
            k.REFERENCED_COLUMN_NAME,
            k.ORDINAL_POSITION /*!50116,
            c.UPDATE_RULE,
            c.DELETE_RULE */
FROM information_schema.key_column_usage k /*!50116
INNER JOIN information_schema.referential_constraints c
ON c.CONSTRAINT_NAME = k.CONSTRAINT_NAME
AND c.TABLE_NAME = k.TABLE_NAME
AND c.CONSTRAINT_SCHEMA = k.TABLE_SCHEMA */
SQL;

        $conditions = ['k.TABLE_SCHEMA = ?'];
        $params     = [$databaseName];

        if ($tableName !== null) {
            $conditions[] = 'k.TABLE_NAME = ?';
            $params[]     = $tableName;
        }

        $conditions[] = 'k.REFERENCED_COLUMN_NAME IS NOT NULL';

        $sql .= ' WHERE ' . implode(' AND ', $conditions) . ' ORDER BY k.ORDINAL_POSITION';

        return $this->_conn->executeQuery($sql, $params);
    }

    /**
     * {@inheritDoc}
     */
    protected function fetchTableOptionsByTable(string $databaseName, ?string $tableName = null): array
    {
<<<<<<< HEAD
        $sql = <<<'SQL'
    SELECT t.TABLE_NAME,
           t.ENGINE,
           t.AUTO_INCREMENT,
           t.TABLE_COMMENT,
           t.CREATE_OPTIONS,
           t.TABLE_COLLATION,
           ccsa.CHARACTER_SET_NAME
      FROM information_schema.TABLES t
        INNER JOIN information_schema.COLLATION_CHARACTER_SET_APPLICABILITY ccsa
            ON ccsa.COLLATION_NAME = t.TABLE_COLLATION
SQL;

        $conditions = ['t.TABLE_SCHEMA = ?'];
        $params     = [$databaseName];

        if ($tableName !== null) {
            $conditions[] = 't.TABLE_NAME = ?';
            $params[]     = $tableName;
        }

        $conditions[] = "t.TABLE_TYPE = 'BASE TABLE'";

        $sql .= ' WHERE ' . implode(' AND ', $conditions);

        /** @var array<string,array<string,mixed>> $metadata */
        $metadata = $this->_conn->executeQuery($sql, $params)
            ->fetchAllAssociativeIndexed();

        $tableOptions = [];
        foreach ($metadata as $table => $data) {
            $data = array_change_key_case($data, CASE_LOWER);

            $tableOptions[$table] = [
                'engine'         => $data['engine'],
                'collation'      => $data['table_collation'],
                'charset'        => $data['character_set_name'],
                'autoincrement'  => $data['auto_increment'],
                'comment'        => $data['table_comment'],
                'create_options' => $this->parseCreateOptions($data['create_options']),
            ];
        }

        return $tableOptions;
=======
        return new MySQL\Comparator(
            $this->getDatabasePlatform(),
            new CachingCollationMetadataProvider(
                new ConnectionCollationMetadataProvider($this->_conn)
            )
        );
>>>>>>> 82fa2f1f
    }

    /**
     * @return string[]|true[]
     */
    private function parseCreateOptions(?string $string): array
    {
        $options = [];

        if ($string === null || $string === '') {
            return $options;
        }

        foreach (explode(' ', $string) as $pair) {
            $parts = explode('=', $pair, 2);

            $options[$parts[0]] = $parts[1] ?? true;
        }

        return $options;
    }
}<|MERGE_RESOLUTION|>--- conflicted
+++ resolved
@@ -5,12 +5,9 @@
 use Doctrine\DBAL\Platforms\AbstractMySQLPlatform;
 use Doctrine\DBAL\Platforms\MariaDb1027Platform;
 use Doctrine\DBAL\Platforms\MySQL;
-<<<<<<< HEAD
-use Doctrine\DBAL\Result;
-=======
 use Doctrine\DBAL\Platforms\MySQL\CollationMetadataProvider\CachingCollationMetadataProvider;
 use Doctrine\DBAL\Platforms\MySQL\CollationMetadataProvider\ConnectionCollationMetadataProvider;
->>>>>>> 82fa2f1f
+use Doctrine\DBAL\Result;
 use Doctrine\DBAL\Types\Type;
 
 use function array_change_key_case;
@@ -377,7 +374,12 @@
 
     public function createComparator(): Comparator
     {
-        return new MySQL\Comparator($this->_platform);
+        return new MySQL\Comparator(
+            $this->_platform,
+            new CachingCollationMetadataProvider(
+                new ConnectionCollationMetadataProvider($this->_conn)
+            )
+        );
     }
 
     protected function selectTableNames(string $databaseName): Result
@@ -500,7 +502,6 @@
      */
     protected function fetchTableOptionsByTable(string $databaseName, ?string $tableName = null): array
     {
-<<<<<<< HEAD
         $sql = <<<'SQL'
     SELECT t.TABLE_NAME,
            t.ENGINE,
@@ -545,14 +546,6 @@
         }
 
         return $tableOptions;
-=======
-        return new MySQL\Comparator(
-            $this->getDatabasePlatform(),
-            new CachingCollationMetadataProvider(
-                new ConnectionCollationMetadataProvider($this->_conn)
-            )
-        );
->>>>>>> 82fa2f1f
     }
 
     /**
