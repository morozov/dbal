--- conflicted
+++ resolved
@@ -10,12 +10,6 @@
 use Doctrine\DBAL\Driver\Statement as StatementInterface;
 use PDO;
 
-<<<<<<< HEAD
-use function strpos;
-use function substr;
-
-=======
->>>>>>> 95b40a13
 final class Connection implements ServerInfoAwareConnection
 {
     /** @var PDOConnection */
@@ -40,18 +34,7 @@
 
     public function quote(string $value): string
     {
-<<<<<<< HEAD
-        $val = $this->connection->quote($value);
-
-        // Fix for a driver version terminating all values with null byte
-        if (strpos($val, "\0") !== false) {
-            $val = substr($val, 0, -1);
-        }
-
-        return $val;
-=======
-        return $this->connection->quote($value, $type);
->>>>>>> 95b40a13
+        return $this->connection->quote($value);
     }
 
     public function exec(string $sql): int
