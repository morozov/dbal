--- conflicted
+++ resolved
@@ -14,13 +14,7 @@
 final class Driver extends AbstractMySQLDriver
 {
     /**
-<<<<<<< HEAD
-     * {@inheritdoc}
-=======
      * {@inheritDoc}
-     *
-     * @return Connection
->>>>>>> fd47abd3
      */
     public function connect(
         #[SensitiveParameter]
