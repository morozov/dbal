--- conflicted
+++ resolved
@@ -65,15 +65,11 @@
     {
         $this->conn = $conn;
 
-<<<<<<< HEAD
-        $stmt = $conn->prepare($sql);
-=======
         try {
-            $stmt = $conn->prepare($prepareString);
+            $stmt = $conn->prepare($sql);
         } catch (mysqli_sql_exception $e) {
             throw ConnectionError::upcast($e);
         }
->>>>>>> 46e8c835
 
         if ($stmt === false) {
             throw ConnectionError::new($this->conn);
@@ -126,21 +122,14 @@
             $this->bindTypedParameters();
         }
 
-<<<<<<< HEAD
-        if (! $this->stmt->execute()) {
-            throw StatementError::new($this->stmt);
-=======
         try {
-            $result = $this->_stmt->execute();
+            if (! $this->stmt->execute()) {
+                throw StatementError::new($this->stmt);
+            }
         } catch (mysqli_sql_exception $e) {
             throw StatementError::upcast($e);
         }
 
-        if (! $result) {
-            throw StatementError::new($this->_stmt);
->>>>>>> 46e8c835
-        }
-
         return new Result($this->stmt);
     }
 
@@ -154,13 +143,7 @@
         $streams = $values = [];
         $types   = $this->types;
 
-<<<<<<< HEAD
         foreach ($this->boundValues as $parameter => $value) {
-=======
-        assert($this->_bindedValues !== null);
-
-        foreach ($this->_bindedValues as $parameter => $value) {
->>>>>>> 46e8c835
             assert(is_int($parameter));
             if (! isset($types[$parameter - 1])) {
                 $types[$parameter - 1] = self::$paramTypeMap[ParameterType::STRING];
