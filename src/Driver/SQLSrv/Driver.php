<?php

declare(strict_types=1);

namespace Doctrine\DBAL\Driver\SQLSrv;

use Doctrine\DBAL\Driver\AbstractSQLServerDriver;
<<<<<<< HEAD
use Doctrine\DBAL\Driver\AbstractSQLServerDriver\PortWithoutHost;
use Doctrine\DBAL\Driver\Connection;
=======
use Doctrine\DBAL\Driver\AbstractSQLServerDriver\Exception\PortWithoutHost;
>>>>>>> 4cc12da9

/**
 * Driver for ext/sqlsrv.
 */
final class Driver extends AbstractSQLServerDriver
{
    /**
     * {@inheritdoc}
     */
    public function connect(array $params): Connection
    {
        $serverName = '';

        if (isset($params['host'])) {
            $serverName = $params['host'];

            if (isset($params['port'])) {
                $serverName .= ',' . $params['port'];
            }
        } elseif (isset($params['port'])) {
            throw PortWithoutHost::new();
        }

        $driverOptions = $params['driver_options'] ?? [];

        if (isset($params['dbname'])) {
            $driverOptions['Database'] = $params['dbname'];
        }

        if (isset($params['charset'])) {
            $driverOptions['CharacterSet'] = $params['charset'];
        }

        if (isset($params['user'])) {
            $driverOptions['UID'] = $params['user'];
        }

        if (isset($params['password'])) {
            $driverOptions['PWD'] = $params['password'];
        }

        if (! isset($driverOptions['ReturnDatesAsStrings'])) {
            $driverOptions['ReturnDatesAsStrings'] = 1;
        }

        return new Connection($serverName, $driverOptions);
    }
}<|MERGE_RESOLUTION|>--- conflicted
+++ resolved
@@ -5,12 +5,8 @@
 namespace Doctrine\DBAL\Driver\SQLSrv;
 
 use Doctrine\DBAL\Driver\AbstractSQLServerDriver;
-<<<<<<< HEAD
-use Doctrine\DBAL\Driver\AbstractSQLServerDriver\PortWithoutHost;
-use Doctrine\DBAL\Driver\Connection;
-=======
 use Doctrine\DBAL\Driver\AbstractSQLServerDriver\Exception\PortWithoutHost;
->>>>>>> 4cc12da9
+use Doctrine\DBAL\Driver\Connection as ConnectionInterface;
 
 /**
  * Driver for ext/sqlsrv.
@@ -20,7 +16,7 @@
     /**
      * {@inheritdoc}
      */
-    public function connect(array $params): Connection
+    public function connect(array $params): ConnectionInterface
     {
         $serverName = '';
 
