--- conflicted
+++ resolved
@@ -8,6 +8,7 @@
 use Doctrine\DBAL\Driver\OCI8\Exception\UnknownParameterIndex;
 use Doctrine\DBAL\Driver\Statement as StatementInterface;
 use Doctrine\DBAL\ParameterType;
+use Doctrine\Deprecations\Deprecation;
 
 use function is_int;
 use function oci_bind_by_name;
@@ -44,21 +45,15 @@
         $this->bindParam($param, $value, $type);
     }
 
-<<<<<<< HEAD
+    /**
+     * @deprecated Use {@see bindValue()} instead.
+     */
     public function bindParam(
         int|string $param,
         mixed &$variable,
         ParameterType $type,
         ?int $length = null
     ): void {
-=======
-    /**
-     * {@inheritdoc}
-     *
-     * @deprecated Use {@see bindValue()} instead.
-     */
-    public function bindParam($param, &$variable, $type = ParameterType::STRING, $length = null): bool
-    {
         Deprecation::trigger(
             'doctrine/dbal',
             'https://github.com/doctrine/dbal/pull/5563',
@@ -66,16 +61,6 @@
             __METHOD__
         );
 
-        if (func_num_args() < 3) {
-            Deprecation::trigger(
-                'doctrine/dbal',
-                'https://github.com/doctrine/dbal/pull/5558',
-                'Not passing $type to Statement::bindParam() is deprecated.'
-                    . ' Pass the type corresponding to the parameter being bound.'
-            );
-        }
-
->>>>>>> eb78575c
         if (is_int($param)) {
             if (! isset($this->parameterMap[$param])) {
                 throw UnknownParameterIndex::new($param);
