<?php

declare(strict_types=1);

namespace Doctrine\DBAL\Driver\OCI8;

use Doctrine\DBAL\Driver\Connection;
use Doctrine\DBAL\Driver\ResultStatement;
use Doctrine\DBAL\Driver\ServerInfoAwareConnection;
use Doctrine\DBAL\Driver\Statement as DriverStatement;
use UnexpectedValueException;
use function addcslashes;
use function oci_commit;
use function oci_connect;
use function oci_error;
use function oci_pconnect;
use function oci_rollback;
use function oci_server_version;
use function preg_match;
use function sprintf;
use function str_replace;
<<<<<<< HEAD
use const OCI_DEFAULT;
=======
use const OCI_COMMIT_ON_SUCCESS;
use const OCI_NO_AUTO_COMMIT;
>>>>>>> 430dce61

/**
 * OCI8 implementation of the Connection interface.
 */
final class OCI8Connection implements Connection, ServerInfoAwareConnection
{
    /** @var resource */
    protected $dbh;

    /** @var ExecutionMode */
    private $executionMode;

    /**
     * Creates a Connection to an Oracle Database using oci8 extension.
     *
     * @throws OCI8Exception
     */
    public function __construct(
<<<<<<< HEAD
        string $username,
        string $password,
        string $db,
        string $charset = '',
        int $sessionMode = OCI_DEFAULT,
        bool $persistent = false
=======
        $username,
        $password,
        $db,
        $charset = '',
        $sessionMode = OCI_NO_AUTO_COMMIT,
        $persistent = false
>>>>>>> 430dce61
    ) {
        $dbh = $persistent
            ? @oci_pconnect($username, $password, $db, $charset, $sessionMode)
            : @oci_connect($username, $password, $db, $charset, $sessionMode);

        if ($dbh === false) {
            throw OCI8Exception::fromErrorInfo(oci_error());
        }

        $this->dbh           = $dbh;
        $this->executionMode = new ExecutionMode();
    }

    /**
     * {@inheritdoc}
     *
     * @throws UnexpectedValueException If the version string returned by the database server
     *                                  does not contain a parsable version number.
     */
    public function getServerVersion() : string
    {
        $version = oci_server_version($this->dbh);

        if ($version === false) {
            throw OCI8Exception::fromErrorInfo(oci_error($this->dbh));
        }

        if (preg_match('/\s+(\d+\.\d+\.\d+\.\d+\.\d+)\s+/', $version, $matches) === 0) {
            throw new UnexpectedValueException(
                sprintf(
                    'Unexpected database version string "%s". Cannot parse an appropriate version number from it. ' .
                    'Please report this database version string to the Doctrine team.',
                    $version
                )
            );
        }

        return $matches[1];
    }

<<<<<<< HEAD
=======
    /**
     * {@inheritdoc}
     */
    public function requiresQueryForServerVersion()
    {
        return false;
    }

>>>>>>> 430dce61
    public function prepare(string $sql) : DriverStatement
    {
        return new OCI8Statement($this->dbh, $sql, $this->executionMode);
    }

    public function query(string $sql) : ResultStatement
    {
        $stmt = $this->prepare($sql);
        $stmt->execute();

        return $stmt;
    }

    public function quote(string $input) : string
    {
<<<<<<< HEAD
        return "'" . addcslashes(str_replace("'", "''", $input), "\000\n\r\\\032") . "'";
=======
        if (is_int($value) || is_float($value)) {
            return $value;
        }

        $value = str_replace("'", "''", $value);

        return "'" . addcslashes($value, "\000\n\r\\\032") . "'";
>>>>>>> 430dce61
    }

    public function exec(string $statement) : int
    {
        $stmt = $this->prepare($statement);
        $stmt->execute();

        return $stmt->rowCount();
    }

    public function lastInsertId(?string $name = null) : string
    {
        if ($name === null) {
            throw new OCI8Exception('The driver does not support identity columns.');
        }

        $sql    = 'SELECT ' . $name . '.CURRVAL FROM DUAL';
        $stmt   = $this->query($sql);
        $result = $stmt->fetchColumn();

        if ($result === false) {
            throw new OCI8Exception('lastInsertId failed: Query was executed but no result was returned.');
        }

        return $result;
    }

    public function beginTransaction() : void
    {
        $this->executionMode->disableAutoCommit();
    }

    public function commit() : void
    {
        if (! oci_commit($this->dbh)) {
            throw OCI8Exception::fromErrorInfo(oci_error($this->dbh));
        }
<<<<<<< HEAD
=======

        $this->executeMode = OCI_COMMIT_ON_SUCCESS;
>>>>>>> 430dce61

        $this->executionMode->enableAutoCommit();
    }

    public function rollBack() : void
    {
        if (! oci_rollback($this->dbh)) {
<<<<<<< HEAD
            throw OCI8Exception::fromErrorInfo(oci_error($this->dbh));
=======
            throw OCI8Exception::fromErrorInfo($this->errorInfo());
        }

        $this->executeMode = OCI_COMMIT_ON_SUCCESS;

        return true;
    }

    /**
     * {@inheritdoc}
     */
    public function errorCode()
    {
        $error = oci_error($this->dbh);
        if ($error !== false) {
            $error = $error['code'];
        }

        return $error;
    }

    /**
     * {@inheritdoc}
     */
    public function errorInfo()
    {
        $error = oci_error($this->dbh);

        if ($error === false) {
            return [];
>>>>>>> 430dce61
        }

        $this->executionMode->enableAutoCommit();
    }
}<|MERGE_RESOLUTION|>--- conflicted
+++ resolved
@@ -19,12 +19,7 @@
 use function preg_match;
 use function sprintf;
 use function str_replace;
-<<<<<<< HEAD
-use const OCI_DEFAULT;
-=======
-use const OCI_COMMIT_ON_SUCCESS;
 use const OCI_NO_AUTO_COMMIT;
->>>>>>> 430dce61
 
 /**
  * OCI8 implementation of the Connection interface.
@@ -43,21 +38,12 @@
      * @throws OCI8Exception
      */
     public function __construct(
-<<<<<<< HEAD
         string $username,
         string $password,
         string $db,
         string $charset = '',
-        int $sessionMode = OCI_DEFAULT,
+        int $sessionMode = OCI_NO_AUTO_COMMIT,
         bool $persistent = false
-=======
-        $username,
-        $password,
-        $db,
-        $charset = '',
-        $sessionMode = OCI_NO_AUTO_COMMIT,
-        $persistent = false
->>>>>>> 430dce61
     ) {
         $dbh = $persistent
             ? @oci_pconnect($username, $password, $db, $charset, $sessionMode)
@@ -98,17 +84,6 @@
         return $matches[1];
     }
 
-<<<<<<< HEAD
-=======
-    /**
-     * {@inheritdoc}
-     */
-    public function requiresQueryForServerVersion()
-    {
-        return false;
-    }
-
->>>>>>> 430dce61
     public function prepare(string $sql) : DriverStatement
     {
         return new OCI8Statement($this->dbh, $sql, $this->executionMode);
@@ -124,17 +99,7 @@
 
     public function quote(string $input) : string
     {
-<<<<<<< HEAD
         return "'" . addcslashes(str_replace("'", "''", $input), "\000\n\r\\\032") . "'";
-=======
-        if (is_int($value) || is_float($value)) {
-            return $value;
-        }
-
-        $value = str_replace("'", "''", $value);
-
-        return "'" . addcslashes($value, "\000\n\r\\\032") . "'";
->>>>>>> 430dce61
     }
 
     public function exec(string $statement) : int
@@ -172,11 +137,6 @@
         if (! oci_commit($this->dbh)) {
             throw OCI8Exception::fromErrorInfo(oci_error($this->dbh));
         }
-<<<<<<< HEAD
-=======
-
-        $this->executeMode = OCI_COMMIT_ON_SUCCESS;
->>>>>>> 430dce61
 
         $this->executionMode->enableAutoCommit();
     }
@@ -184,40 +144,7 @@
     public function rollBack() : void
     {
         if (! oci_rollback($this->dbh)) {
-<<<<<<< HEAD
             throw OCI8Exception::fromErrorInfo(oci_error($this->dbh));
-=======
-            throw OCI8Exception::fromErrorInfo($this->errorInfo());
-        }
-
-        $this->executeMode = OCI_COMMIT_ON_SUCCESS;
-
-        return true;
-    }
-
-    /**
-     * {@inheritdoc}
-     */
-    public function errorCode()
-    {
-        $error = oci_error($this->dbh);
-        if ($error !== false) {
-            $error = $error['code'];
-        }
-
-        return $error;
-    }
-
-    /**
-     * {@inheritdoc}
-     */
-    public function errorInfo()
-    {
-        $error = oci_error($this->dbh);
-
-        if ($error === false) {
-            return [];
->>>>>>> 430dce61
         }
 
         $this->executionMode->enableAutoCommit();
