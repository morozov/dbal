--- conflicted
+++ resolved
@@ -193,40 +193,7 @@
      *
      * @deprecated The error information is available via exceptions.
      */
-<<<<<<< HEAD
     public function execute(?array $params = null) : void
-=======
-    public function errorCode()
-    {
-        $error = oci_error($this->_sth);
-        if ($error !== false) {
-            $error = $error['code'];
-        }
-
-        return $error;
-    }
-
-    /**
-     * {@inheritdoc}
-     *
-     * @deprecated The error information is available via exceptions.
-     */
-    public function errorInfo()
-    {
-        $error = oci_error($this->_sth);
-
-        if ($error === false) {
-            return [];
-        }
-
-        return $error;
-    }
-
-    /**
-     * {@inheritdoc}
-     */
-    public function execute($params = null)
->>>>>>> 54a6f7b3
     {
         if ($params !== null) {
             foreach ($params as $key => $val) {
