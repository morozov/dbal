--- conflicted
+++ resolved
@@ -6,11 +6,8 @@
 
 use Doctrine\DBAL\DBALException;
 use Doctrine\DBAL\Driver\AbstractSQLAnywhereDriver;
-<<<<<<< HEAD
 use Doctrine\DBAL\Driver\Connection;
-=======
 
->>>>>>> 66b1f3d2
 use function array_keys;
 use function array_map;
 use function array_merge;
@@ -32,7 +29,7 @@
         string $username = '',
         string $password = '',
         array $driverOptions = []
-    ) : Connection {
+    ): Connection {
         try {
             return new SQLAnywhereConnection(
                 $this->buildDsn($params, $username, $password, $driverOptions),
@@ -51,7 +48,7 @@
      * @param string  $password      Password to use for connection authentication.
      * @param mixed[] $driverOptions Additional parameters to use for the connection.
      */
-    private function buildDsn(array $params, string $username, string $password, array $driverOptions = []) : string
+    private function buildDsn(array $params, string $username, string $password, array $driverOptions = []): string
     {
         $connectionParams = [];
 
@@ -65,7 +62,6 @@
             $connectionParams['HOST'] = $host;
         }
 
-<<<<<<< HEAD
         if (isset($params['server'])) {
             $connectionParams['ServerName'] = $params['server'];
         }
@@ -79,21 +75,8 @@
 
         $connectionParams = array_merge($connectionParams, $driverOptions);
 
-        return implode(';', array_map(static function (string $key, string $value) : string {
+        return implode(';', array_map(static function (string $key, string $value): string {
             return sprintf('%s=%s', $key, $value);
         }, array_keys($connectionParams), $connectionParams));
-=======
-        return 'HOST=' . $host . ':' . $port .
-            $server .
-            ';DBN=' . $dbname .
-            ';UID=' . $username .
-            ';PWD=' . $password .
-            ';' . implode(
-                ';',
-                array_map(static function ($key, $value): string {
-                    return $key . '=' . $value;
-                }, array_keys($driverOptions), $driverOptions)
-            );
->>>>>>> 66b1f3d2
     }
 }