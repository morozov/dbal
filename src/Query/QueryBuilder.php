--- conflicted
+++ resolved
@@ -1423,20 +1423,11 @@
     }
 
     /**
-<<<<<<< HEAD
      * @param array<string, true> $knownAliases
      *
      * @throws QueryException
      */
     private function getSQLForJoins(string $fromAlias, array &$knownAliases): string
-=======
-     * @param string             $fromAlias
-     * @param array<string,true> $knownAliases
-     *
-     * @throws QueryException
-     */
-    private function getSQLForJoins($fromAlias, array &$knownAliases): string
->>>>>>> 0edd213b
     {
         $sql = '';
 
