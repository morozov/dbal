<?php

declare(strict_types=1);

namespace Doctrine\DBAL\Query;

use Doctrine\DBAL\Connection;
use Doctrine\DBAL\Exception;
use Doctrine\DBAL\ParameterType;
use Doctrine\DBAL\Query\Exception\NonUniqueAlias;
use Doctrine\DBAL\Query\Exception\UnknownAlias;
use Doctrine\DBAL\Query\Expression\CompositeExpression;
use Doctrine\DBAL\Query\Expression\ExpressionBuilder;
use Doctrine\DBAL\Result;
use Doctrine\DBAL\Statement;
use Doctrine\DBAL\Types\Type;
use Doctrine\Deprecations\Deprecation;

use function array_key_exists;
use function array_keys;
use function array_merge;
use function array_unshift;
use function count;
use function implode;
use function is_object;
use function substr;

/**
 * QueryBuilder class is responsible to dynamically create SQL queries.
 *
 * Important: Verify that every feature you use will work with your database vendor.
 * SQL Query Builder does not attempt to validate the generated SQL at all.
 *
 * The query builder does no validation whatsoever if certain features even work with the
 * underlying database vendor. Limit queries and joins are NOT applied to UPDATE and DELETE statements
 * even if some vendors such as MySQL support it.
 */
class QueryBuilder
{
    /*
     * The query types.
     */
    public const SELECT = 0;
    public const DELETE = 1;
    public const UPDATE = 2;
    public const INSERT = 3;

    /*
     * The builder states.
     */
    public const STATE_DIRTY = 0;
    public const STATE_CLEAN = 1;

    /**
     * The DBAL Connection.
     */
    private Connection $connection;

    /**
     * The complete SQL string for this query.
     */
    private ?string $sql = null;

    /**
     * The query parameters.
     *
     * @var list<mixed>|array<string, mixed>
     */
    private $params = [];

    /**
     * The parameter type map of this query.
     *
     * @var array<int, int|string|Type|null>|array<string, int|string|Type|null>
     */
    private array $paramTypes = [];

    /**
     * The type of query this is. Can be select, update or delete.
     */
    private int $type = self::SELECT;

    /**
     * The state of the query object. Can be dirty or clean.
     */
    private int $state = self::STATE_CLEAN;

    /**
     * The index of the first result to retrieve.
     */
    private int $firstResult = 0;

    /**
     * The maximum number of results to retrieve or NULL to retrieve all results.
     */
    private ?int $maxResults = null;

    /**
     * The counter of bound parameters used with {@see bindValue).
     */
    private int $boundCounter = 0;

    /**
     * The SELECT parts of the query.
     *
     * @var string[]
     */
    private array $select = [];

    /**
     * Whether this is a SELECT DISTINCT query.
     */
    private bool $distinct = false;

    /**
     * The FROM parts of a SELECT query.
     *
     * @var From[]
     */
    private array $from = [];

    /**
     * The table name for an INSERT, UPDATE or DELETE query.
     */
    private ?string $table = null;

    /**
     * The list of joins, indexed by from alias.
     *
     * @var array<string, Join[]>
     */
    private array $join = [];

    /**
     * The SET parts of an UPDATE query.
     *
     * @var string[]
     */
    private array $set = [];

    /**
     * The WHERE part of a SELECT, UPDATE or DELETE query.
     */
    private string|CompositeExpression|null $where = null;

    /**
     * The GROUP BY part of a SELECT query.
     *
     * @var string[]
     */
    private array $groupBy = [];

    /**
     * The HAVING part of a SELECT query.
     */
    private string|CompositeExpression|null $having = null;

    /**
     * The ORDER BY parts of a SELECT query.
     *
     * @var string[]
     */
    private array $orderBy = [];

    /**
     * The values of an INSERT query.
     *
     * @var array<string, mixed>
     */
    private array $values = [];

    /**
     * Initializes a new <tt>QueryBuilder</tt>.
     *
     * @param Connection $connection The DBAL Connection.
     */
    public function __construct(Connection $connection)
    {
        $this->connection = $connection;
    }

    /**
     * Gets an ExpressionBuilder used for object-oriented construction of query expressions.
     * This producer method is intended for convenient inline usage. Example:
     *
     * <code>
     *     $qb = $conn->createQueryBuilder()
     *         ->select('u')
     *         ->from('users', 'u')
     *         ->where($qb->expr()->eq('u.id', 1));
     * </code>
     *
     * For more complex expression construction, consider storing the expression
     * builder object in a local variable.
     */
    public function expr(): ExpressionBuilder
    {
        return $this->connection->createExpressionBuilder();
    }

    /**
     * Gets the type of the currently built query.
     */
    public function getType(): int
    {
        return $this->type;
    }

    /**
     * Gets the associated DBAL Connection for this query builder.
     */
    public function getConnection(): Connection
    {
        return $this->connection;
    }

    /**
     * Gets the state of this query builder instance.
     *
     * @return int Either QueryBuilder::STATE_DIRTY or QueryBuilder::STATE_CLEAN.
     */
    public function getState(): int
    {
        return $this->state;
    }

    /**
     * Prepares and executes an SQL query and returns the first row of the result
     * as an associative array.
     *
     * @return array<string, mixed>|false False is returned if no rows are found.
     *
     * @throws Exception
     */
    public function fetchAssociative(): array|false
    {
        return $this->connection->fetchAssociative($this->getSQL(), $this->params, $this->paramTypes);
    }

    /**
     * Prepares and executes an SQL query and returns the first row of the result
     * as a numerically indexed array.
     *
     * @return array<int, mixed>|false False is returned if no rows are found.
     *
     * @throws Exception
     */
    public function fetchNumeric(): array|false
    {
        return $this->connection->fetchNumeric($this->getSQL(), $this->params, $this->paramTypes);
    }

    /**
     * Prepares and executes an SQL query and returns the value of a single column
     * of the first row of the result.
     *
     * @return mixed|false False is returned if no rows are found.
     *
     * @throws Exception
     */
    public function fetchOne(): mixed
    {
        return $this->connection->fetchOne($this->getSQL(), $this->params, $this->paramTypes);
    }

    /**
     * Prepares and executes an SQL query and returns the result as an array of numeric arrays.
     *
     * @return array<int,array<int,mixed>>
     *
     * @throws Exception
     */
    public function fetchAllNumeric(): array
    {
        return $this->connection->fetchAllNumeric($this->getSQL(), $this->params, $this->paramTypes);
    }

    /**
     * Prepares and executes an SQL query and returns the result as an array of associative arrays.
     *
     * @return array<int,array<string,mixed>>
     *
     * @throws Exception
     */
    public function fetchAllAssociative(): array
    {
        return $this->connection->fetchAllAssociative($this->getSQL(), $this->params, $this->paramTypes);
    }

    /**
     * Prepares and executes an SQL query and returns the result as an associative array with the keys
     * mapped to the first column and the values mapped to the second column.
     *
     * @return array<mixed,mixed>
     *
     * @throws Exception
     */
    public function fetchAllKeyValue(): array
    {
        return $this->connection->fetchAllKeyValue($this->getSQL(), $this->params, $this->paramTypes);
    }

    /**
     * Prepares and executes an SQL query and returns the result as an associative array with the keys mapped
     * to the first column and the values being an associative array representing the rest of the columns
     * and their values.
     *
     * @return array<mixed,array<string,mixed>>
     *
     * @throws Exception
     */
    public function fetchAllAssociativeIndexed(): array
    {
        return $this->connection->fetchAllAssociativeIndexed($this->getSQL(), $this->params, $this->paramTypes);
    }

    /**
     * Prepares and executes an SQL query and returns the result as an array of the first column values.
     *
     * @return array<int,mixed>
     *
     * @throws Exception
     */
    public function fetchFirstColumn(): array
    {
        return $this->connection->fetchFirstColumn($this->getSQL(), $this->params, $this->paramTypes);
    }

    /**
     * Executes an SQL query (SELECT) and returns a Result.
     *
     * @throws Exception
     */
    public function executeQuery(): Result
    {
        return $this->connection->executeQuery($this->getSQL(), $this->params, $this->paramTypes);
    }

    /**
     * Executes an SQL statement and returns the number of affected rows.
     *
     * Should be used for INSERT, UPDATE and DELETE
     *
     * @return int The number of affected rows.
     *
     * @throws Exception
     */
    public function executeStatement(): int
    {
        return $this->connection->executeStatement($this->getSQL(), $this->params, $this->paramTypes);
    }

    /**
<<<<<<< HEAD
=======
     * Executes this query using the bound parameters and their types.
     *
     * @deprecated Use {@see executeQuery()} or {@see executeStatement()} instead.
     *
     * @return Result|int
     *
     * @throws Exception
     */
    public function execute()
    {
        if ($this->type === self::SELECT) {
            Deprecation::trigger(
                'doctrine/dbal',
                'https://github.com/doctrine/dbal/pull/4578',
                'QueryBuilder::execute() is deprecated, use QueryBuilder::executeQuery() for SQL queries instead.'
            );

            return $this->connection->executeQuery($this->getSQL(), $this->params, $this->paramTypes);
        }

        Deprecation::trigger(
            'doctrine/dbal',
            'https://github.com/doctrine/dbal/pull/4578',
            'QueryBuilder::execute() is deprecated, use QueryBuilder::executeStatement() for SQL statements instead.'
        );

        return $this->connection->executeStatement($this->getSQL(), $this->params, $this->paramTypes);
    }

    /**
>>>>>>> 0c6e8f63
     * Gets the complete SQL string formed by the current specifications of this QueryBuilder.
     *
     * <code>
     *     $qb = $em->createQueryBuilder()
     *         ->select('u')
     *         ->from('User', 'u')
     *     echo $qb->getSQL(); // SELECT u FROM User u
     * </code>
     *
     * @return string The SQL query string.
     *
     * @throws QueryException If the object doesn't represent a valid query in its current state.
     */
    public function getSQL(): string
    {
        if ($this->sql !== null && $this->state === self::STATE_CLEAN) {
            return $this->sql;
        }

        switch ($this->type) {
            case self::INSERT:
                $sql = $this->getSQLForInsert();
                break;

            case self::DELETE:
                $sql = $this->getSQLForDelete();
                break;

            case self::UPDATE:
                $sql = $this->getSQLForUpdate();
                break;

            case self::SELECT:
            default:
                $sql = $this->getSQLForSelect();
                break;
        }

        $this->state = self::STATE_CLEAN;
        $this->sql   = $sql;

        return $sql;
    }

    /**
     * Sets a query parameter for the query being constructed.
     *
     * <code>
     *     $qb = $conn->createQueryBuilder()
     *         ->select('u')
     *         ->from('users', 'u')
     *         ->where('u.id = :user_id')
     *         ->setParameter('user_id', 1);
     * </code>
     *
     * @param int|string           $key   Parameter position or name
     * @param mixed                $value Parameter value
     * @param int|string|Type|null $type  Parameter type
     *
     * @return $this This QueryBuilder instance.
     */
    public function setParameter(int|string $key, mixed $value, int|string|Type|null $type = null): self
    {
        if ($type !== null) {
            $this->paramTypes[$key] = $type;
        }

        $this->params[$key] = $value;

        return $this;
    }

    /**
     * Sets a collection of query parameters for the query being constructed.
     *
     * <code>
     *     $qb = $conn->createQueryBuilder()
     *         ->select('u')
     *         ->from('users', 'u')
     *         ->where('u.id = :user_id1 OR u.id = :user_id2')
     *         ->setParameters(array(
     *             'user_id1' => 1,
     *             'user_id2' => 2
     *         ));
     * </code>
     *
     * @param list<mixed>|array<string, mixed>                                     $params Parameters to set
     * @param array<int, int|string|Type|null>|array<string, int|string|Type|null> $types  Parameter types
     *
     * @return $this This QueryBuilder instance.
     */
    public function setParameters(array $params, array $types = []): self
    {
        $this->paramTypes = $types;
        $this->params     = $params;

        return $this;
    }

    /**
     * Gets all defined query parameters for the query being constructed indexed by parameter index or name.
     *
     * @return list<mixed>|array<string, mixed> The currently defined query parameters
     */
    public function getParameters(): array
    {
        return $this->params;
    }

    /**
     * Gets a (previously set) query parameter of the query being constructed.
     *
     * @param string|int $key The key (index or name) of the bound parameter.
     *
     * @return mixed The value of the bound parameter.
     */
    public function getParameter(string|int $key): mixed
    {
        return $this->params[$key] ?? null;
    }

    /**
     * Gets all defined query parameter types for the query being constructed indexed by parameter index or name.
     *
     * @return array<int, int|string|Type|null>|array<string, int|string|Type|null> The currently defined
     *                                                                              query parameter types
     */
    public function getParameterTypes(): array
    {
        return $this->paramTypes;
    }

    /**
     * Gets a (previously set) query parameter type of the query being constructed.
     *
     * @param int|string $key The key of the bound parameter type
     *
     * @return int|string|Type|null The value of the bound parameter type
     */
    public function getParameterType(int|string $key): int|string|Type|null
    {
        return $this->paramTypes[$key] ?? null;
    }

    /**
     * Sets the position of the first result to retrieve (the "offset").
     *
     * @param int $firstResult The first result to return.
     *
     * @return $this This QueryBuilder instance.
     */
    public function setFirstResult(int $firstResult): self
    {
        $this->state       = self::STATE_DIRTY;
        $this->firstResult = $firstResult;

        return $this;
    }

    /**
     * Gets the position of the first result the query object was set to retrieve (the "offset").
     *
     * @return int The position of the first result.
     */
    public function getFirstResult(): int
    {
        return $this->firstResult;
    }

    /**
     * Sets the maximum number of results to retrieve (the "limit").
     *
     * @param int|null $maxResults The maximum number of results to retrieve or NULL to retrieve all results.
     *
     * @return $this This QueryBuilder instance.
     */
    public function setMaxResults(?int $maxResults): self
    {
        $this->state      = self::STATE_DIRTY;
        $this->maxResults = $maxResults;

        return $this;
    }

    /**
     * Gets the maximum number of results the query object was set to retrieve (the "limit").
     * Returns NULL if all results will be returned.
     *
     * @return int|null The maximum number of results.
     */
    public function getMaxResults(): ?int
    {
        return $this->maxResults;
    }

    /**
     * Specifies an item that is to be returned in the query result.
     * Replaces any previously specified selections, if any.
     *
     * <code>
     *     $qb = $conn->createQueryBuilder()
     *         ->select('u.id', 'p.id')
     *         ->from('users', 'u')
     *         ->leftJoin('u', 'phonenumbers', 'p', 'u.id = p.user_id');
     * </code>
     *
     * @param string ...$expressions The selection expressions.
     *
     * @return $this This QueryBuilder instance.
     */
    public function select(string ...$expressions): self
    {
        $this->type = self::SELECT;

        if (count($expressions) < 1) {
            return $this;
        }

        $this->select = $expressions;

        $this->state = self::STATE_DIRTY;

        return $this;
    }

    /**
     * Adds DISTINCT to the query.
     *
     * <code>
     *     $qb = $conn->createQueryBuilder()
     *         ->select('u.id')
     *         ->distinct()
     *         ->from('users', 'u')
     * </code>
     *
     * @return $this This QueryBuilder instance.
     */
    public function distinct(): self
    {
        $this->distinct = true;

        $this->state = self::STATE_DIRTY;

        return $this;
    }

    /**
     * Adds an item that is to be returned in the query result.
     *
     * <code>
     *     $qb = $conn->createQueryBuilder()
     *         ->select('u.id')
     *         ->addSelect('p.id')
     *         ->from('users', 'u')
     *         ->leftJoin('u', 'phonenumbers', 'u.id = p.user_id');
     * </code>
     *
     * @param string $expression     The selection expression.
     * @param string ...$expressions Additional selection expressions.
     *
     * @return $this This QueryBuilder instance.
     */
    public function addSelect(string $expression, string ...$expressions): self
    {
        $this->type = self::SELECT;

        $this->select = array_merge($this->select, [$expression], $expressions);

        $this->state = self::STATE_DIRTY;

        return $this;
    }

    /**
     * Turns the query being built into a bulk delete query that ranges over
     * a certain table.
     *
     * <code>
     *     $qb = $conn->createQueryBuilder()
     *         ->delete('users', 'u')
     *         ->where('u.id = :user_id')
     *         ->setParameter(':user_id', 1);
     * </code>
     *
     * @param string $table The table whose rows are subject to the deletion.
     *
     * @return $this This QueryBuilder instance.
     */
    public function delete(string $table): self
    {
        $this->type = self::DELETE;

        $this->table = $table;

        $this->state = self::STATE_DIRTY;

        return $this;
    }

    /**
     * Turns the query being built into a bulk update query that ranges over
     * a certain table
     *
     * <code>
     *     $qb = $conn->createQueryBuilder()
     *         ->update('counters', 'c')
     *         ->set('c.value', 'c.value + 1')
     *         ->where('c.id = ?');
     * </code>
     *
     * @param string $table The table whose rows are subject to the update.
     *
     * @return $this This QueryBuilder instance.
     */
    public function update(string $table): self
    {
        $this->type = self::UPDATE;

        $this->table = $table;

        $this->state = self::STATE_DIRTY;

        return $this;
    }

    /**
     * Turns the query being built into an insert query that inserts into
     * a certain table
     *
     * <code>
     *     $qb = $conn->createQueryBuilder()
     *         ->insert('users')
     *         ->values(
     *             array(
     *                 'name' => '?',
     *                 'password' => '?'
     *             )
     *         );
     * </code>
     *
     * @param string $table The table into which the rows should be inserted.
     *
     * @return $this This QueryBuilder instance.
     */
    public function insert(string $table): self
    {
        $this->type = self::INSERT;

        $this->table = $table;

        $this->state = self::STATE_DIRTY;

        return $this;
    }

    /**
     * Creates and adds a query root corresponding to the table identified by the
     * given alias, forming a cartesian product with any existing query roots.
     *
     * <code>
     *     $qb = $conn->createQueryBuilder()
     *         ->select('u.id')
     *         ->from('users', 'u')
     * </code>
     *
     * @param string      $table The table.
     * @param string|null $alias The alias of the table.
     *
     * @return $this This QueryBuilder instance.
     */
    public function from(string $table, ?string $alias = null): self
    {
        $this->from[] = new From($table, $alias);

        $this->state = self::STATE_DIRTY;

        return $this;
    }

    /**
     * Creates and adds a join to the query.
     *
     * <code>
     *     $qb = $conn->createQueryBuilder()
     *         ->select('u.name')
     *         ->from('users', 'u')
     *         ->join('u', 'phonenumbers', 'p', 'p.is_primary = 1');
     * </code>
     *
     * @param string $fromAlias The alias that points to a from clause.
     * @param string $join      The table name to join.
     * @param string $alias     The alias of the join table.
     * @param string $condition The condition for the join.
     *
     * @return $this This QueryBuilder instance.
     */
    public function join(string $fromAlias, string $join, string $alias, ?string $condition = null): self
    {
        return $this->innerJoin($fromAlias, $join, $alias, $condition);
    }

    /**
     * Creates and adds a join to the query.
     *
     * <code>
     *     $qb = $conn->createQueryBuilder()
     *         ->select('u.name')
     *         ->from('users', 'u')
     *         ->innerJoin('u', 'phonenumbers', 'p', 'p.is_primary = 1');
     * </code>
     *
     * @param string $fromAlias The alias that points to a from clause.
     * @param string $join      The table name to join.
     * @param string $alias     The alias of the join table.
     * @param string $condition The condition for the join.
     *
     * @return $this This QueryBuilder instance.
     */
    public function innerJoin(string $fromAlias, string $join, string $alias, ?string $condition = null): self
    {
        $this->join[$fromAlias][] = Join::inner($join, $alias, $condition);

        $this->state = self::STATE_DIRTY;

        return $this;
    }

    /**
     * Creates and adds a left join to the query.
     *
     * <code>
     *     $qb = $conn->createQueryBuilder()
     *         ->select('u.name')
     *         ->from('users', 'u')
     *         ->leftJoin('u', 'phonenumbers', 'p', 'p.is_primary = 1');
     * </code>
     *
     * @param string $fromAlias The alias that points to a from clause.
     * @param string $join      The table name to join.
     * @param string $alias     The alias of the join table.
     * @param string $condition The condition for the join.
     *
     * @return $this This QueryBuilder instance.
     */
    public function leftJoin(string $fromAlias, string $join, string $alias, ?string $condition = null): self
    {
        $this->join[$fromAlias][] = Join::left($join, $alias, $condition);

        $this->state = self::STATE_DIRTY;

        return $this;
    }

    /**
     * Creates and adds a right join to the query.
     *
     * <code>
     *     $qb = $conn->createQueryBuilder()
     *         ->select('u.name')
     *         ->from('users', 'u')
     *         ->rightJoin('u', 'phonenumbers', 'p', 'p.is_primary = 1');
     * </code>
     *
     * @param string $fromAlias The alias that points to a from clause.
     * @param string $join      The table name to join.
     * @param string $alias     The alias of the join table.
     * @param string $condition The condition for the join.
     *
     * @return $this This QueryBuilder instance.
     */
    public function rightJoin(string $fromAlias, string $join, string $alias, ?string $condition = null): self
    {
        $this->join[$fromAlias][] = Join::right($join, $alias, $condition);

        $this->state = self::STATE_DIRTY;

        return $this;
    }

    /**
     * Sets a new value for a column in a bulk update query.
     *
     * <code>
     *     $qb = $conn->createQueryBuilder()
     *         ->update('counters', 'c')
     *         ->set('c.value', 'c.value + 1')
     *         ->where('c.id = ?');
     * </code>
     *
     * @param string $key   The column to set.
     * @param string $value The value, expression, placeholder, etc.
     *
     * @return $this This QueryBuilder instance.
     */
    public function set(string $key, string $value): self
    {
        $this->set[] = $key . ' = ' . $value;

        $this->state = self::STATE_DIRTY;

        return $this;
    }

    /**
     * Specifies one or more restrictions to the query result.
     * Replaces any previously specified restrictions, if any.
     *
     * <code>
     *     $qb = $conn->createQueryBuilder()
     *         ->select('c.value')
     *         ->from('counters', 'c')
     *         ->where('c.id = ?');
     *
     *     // You can optionally programmatically build and/or expressions
     *     $qb = $conn->createQueryBuilder();
     *
     *     $or = $qb->expr()->orx();
     *     $or->add($qb->expr()->eq('c.id', 1));
     *     $or->add($qb->expr()->eq('c.id', 2));
     *
     *     $qb->update('counters', 'c')
     *         ->set('c.value', 'c.value + 1')
     *         ->where($or);
     * </code>
     *
     * @param string|CompositeExpression $predicate     The WHERE clause predicate.
     * @param string|CompositeExpression ...$predicates Additional WHERE clause predicates.
     *
     * @return $this This QueryBuilder instance.
     */
    public function where(string|CompositeExpression $predicate, string|CompositeExpression ...$predicates): self
    {
        $this->where = $this->createPredicate($predicate, ...$predicates);

        $this->state = self::STATE_DIRTY;

        return $this;
    }

    /**
     * Adds one or more restrictions to the query results, forming a logical
     * conjunction with any previously specified restrictions.
     *
     * <code>
     *     $qb = $conn->createQueryBuilder()
     *         ->select('u')
     *         ->from('users', 'u')
     *         ->where('u.username LIKE ?')
     *         ->andWhere('u.is_active = 1');
     * </code>
     *
     * @see where()
     *
     * @param string|CompositeExpression $predicate     The predicate to append.
     * @param string|CompositeExpression ...$predicates Additional predicates to append.
     *
     * @return $this This QueryBuilder instance.
     */
    public function andWhere(string|CompositeExpression $predicate, string|CompositeExpression ...$predicates): self
    {
        $this->where = $this->appendToPredicate(
            $this->where,
            CompositeExpression::TYPE_AND,
            $predicate,
            ...$predicates
        );

        $this->state = self::STATE_DIRTY;

        return $this;
    }

    /**
     * Adds one or more restrictions to the query results, forming a logical
     * disjunction with any previously specified restrictions.
     *
     * <code>
     *     $qb = $em->createQueryBuilder()
     *         ->select('u.name')
     *         ->from('users', 'u')
     *         ->where('u.id = 1')
     *         ->orWhere('u.id = 2');
     * </code>
     *
     * @see where()
     *
     * @param string|CompositeExpression $predicate     The predicate to append.
     * @param string|CompositeExpression ...$predicates Additional predicates to append.
     *
     * @return $this This QueryBuilder instance.
     */
    public function orWhere(string|CompositeExpression $predicate, string|CompositeExpression ...$predicates): self
    {
        $this->where = $this->appendToPredicate($this->where, CompositeExpression::TYPE_OR, $predicate, ...$predicates);

        $this->state = self::STATE_DIRTY;

        return $this;
    }

    /**
     * Specifies one or more grouping expressions over the results of the query.
     * Replaces any previously specified groupings, if any.
     *
     * <code>
     *     $qb = $conn->createQueryBuilder()
     *         ->select('u.name')
     *         ->from('users', 'u')
     *         ->groupBy('u.id');
     * </code>
     *
     * @param string $expression     The grouping expression
     * @param string ...$expressions Additional grouping expressions
     *
     * @return $this This QueryBuilder instance.
     */
    public function groupBy(string $expression, string ...$expressions): self
    {
        $this->groupBy = array_merge([$expression], $expressions);

        $this->state = self::STATE_DIRTY;

        return $this;
    }

    /**
     * Adds one or more grouping expressions to the query.
     *
     * <code>
     *     $qb = $conn->createQueryBuilder()
     *         ->select('u.name')
     *         ->from('users', 'u')
     *         ->groupBy('u.lastLogin')
     *         ->addGroupBy('u.createdAt');
     * </code>
     *
     * @param string $expression     The grouping expression
     * @param string ...$expressions Additional grouping expressions
     *
     * @return $this This QueryBuilder instance.
     */
    public function addGroupBy(string $expression, string ...$expressions): self
    {
        $this->groupBy = array_merge($this->groupBy, [$expression], $expressions);

        $this->state = self::STATE_DIRTY;

        return $this;
    }

    /**
     * Sets a value for a column in an insert query.
     *
     * <code>
     *     $qb = $conn->createQueryBuilder()
     *         ->insert('users')
     *         ->values(
     *             array(
     *                 'name' => '?'
     *             )
     *         )
     *         ->setValue('password', '?');
     * </code>
     *
     * @param string $column The column into which the value should be inserted.
     * @param string $value  The value that should be inserted into the column.
     *
     * @return $this This QueryBuilder instance.
     */
    public function setValue(string $column, string $value): self
    {
        $this->values[$column] = $value;

        return $this;
    }

    /**
     * Specifies values for an insert query indexed by column names.
     * Replaces any previous values, if any.
     *
     * <code>
     *     $qb = $conn->createQueryBuilder()
     *         ->insert('users')
     *         ->values(
     *             array(
     *                 'name' => '?',
     *                 'password' => '?'
     *             )
     *         );
     * </code>
     *
     * @param array<string, mixed> $values The values to specify for the insert query indexed by column names.
     *
     * @return $this This QueryBuilder instance.
     */
    public function values(array $values): self
    {
        $this->values = $values;

        $this->state = self::STATE_DIRTY;

        return $this;
    }

    /**
     * Specifies a restriction over the groups of the query.
     * Replaces any previous having restrictions, if any.
     *
     * @param string|CompositeExpression $predicate     The HAVING clause predicate.
     * @param string|CompositeExpression ...$predicates Additional HAVING clause predicates.
     *
     * @return $this This QueryBuilder instance.
     */
    public function having(string|CompositeExpression $predicate, string|CompositeExpression ...$predicates): self
    {
        $this->having = $this->createPredicate($predicate, ...$predicates);

        $this->state = self::STATE_DIRTY;

        return $this;
    }

    /**
     * Adds a restriction over the groups of the query, forming a logical
     * conjunction with any existing having restrictions.
     *
     * @param string|CompositeExpression $predicate     The predicate to append.
     * @param string|CompositeExpression ...$predicates Additional predicates to append.
     *
     * @return $this This QueryBuilder instance.
     */
    public function andHaving(string|CompositeExpression $predicate, string|CompositeExpression ...$predicates): self
    {
        $this->having = $this->appendToPredicate(
            $this->having,
            CompositeExpression::TYPE_AND,
            $predicate,
            ...$predicates
        );

        $this->state = self::STATE_DIRTY;

        return $this;
    }

    /**
     * Adds a restriction over the groups of the query, forming a logical
     * disjunction with any existing having restrictions.
     *
     * @param string|CompositeExpression $predicate     The predicate to append.
     * @param string|CompositeExpression ...$predicates Additional predicates to append.
     *
     * @return $this This QueryBuilder instance.
     */
    public function orHaving(string|CompositeExpression $predicate, string|CompositeExpression ...$predicates): self
    {
        $this->having = $this->appendToPredicate(
            $this->having,
            CompositeExpression::TYPE_OR,
            $predicate,
            ...$predicates
        );

        $this->state = self::STATE_DIRTY;

        return $this;
    }

    /**
     * Creates a CompositeExpression from one or more predicates combined by the AND logic.
     */
    private function createPredicate(
        string|CompositeExpression $predicate,
        string|CompositeExpression ...$predicates
    ): string|CompositeExpression {
        if (count($predicates) === 0) {
            return $predicate;
        }

        return new CompositeExpression(CompositeExpression::TYPE_AND, $predicate, ...$predicates);
    }

    /**
     * Appends the given predicates combined by the given type of logic to the current predicate.
     */
    private function appendToPredicate(
        string|CompositeExpression|null $currentPredicate,
        string $type,
        string|CompositeExpression ...$predicates
    ): string|CompositeExpression {
        if ($currentPredicate instanceof CompositeExpression && $currentPredicate->getType() === $type) {
            return $currentPredicate->with(...$predicates);
        }

        if ($currentPredicate !== null) {
            array_unshift($predicates, $currentPredicate);
        } elseif (count($predicates) === 1) {
            return $predicates[0];
        }

        return new CompositeExpression($type, ...$predicates);
    }

    /**
     * Specifies an ordering for the query results.
     * Replaces any previously specified orderings, if any.
     *
     * @param string $sort  The ordering expression.
     * @param string $order The ordering direction.
     *
     * @return $this This QueryBuilder instance.
     */
    public function orderBy(string $sort, ?string $order = null): self
    {
        $orderBy = $sort;

        if ($order !== null) {
            $orderBy .= ' ' . $order;
        }

        $this->orderBy = [$orderBy];

        $this->state = self::STATE_DIRTY;

        return $this;
    }

    /**
     * Adds an ordering to the query results.
     *
     * @param string $sort  The ordering expression.
     * @param string $order The ordering direction.
     *
     * @return $this This QueryBuilder instance.
     */
    public function addOrderBy(string $sort, ?string $order = null): self
    {
        $orderBy = $sort;

        if ($order !== null) {
            $orderBy .= ' ' . $order;
        }

        $this->orderBy[] = $orderBy;

        $this->state = self::STATE_DIRTY;

        return $this;
    }

    /**
     * @throws QueryException
     */
    private function getSQLForSelect(): string
    {
        if (count($this->select) === 0) {
            throw new QueryException('No SELECT expressions given. Please use select() or addSelect().');
        }

        $query = 'SELECT';

        if ($this->distinct) {
            $query .= ' DISTINCT';
        }

        $query .= ' ' . implode(', ', $this->select);

        if (count($this->from) !== 0) {
            $query .= ' FROM ' . implode(', ', $this->getFromClauses());
        }

        if ($this->where !== null) {
            $query .= ' WHERE ' . $this->where;
        }

        if (count($this->groupBy) !== 0) {
            $query .= ' GROUP BY ' . implode(', ', $this->groupBy);
        }

        if ($this->having !== null) {
            $query .= ' HAVING ' . $this->having;
        }

        if (count($this->orderBy) !== 0) {
            $query .= ' ORDER BY ' . implode(', ', $this->orderBy);
        }

        if ($this->isLimitQuery()) {
            return $this->connection->getDatabasePlatform()->modifyLimitQuery(
                $query,
                $this->maxResults,
                $this->firstResult
            );
        }

        return $query;
    }

    /**
     * @return array<string, string>
     *
     * @throws QueryException
     */
    private function getFromClauses(): array
    {
        $fromClauses  = [];
        $knownAliases = [];

        foreach ($this->from as $from) {
            if ($from->alias === null || $from->alias === $from->table) {
                $tableSql       = $from->table;
                $tableReference = $from->table;
            } else {
                $tableSql       = $from->table . ' ' . $from->alias;
                $tableReference = $from->alias;
            }

            $knownAliases[$tableReference] = true;

            $fromClauses[$tableReference] = $tableSql . $this->getSQLForJoins($tableReference, $knownAliases);
        }

        $this->verifyAllAliasesAreKnown($knownAliases);

        return $fromClauses;
    }

    /**
     * @param array<string, true> $knownAliases
     *
     * @throws QueryException
     */
    private function verifyAllAliasesAreKnown(array $knownAliases): void
    {
        foreach ($this->join as $fromAlias => $joins) {
            if (! isset($knownAliases[$fromAlias])) {
                throw UnknownAlias::new($fromAlias, array_keys($knownAliases));
            }
        }
    }

    private function isLimitQuery(): bool
    {
        return $this->maxResults !== null || $this->firstResult !== 0;
    }

    /**
     * Converts this instance into an INSERT string in SQL.
     */
    private function getSQLForInsert(): string
    {
        return 'INSERT INTO ' . $this->table .
        ' (' . implode(', ', array_keys($this->values)) . ')' .
        ' VALUES(' . implode(', ', $this->values) . ')';
    }

    /**
     * Converts this instance into an UPDATE string in SQL.
     */
    private function getSQLForUpdate(): string
    {
        $query = 'UPDATE ' . $this->table
            . ' SET ' . implode(', ', $this->set);

        if ($this->where !== null) {
            $query .= ' WHERE ' . $this->where;
        }

        return $query;
    }

    /**
     * Converts this instance into a DELETE string in SQL.
     */
    private function getSQLForDelete(): string
    {
        $query = 'DELETE FROM ' . $this->table;

        if ($this->where !== null) {
            $query .= ' WHERE ' . $this->where;
        }

        return $query;
    }

    /**
     * Gets a string representation of this QueryBuilder which corresponds to
     * the final SQL query being constructed.
     *
     * @return string The string representation of this QueryBuilder.
     */
    public function __toString(): string
    {
        return $this->getSQL();
    }

    /**
     * Creates a new named parameter and bind the value $value to it.
     *
     * This method provides a shortcut for {@see Statement::bindValue()}
     * when using prepared statements.
     *
     * The parameter $value specifies the value that you want to bind. If
     * $placeholder is not provided bindValue() will automatically create a
     * placeholder for you. An automatic placeholder will be of the name
     * ':dcValue1', ':dcValue2' etc.
     *
     * Example:
     * <code>
     * $value = 2;
     * $q->eq( 'id', $q->bindValue( $value ) );
     * $stmt = $q->executeQuery(); // executed with 'id = 2'
     * </code>
     *
     * @link http://www.zetacomponents.org
     *
     * @param string|null $placeHolder The name to bind with. The string must start with a colon ':'.
     *
     * @return string the placeholder name used.
     */
    public function createNamedParameter(
        mixed $value,
        int|string|Type|null $type = ParameterType::STRING,
        ?string $placeHolder = null
    ): string {
        if ($placeHolder === null) {
            $this->boundCounter++;
            $placeHolder = ':dcValue' . $this->boundCounter;
        }

        $this->setParameter(substr($placeHolder, 1), $value, $type);

        return $placeHolder;
    }

    /**
     * Creates a new positional parameter and bind the given value to it.
     *
     * Attention: If you are using positional parameters with the query builder you have
     * to be very careful to bind all parameters in the order they appear in the SQL
     * statement , otherwise they get bound in the wrong order which can lead to serious
     * bugs in your code.
     *
     * Example:
     * <code>
     *  $qb = $conn->createQueryBuilder();
     *  $qb->select('u.*')
     *     ->from('users', 'u')
     *     ->where('u.username = ' . $qb->createPositionalParameter('Foo', ParameterType::STRING))
     *     ->orWhere('u.username = ' . $qb->createPositionalParameter('Bar', ParameterType::STRING))
     * </code>
     */
    public function createPositionalParameter(mixed $value, int|string|Type|null $type = ParameterType::STRING): string
    {
        $this->setParameter($this->boundCounter, $value, $type);
        $this->boundCounter++;

        return '?';
    }

    /**
     * @param array<string, true> $knownAliases
     *
     * @throws QueryException
     */
    private function getSQLForJoins(string $fromAlias, array &$knownAliases): string
    {
        $sql = '';

        if (! isset($this->join[$fromAlias])) {
            return $sql;
        }

        foreach ($this->join[$fromAlias] as $join) {
            if (array_key_exists($join->alias, $knownAliases)) {
                throw NonUniqueAlias::new($join->alias, array_keys($knownAliases));
            }

            $sql .= ' ' . $join->type . ' JOIN ' . $join->table . ' ' . $join->alias;

            if ($join->condition !== null) {
                $sql .= ' ON ' . $join->condition;
            }

            $knownAliases[$join->alias] = true;
        }

        foreach ($this->join[$fromAlias] as $join) {
            $sql .= $this->getSQLForJoins($join->alias, $knownAliases);
        }

        return $sql;
    }

    /**
     * Deep clone of all expression objects in the SQL parts.
     */
    public function __clone()
    {
        foreach ($this->from as $key => $from) {
            $this->from[$key] = clone $from;
        }

        foreach ($this->join as $fromAlias => $joins) {
            foreach ($joins as $key => $join) {
                $this->join[$fromAlias][$key] = clone $join;
            }
        }

        if (is_object($this->where)) {
            $this->where = clone $this->where;
        }

        if (is_object($this->having)) {
            $this->having = clone $this->having;
        }

        foreach ($this->params as $name => $param) {
            if (! is_object($param)) {
                continue;
            }

            $this->params[$name] = clone $param;
        }
    }
}<|MERGE_RESOLUTION|>--- conflicted
+++ resolved
@@ -351,39 +351,6 @@
     }
 
     /**
-<<<<<<< HEAD
-=======
-     * Executes this query using the bound parameters and their types.
-     *
-     * @deprecated Use {@see executeQuery()} or {@see executeStatement()} instead.
-     *
-     * @return Result|int
-     *
-     * @throws Exception
-     */
-    public function execute()
-    {
-        if ($this->type === self::SELECT) {
-            Deprecation::trigger(
-                'doctrine/dbal',
-                'https://github.com/doctrine/dbal/pull/4578',
-                'QueryBuilder::execute() is deprecated, use QueryBuilder::executeQuery() for SQL queries instead.'
-            );
-
-            return $this->connection->executeQuery($this->getSQL(), $this->params, $this->paramTypes);
-        }
-
-        Deprecation::trigger(
-            'doctrine/dbal',
-            'https://github.com/doctrine/dbal/pull/4578',
-            'QueryBuilder::execute() is deprecated, use QueryBuilder::executeStatement() for SQL statements instead.'
-        );
-
-        return $this->connection->executeStatement($this->getSQL(), $this->params, $this->paramTypes);
-    }
-
-    /**
->>>>>>> 0c6e8f63
      * Gets the complete SQL string formed by the current specifications of this QueryBuilder.
      *
      * <code>
