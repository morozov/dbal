--- conflicted
+++ resolved
@@ -14,6 +14,7 @@
 use Doctrine\DBAL\Result;
 use Doctrine\DBAL\Statement;
 use Doctrine\DBAL\Types\Type;
+use Doctrine\Deprecations\Deprecation;
 
 use function array_key_exists;
 use function array_keys;
@@ -39,72 +40,32 @@
     /**
      * @deprecated
      */
-<<<<<<< HEAD
     final public const SELECT = 0;
+
+    /**
+     * @deprecated
+     */
     final public const DELETE = 1;
+
+    /**
+     * @deprecated
+     */
     final public const UPDATE = 2;
+
+    /**
+     * @deprecated
+     */
     final public const INSERT = 3;
-=======
-    public const SELECT = 0;
 
     /**
      * @deprecated
      */
-    public const DELETE = 1;
+    final public const STATE_DIRTY = 0;
 
     /**
      * @deprecated
      */
-    public const UPDATE = 2;
-
-    /**
-     * @deprecated
-     */
-    public const INSERT = 3;
->>>>>>> e80b11c0
-
-    /**
-     * @deprecated
-     */
-<<<<<<< HEAD
-    final public const STATE_DIRTY = 0;
     final public const STATE_CLEAN = 1;
-=======
-    public const STATE_DIRTY = 0;
-
-    /**
-     * @deprecated
-     */
-    public const STATE_CLEAN = 1;
-
-    /**
-     * The DBAL Connection.
-     */
-    private Connection $connection;
-
-    /*
-     * The default values of SQL parts collection
-     */
-    private const SQL_PARTS_DEFAULTS = [
-        'select'   => [],
-        'distinct' => false,
-        'from'     => [],
-        'join'     => [],
-        'set'      => [],
-        'where'    => null,
-        'groupBy'  => [],
-        'having'   => null,
-        'orderBy'  => [],
-        'values'   => [],
-    ];
-
-    /**
-     * The array of SQL parts collected.
-     *
-     * @var mixed[]
-     */
-    private array $sqlParts = self::SQL_PARTS_DEFAULTS;
->>>>>>> e80b11c0
 
     /**
      * The complete SQL string for this query.
@@ -249,13 +210,8 @@
 
     /**
      * Gets the type of the currently built query.
-<<<<<<< HEAD
-=======
      *
      * @deprecated If necessary, track the type of the query being built outside of the builder.
-     *
-     * @return int
->>>>>>> e80b11c0
      */
     public function getType(): int
     {
@@ -471,12 +427,11 @@
      *
      * @return $this This QueryBuilder instance.
      */
-<<<<<<< HEAD
-    public function setParameter(int|string $key, mixed $value, int|string|Type|null $type = null): self
-=======
-    public function setParameter($key, $value, $type = ParameterType::STRING)
->>>>>>> e80b11c0
-    {
+    public function setParameter(
+        int|string $key,
+        mixed $value,
+        int|string|Type|null $type = ParameterType::STRING
+    ): self {
         if ($type !== null) {
             $this->paramTypes[$key] = $type;
         } else {
