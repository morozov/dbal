name: "Continuous Integration"

on:
  pull_request:
    branches:
      - "*.x"
    paths:
      - .github/workflows/continuous-integration.yml
      - ci/**
      - composer.*
      - phpunit.xml.dist
      - src/**
      - tests/**
  push:
    branches:
      - "*.x"
    paths:
      - .github/workflows/continuous-integration.yml
      - ci/**
      - composer.*
      - phpunit.xml.dist
      - src/**
      - tests/**
  schedule:
    - cron: "42 3 * * *"

env:
  fail-fast: true

jobs:
  phpunit-smoke-check:
    name: "PHPUnit with SQLite"
    runs-on: "${{ matrix.os }}"

    strategy:
      matrix:
        os:
          - "ubuntu-22.04"
        php-version:
          - "8.1"
          - "8.2"
          - "8.3"
        dependencies:
          - "highest"
        extension:
          - "pdo_sqlite"
        include:
          - os: "ubuntu-20.04"
            php-version: "8.1"
            dependencies: "lowest"
            extension: "pdo_sqlite"
          - os: "ubuntu-22.04"
            php-version: "8.1"
            dependencies: "highest"
            extension: "sqlite3"

    steps:
      - name: "Checkout"
        uses: "actions/checkout@v4"
        with:
          fetch-depth: 2

      - name: "Install PHP"
        uses: "shivammathur/setup-php@v2"
        with:
          php-version: "${{ matrix.php-version }}"
          coverage: "pcov"
          ini-values: "zend.assertions=1"

      - name: "Install dependencies with Composer"
        uses: "ramsey/composer-install@v3"
        with:
          composer-options: "--ignore-platform-req=php+"
          dependency-versions: "${{ matrix.dependencies }}"

      - name: "Print SQLite version"
        run: >
          php -r 'printf("Testing with libsqlite version %s\n", (new PDO("sqlite::memory:"))->query("select sqlite_version()")->fetch()[0]);'
        if: "${{ matrix.extension == 'pdo_sqlite' }}"

      - name: "Print SQLite version"
        run: >
          php -r 'printf("Testing with libsqlite version %s\n", SQLite3::version()["versionString"]);'
        if: "${{ matrix.extension == 'sqlite3' }}"

      - name: "Run PHPUnit"
        run: "vendor/bin/phpunit -c ci/github/phpunit/${{ matrix.extension }}.xml --coverage-clover=coverage.xml --display-warnings"

      - name: "Upload coverage file"
        uses: "actions/upload-artifact@v4"
        with:
          name: "phpunit-${{ matrix.extension }}-${{ matrix.dependencies }}-${{ matrix.php-version }}.coverage"
          path: "coverage.xml"

  phpunit-oci8:
    name: "PHPUnit on OCI8"
    runs-on: "ubuntu-22.04"
    needs: "phpunit-smoke-check"

    strategy:
      matrix:
        php-version:
          - "8.1"
          - "8.2"
          - "8.3"
        oracle-version:
          - "18"
          - "21"
          - "23"

    services:
      oracle:
        image: gvenzl/oracle-${{ matrix.oracle-version < 23 && 'xe' || 'free'  }}:${{ matrix.oracle-version }}
        env:
          ORACLE_PASSWORD: oracle
        ports:
          - "1521:1521"
        options: >-
          --health-cmd healthcheck.sh
          --health-interval 20s
          --health-timeout 10s
          --health-retries 10

    steps:
      - name: "Checkout"
        uses: "actions/checkout@v4"
        with:
          fetch-depth: 2

      - name: "Install PHP"
        uses: "shivammathur/setup-php@v2"
        with:
          php-version: "${{ matrix.php-version }}"
          extensions: "oci8"
          coverage: "pcov"
          ini-values: "zend.assertions=1"

      - name: "Install dependencies with Composer"
        uses: "ramsey/composer-install@v3"
        with:
          composer-options: "--ignore-platform-req=php+"

      - name: "Run PHPUnit"
        run: "vendor/bin/phpunit -c ci/github/phpunit/oci8${{ matrix.oracle-version < 23 && '-21' || ''  }}.xml --coverage-clover=coverage.xml --display-warnings"

      - name: "Upload coverage file"
        uses: "actions/upload-artifact@v4"
        with:
          name: "${{ github.job }}-${{ matrix.php-version }}-${{ matrix.oracle-version }}.coverage"
          path: "coverage.xml"

  phpunit-pdo-oci:
    name: "PHPUnit on PDO_OCI"
    runs-on: "ubuntu-22.04"
    needs: "phpunit-smoke-check"

    strategy:
      matrix:
        php-version:
          - "8.1"
          - "8.2"
          - "8.3"
        oracle-version:
          - "18"
          - "21"
          - "23"

    services:
      oracle:
        image: gvenzl/oracle-${{ matrix.oracle-version < 23 && 'xe' || 'free'  }}:${{ matrix.oracle-version }}
        env:
          ORACLE_PASSWORD: oracle
        ports:
          - "1521:1521"
        options: >-
          --health-cmd healthcheck.sh
          --health-interval 20s
          --health-timeout 10s
          --health-retries 10

    steps:
      - name: "Checkout"
        uses: "actions/checkout@v4"
        with:
          fetch-depth: 2

      - name: "Install PHP"
        uses: "shivammathur/setup-php@v2"
        with:
          php-version: "${{ matrix.php-version }}"
          extensions: "pdo_oci"
          coverage: "pcov"
          ini-values: "zend.assertions=1"

      - name: "Install dependencies with Composer"
        uses: "ramsey/composer-install@v3"
        with:
          composer-options: "--ignore-platform-req=php+"

      - name: "Run PHPUnit"
        run: "vendor/bin/phpunit -c ci/github/phpunit/pdo_oci${{ matrix.oracle-version < 23 && '-21' || ''  }}.xml --coverage-clover=coverage.xml --display-warnings"

      - name: "Upload coverage file"
        uses: "actions/upload-artifact@v4"
        with:
          name: "${{ github.job }}-${{ matrix.php-version }}-${{ matrix.oracle-version }}.coverage"
          path: "coverage.xml"

  phpunit-postgres:
    name: "PHPUnit with PostgreSQL"
    runs-on: "ubuntu-22.04"
    needs: "phpunit-smoke-check"

    strategy:
      matrix:
        php-version:
          - "8.1"
        postgres-version:
          - "10"
          - "15"
          - "16"
        extension:
          - "pgsql"
          - "pdo_pgsql"
        include:
          - php-version: "8.2"
            postgres-version: "16"
            extension: "pgsql"
          - php-version: "8.3"
            postgres-version: "16"
            extension: "pdo_pgsql"

    services:
      postgres:
        image: "postgres:${{ matrix.postgres-version }}"
        env:
          POSTGRES_PASSWORD: "postgres"

        options: >-
          --health-cmd "pg_isready"

        ports:
          - "5432:5432"

    steps:
      - name: "Checkout"
        uses: "actions/checkout@v4"
        with:
          fetch-depth: 2

      - name: "Install PHP"
        uses: "shivammathur/setup-php@v2"
        with:
          php-version: "${{ matrix.php-version }}"
          extensions: "pgsql pdo_pgsql"
          coverage: "pcov"
          ini-values: "zend.assertions=1"

      - name: "Install dependencies with Composer"
        uses: "ramsey/composer-install@v3"
        with:
          composer-options: "--ignore-platform-req=php+"

      - name: "Run PHPUnit"
        run: "vendor/bin/phpunit -c ci/github/phpunit/${{ matrix.extension }}.xml --coverage-clover=coverage.xml --display-warnings"

      - name: "Upload coverage file"
        uses: "actions/upload-artifact@v4"
        with:
          name: "${{ github.job }}-${{ matrix.postgres-version }}-${{ matrix.extension }}-${{ matrix.php-version }}.coverage"
          path: "coverage.xml"

  phpunit-mariadb:
    name: "PHPUnit with MariaDB"
    runs-on: "ubuntu-22.04"
    needs: "phpunit-smoke-check"

    strategy:
      matrix:
        php-version:
          - "8.1"
        mariadb-version:
          # keep in sync with https://mariadb.org/about/#maintenance-policy
          - "10.4"  # Oldest version supported by DBAL, LTS (Jun 2024)
          - "10.5"  # LTS (Jun 2025)
          - "10.6"  # LTS (Jul 2026)
          - "10.11" # LTS (Feb 2028)
          - "11.1"  # STS (Aug 2024)
          - "11.2"  # STS (Nov 2024)
          - "11.3"  # STS (Feb 2025)
          - "11.4"  # LTS (May 2029)
        extension:
          - "mysqli"
          - "pdo_mysql"
        include:
          - php-version: "8.2"
            mariadb-version: "11.4"
            extension: "mysqli"
          - php-version: "8.3"
            mariadb-version: "11.4"
            extension: "pdo_mysql"

    services:
      mariadb:
        image: "mariadb:${{ matrix.mariadb-version }}"
        env:
          MYSQL_ALLOW_EMPTY_PASSWORD: yes
          MYSQL_DATABASE: "doctrine_tests"

        options: >-
          --health-cmd "healthcheck.sh --connect --innodb_initialized || mysqladmin ping --protocol tcp --silent"

        ports:
          - "3306:3306"

    steps:
      - name: "Checkout"
        uses: "actions/checkout@v4"
        with:
          fetch-depth: 2

      - name: "Install PHP"
        uses: "shivammathur/setup-php@v2"
        with:
          php-version: "${{ matrix.php-version }}"
          coverage: "pcov"
          ini-values: "zend.assertions=1"
          extensions: "${{ matrix.extension }}"

      - name: "Install dependencies with Composer"
        uses: "ramsey/composer-install@v3"
        with:
          composer-options: "--ignore-platform-req=php+"

      - name: "Run PHPUnit"
        run: "vendor/bin/phpunit -c ci/github/phpunit/${{ matrix.extension }}.xml --coverage-clover=coverage.xml --display-warnings"

      - name: "Upload coverage file"
        uses: "actions/upload-artifact@v4"
        with:
          name: "${{ github.job }}-${{ matrix.mariadb-version }}-${{ matrix.extension }}-${{ matrix.php-version }}.coverage"
          path: "coverage.xml"

  phpunit-mysql:
    name: "PHPUnit with MySQL"
    runs-on: "ubuntu-22.04"
    needs: "phpunit-smoke-check"

    strategy:
      matrix:
        php-version:
<<<<<<< HEAD
          - "8.1"
=======
          - "8.3"
>>>>>>> 349c8339
        mysql-version:
          - "5.7"
          - "8.0"
          - "9.0"
        extension:
          - "mysqli"
          - "pdo_mysql"
        config-file-suffix:
          - ""
        include:
          - config-file-suffix: "-tls"
            php-version: "8.1"
            mysql-version: "8.0"
            extension: "mysqli"
          - php-version: "7.4"
            mysql-version: "8.0"
            extension: "mysqli"
<<<<<<< HEAD
          - php-version: "8.3"
            mysql-version: "8.0"
            extension: "pdo_mysql"
          - php-version: "8.1"
=======
          - php-version: "7.4"
            mysql-version: "8.0"
            extension: "pdo_mysql"
          # Workaround for https://bugs.mysql.com/114876
          - php-version: "8.3"
>>>>>>> 349c8339
            mysql-version: "8.4"
            extension: "mysqli"
            custom-entrypoint: >-
              --entrypoint sh mysql:8.4 -c "exec docker-entrypoint.sh mysqld --mysql-native-password=ON"
<<<<<<< HEAD
          - php-version: "8.1"
=======
          - php-version: "8.3"
>>>>>>> 349c8339
            mysql-version: "8.4"
            extension: "pdo_mysql"
            custom-entrypoint: >-
              --entrypoint sh mysql:8.4 -c "exec docker-entrypoint.sh mysqld --mysql-native-password=ON"

    services:
      mysql:
        image: "mysql:${{ matrix.mysql-version }}"

        options: >-
          --health-cmd "mysqladmin ping --silent"
          -e MYSQL_ALLOW_EMPTY_PASSWORD=yes
          -e MYSQL_DATABASE=doctrine_tests
          ${{ matrix.custom-entrypoint }}

        ports:
          - "3306:3306"

    steps:
      - name: "Checkout"
        uses: "actions/checkout@v4"
        with:
          fetch-depth: 2

      - name: "Install PHP"
        uses: "shivammathur/setup-php@v2"
        with:
          php-version: "${{ matrix.php-version }}"
          coverage: "pcov"
          ini-values: "zend.assertions=1"
          extensions: "${{ matrix.extension }}"

      - name: "Install dependencies with Composer"
        uses: "ramsey/composer-install@v3"
        with:
          composer-options: "--ignore-platform-req=php+"

      - name: "Copy TLS-related files"
        run: 'docker cp "${{ job.services.mysql.id }}:/var/lib/mysql/ca.pem" . && docker cp "${{ job.services.mysql.id }}:/var/lib/mysql/client-cert.pem" . && docker cp "${{ job.services.mysql.id }}:/var/lib/mysql/client-key.pem" .'
        if: "${{ endsWith(matrix.config-file-suffix, 'tls') }}"

      - name: "Run PHPUnit"
        run: "vendor/bin/phpunit -c ci/github/phpunit/${{ matrix.extension }}${{ matrix.config-file-suffix }}.xml --coverage-clover=coverage.xml --display-warnings"

      - name: "Upload coverage file"
        uses: "actions/upload-artifact@v4"
        with:
          name: "${{ github.job }}-${{ matrix.mysql-version }}-${{ matrix.extension }}-${{ matrix.config-file-suffix }}-${{ matrix.php-version }}.coverage"
          path: "coverage.xml"

  phpunit-mssql:
    name: "PHPUnit with SQL Server"
    runs-on: "ubuntu-20.04"
    needs: "phpunit-smoke-check"

    strategy:
      matrix:
        php-version:
          - "8.1"
          - "8.2"
          - "8.3"
        extension:
          - "sqlsrv"
          - "pdo_sqlsrv"
        collation:
          - "Latin1_General_100_CI_AS_SC_UTF8"
        include:
          - collation: "Latin1_General_100_CS_AS_SC_UTF8"
            php-version: "8.1"
            extension: "sqlsrv"
          - collation: "Latin1_General_100_CS_AS_SC_UTF8"
            php-version: "8.1"
            extension: "pdo_sqlsrv"

    services:
      mssql:
        image: "mcr.microsoft.com/mssql/server:2019-latest"
        env:
          ACCEPT_EULA: "Y"
          SA_PASSWORD: "Doctrine2018"
          MSSQL_COLLATION: "${{ matrix.collation }}"

        options: >-
          --health-cmd "echo quit | /opt/mssql-tools/bin/sqlcmd -S 127.0.0.1 -l 1 -U sa -P Doctrine2018"

        ports:
          - "1433:1433"

    steps:
      - name: "Checkout"
        uses: "actions/checkout@v4"
        with:
          fetch-depth: 2

      - name: "Install PHP"
        uses: "shivammathur/setup-php@v2"
        with:
          php-version: "${{ matrix.php-version }}"
          coverage: "pcov"
          ini-values: "zend.assertions=1"
          tools: "pecl"
          extensions: "${{ matrix.extension }}-5.10.0beta1"

      - name: "Install dependencies with Composer"
        uses: "ramsey/composer-install@v3"
        with:
          composer-options: "--ignore-platform-req=php+"

      - name: "Run PHPUnit"
        run: "vendor/bin/phpunit -c ci/github/phpunit/${{ matrix.extension }}.xml --coverage-clover=coverage.xml --display-warnings"

      - name: "Upload coverage file"
        uses: "actions/upload-artifact@v4"
        with:
          name: "${{ github.job }}-${{ matrix.extension }}-${{ matrix.php-version }}-${{ matrix.collation }}.coverage"
          path: "coverage.xml"

  phpunit-ibm-db2:
    name: "PHPUnit with IBM DB2"
    runs-on: "ubuntu-22.04"
    needs: "phpunit-smoke-check"

    strategy:
      matrix:
        php-version:
          - "8.1"
          - "8.2"
          - "8.3"

    services:
      ibm_db2:
        image: "icr.io/db2_community/db2:11.5.8.0"
        env:
          DB2INSTANCE: "db2inst1"
          DB2INST1_PASSWORD: "Doctrine2018"
          LICENSE: "accept"
          DBNAME: "doctrine"

        options: >-
          --health-cmd "su - ${DB2INSTANCE} -c \"db2 -t CONNECT TO ${DBNAME};\""
          --health-interval 30s
          --health-timeout 10s
          --health-retries 5
          --privileged

        ports:
          - "50000:50000"

    steps:
      - name: "Create temporary tablespace"
        run: "docker exec ${{ job.services.ibm_db2.id }} su - db2inst1 -c 'db2 -t CONNECT TO doctrine; db2 -t CREATE USER TEMPORARY TABLESPACE doctrine_tbsp PAGESIZE 4 K;'"

      - name: "Checkout"
        uses: "actions/checkout@v4"
        with:
          fetch-depth: 2

      - name: "Install IBM DB2 CLI driver"
        working-directory: /tmp
        run: |
          wget https://public.dhe.ibm.com/ibmdl/export/pub/software/data/db2/drivers/odbc_cli/linuxx64_odbc_cli.tar.gz
          tar xf linuxx64_odbc_cli.tar.gz
          rm linuxx64_odbc_cli.tar.gz

      - name: "Install PHP"
        uses: "shivammathur/setup-php@v2"
        with:
          php-version: "${{ matrix.php-version }}"
          extensions: "ibm_db2"
          coverage: "pcov"
          ini-values: "zend.assertions=1, ibm_db2.instance_name=db2inst1"
        env:
          IBM_DB2_CONFIGURE_OPTS: "--with-IBM_DB2=/tmp/clidriver"

      - name: "Install dependencies with Composer"
        uses: "ramsey/composer-install@v3"
        with:
          composer-options: "--ignore-platform-req=php+"

      - name: "Run PHPUnit"
        run: "vendor/bin/phpunit -c ci/github/phpunit/ibm_db2.xml --coverage-clover=coverage.xml --display-warnings"

      - name: "Upload coverage file"
        uses: "actions/upload-artifact@v4"
        with:
          name: "${{ github.job }}-${{ matrix.php-version }}.coverage"
          path: "coverage.xml"

  development-deps:
    name: "PHPUnit with PDO_SQLite and development dependencies"
    runs-on: "ubuntu-22.04"

    strategy:
      matrix:
        php-version:
          - "8.1"

    steps:
      - name: "Checkout"
        uses: "actions/checkout@v4"

      - name: "Install PHP"
        uses: "shivammathur/setup-php@v2"
        with:
          php-version: "${{ matrix.php-version }}"

      - name: "Lower minimum stability"
        run: "composer config minimum-stability dev"

      - name: "Install development dependencies with Composer"
        uses: "ramsey/composer-install@v3"
        with:
          composer-options: "--prefer-dist"

      - name: "Run PHPUnit"
        run: "vendor/bin/phpunit -c ci/github/phpunit/pdo_sqlite.xml --display-warnings"

  upload_coverage:
    name: "Upload coverage to Codecov"
    runs-on: "ubuntu-22.04"
    needs:
      - "phpunit-smoke-check"
      - "phpunit-oci8"
      - "phpunit-pdo-oci"
      - "phpunit-postgres"
      - "phpunit-mariadb"
      - "phpunit-mysql"
      - "phpunit-mssql"
      - "phpunit-ibm-db2"

    steps:
      - name: "Checkout"
        uses: "actions/checkout@v4"
        with:
          fetch-depth: 2

      - name: "Download coverage files"
        uses: "actions/download-artifact@v4"
        with:
          path: "reports"

      - name: "Display structure of downloaded files"
        run: ls -R
        working-directory: reports

      - name: "Upload to Codecov"
        uses: "codecov/codecov-action@v4"
        with:
          directory: reports
          fail_ci_if_error: true
        env:
          CODECOV_TOKEN: "${{ secrets.CODECOV_TOKEN }}"<|MERGE_RESOLUTION|>--- conflicted
+++ resolved
@@ -349,11 +349,7 @@
     strategy:
       matrix:
         php-version:
-<<<<<<< HEAD
-          - "8.1"
-=======
           - "8.3"
->>>>>>> 349c8339
         mysql-version:
           - "5.7"
           - "8.0"
@@ -368,30 +364,19 @@
             php-version: "8.1"
             mysql-version: "8.0"
             extension: "mysqli"
-          - php-version: "7.4"
+          - php-version: "8.1"
             mysql-version: "8.0"
             extension: "mysqli"
-<<<<<<< HEAD
-          - php-version: "8.3"
-            mysql-version: "8.0"
-            extension: "pdo_mysql"
           - php-version: "8.1"
-=======
-          - php-version: "7.4"
             mysql-version: "8.0"
             extension: "pdo_mysql"
           # Workaround for https://bugs.mysql.com/114876
           - php-version: "8.3"
->>>>>>> 349c8339
             mysql-version: "8.4"
             extension: "mysqli"
             custom-entrypoint: >-
               --entrypoint sh mysql:8.4 -c "exec docker-entrypoint.sh mysqld --mysql-native-password=ON"
-<<<<<<< HEAD
-          - php-version: "8.1"
-=======
           - php-version: "8.3"
->>>>>>> 349c8339
             mysql-version: "8.4"
             extension: "pdo_mysql"
             custom-entrypoint: >-
