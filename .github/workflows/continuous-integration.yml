name: "Continuous Integration"

on:
  pull_request:
    branches:
      - "*.x"
    paths:
      - .github/workflows/continuous-integration.yml
      - ci/**
      - composer.*
      - phpunit.xml.dist
      - src/**
      - tests/**
  push:
    branches:
      - "*.x"
    paths:
      - .github/workflows/continuous-integration.yml
      - ci/**
      - composer.*
      - phpunit.xml.dist
      - src/**
      - tests/**
  schedule:
    - cron: "42 3 * * *"

env:
  fail-fast: true

jobs:
  phpunit-smoke-check:
    name: "PHPUnit with SQLite"
    runs-on: "${{ matrix.os }}"

    strategy:
      matrix:
        os:
          - "ubuntu-22.04"
        php-version:
          - "8.1"
          - "8.2"
          - "8.3"
        dependencies:
          - "highest"
        extension:
          - "pdo_sqlite"
        include:
          - os: "ubuntu-20.04"
            php-version: "8.1"
            dependencies: "lowest"
            extension: "pdo_sqlite"
          - os: "ubuntu-22.04"
            php-version: "8.1"
            dependencies: "highest"
            extension: "sqlite3"

    steps:
      - name: "Checkout"
        uses: "actions/checkout@v4"
        with:
          fetch-depth: 2

      - name: "Install PHP"
        uses: "shivammathur/setup-php@v2"
        with:
          php-version: "${{ matrix.php-version }}"
          coverage: "pcov"
          ini-values: "zend.assertions=1"

      - name: "Install dependencies with Composer"
        uses: "ramsey/composer-install@v3"
        with:
          composer-options: "--ignore-platform-req=php+"
          dependency-versions: "${{ matrix.dependencies }}"

      - name: "Print SQLite version"
        run: >
          php -r 'printf("Testing with libsqlite version %s\n", (new PDO("sqlite::memory:"))->query("select sqlite_version()")->fetch()[0]);'
        if: "${{ matrix.extension == 'pdo_sqlite' }}"

      - name: "Print SQLite version"
        run: >
          php -r 'printf("Testing with libsqlite version %s\n", SQLite3::version()["versionString"]);'
        if: "${{ matrix.extension == 'sqlite3' }}"

      - name: "Run PHPUnit"
        run: "vendor/bin/phpunit -c ci/github/phpunit/${{ matrix.extension }}.xml --coverage-clover=coverage.xml"

      - name: "Upload coverage file"
        uses: "actions/upload-artifact@v4"
        with:
          name: "phpunit-${{ matrix.extension }}-${{ matrix.dependencies }}-${{ matrix.php-version }}.coverage"
          path: "coverage.xml"

  phpunit-oci8:
    name: "PHPUnit on OCI8"
    runs-on: "ubuntu-22.04"
    needs: "phpunit-smoke-check"

    strategy:
      matrix:
        php-version:
          - "8.1"
          - "8.2"
          - "8.3"
        oracle-version:
          - "18"
          - "21"
          - "23"

    services:
      oracle:
        image: gvenzl/oracle-${{ matrix.oracle-version < 23 && 'xe' || 'free'  }}:${{ matrix.oracle-version }}
        env:
          ORACLE_PASSWORD: oracle
        ports:
          - "1521:1521"
        options: >-
          --health-cmd healthcheck.sh
          --health-interval 20s
          --health-timeout 10s
          --health-retries 10

    steps:
      - name: "Checkout"
        uses: "actions/checkout@v4"
        with:
          fetch-depth: 2

      - name: "Install PHP"
        uses: "shivammathur/setup-php@v2"
        with:
          php-version: "${{ matrix.php-version }}"
          extensions: "oci8"
          coverage: "pcov"
          ini-values: "zend.assertions=1"

      - name: "Install dependencies with Composer"
        uses: "ramsey/composer-install@v3"
        with:
          composer-options: "--ignore-platform-req=php+"

      - name: "Run PHPUnit"
        run: "vendor/bin/phpunit -c ci/github/phpunit/oci8${{ matrix.oracle-version < 23 && '-21' || ''  }}.xml --coverage-clover=coverage.xml"

      - name: "Upload coverage file"
        uses: "actions/upload-artifact@v4"
        with:
          name: "${{ github.job }}-${{ matrix.php-version }}-${{ matrix.oracle-version }}.coverage"
          path: "coverage.xml"

  phpunit-pdo-oci:
    name: "PHPUnit on PDO_OCI"
    runs-on: "ubuntu-22.04"
    needs: "phpunit-smoke-check"

    strategy:
      matrix:
        php-version:
          - "8.1"
          - "8.2"
          - "8.3"
        oracle-version:
          - "18"
          - "21"
          - "23"

    services:
      oracle:
        image: gvenzl/oracle-${{ matrix.oracle-version < 23 && 'xe' || 'free'  }}:${{ matrix.oracle-version }}
        env:
          ORACLE_PASSWORD: oracle
        ports:
          - "1521:1521"
        options: >-
          --health-cmd healthcheck.sh
          --health-interval 20s
          --health-timeout 10s
          --health-retries 10

    steps:
      - name: "Checkout"
        uses: "actions/checkout@v4"
        with:
          fetch-depth: 2

      - name: "Install PHP"
        uses: "shivammathur/setup-php@v2"
        with:
          php-version: "${{ matrix.php-version }}"
          extensions: "pdo_oci"
          coverage: "pcov"
          ini-values: "zend.assertions=1"

      - name: "Install dependencies with Composer"
        uses: "ramsey/composer-install@v3"
        with:
          composer-options: "--ignore-platform-req=php+"

      - name: "Run PHPUnit"
        run: "vendor/bin/phpunit -c ci/github/phpunit/pdo_oci${{ matrix.oracle-version < 23 && '-21' || ''  }}.xml --coverage-clover=coverage.xml"

      - name: "Upload coverage file"
        uses: "actions/upload-artifact@v4"
        with:
          name: "${{ github.job }}-${{ matrix.php-version }}-${{ matrix.oracle-version }}.coverage"
          path: "coverage.xml"

  phpunit-postgres:
    name: "PHPUnit with PostgreSQL"
    runs-on: "ubuntu-22.04"
    needs: "phpunit-smoke-check"

    strategy:
      matrix:
        php-version:
          - "8.1"
        postgres-version:
          - "10"
          - "15"
          - "16"
        extension:
          - "pgsql"
          - "pdo_pgsql"
        include:
          - php-version: "8.2"
            postgres-version: "16"
            extension: "pgsql"
          - php-version: "8.3"
            postgres-version: "16"
            extension: "pdo_pgsql"

    services:
      postgres:
        image: "postgres:${{ matrix.postgres-version }}"
        env:
          POSTGRES_PASSWORD: "postgres"

        options: >-
          --health-cmd "pg_isready"

        ports:
          - "5432:5432"

    steps:
      - name: "Checkout"
        uses: "actions/checkout@v4"
        with:
          fetch-depth: 2

      - name: "Install PHP"
        uses: "shivammathur/setup-php@v2"
        with:
          php-version: "${{ matrix.php-version }}"
          extensions: "pgsql pdo_pgsql"
          coverage: "pcov"
          ini-values: "zend.assertions=1"

      - name: "Install dependencies with Composer"
        uses: "ramsey/composer-install@v3"
        with:
          composer-options: "--ignore-platform-req=php+"

      - name: "Run PHPUnit"
        run: "vendor/bin/phpunit -c ci/github/phpunit/${{ matrix.extension }}.xml --coverage-clover=coverage.xml"

      - name: "Upload coverage file"
        uses: "actions/upload-artifact@v4"
        with:
          name: "${{ github.job }}-${{ matrix.postgres-version }}-${{ matrix.extension }}-${{ matrix.php-version }}.coverage"
          path: "coverage.xml"

  phpunit-mariadb:
    name: "PHPUnit with MariaDB"
    runs-on: "ubuntu-22.04"
    needs: "phpunit-smoke-check"

    strategy:
      matrix:
        php-version:
          - "8.1"
        mariadb-version:
          # keep in sync with https://mariadb.org/about/#maintenance-policy
          - "10.4"  # Oldest version supported by DBAL, LTS (Jun 2024)
          - "10.5"  # LTS (Jun 2025)
          - "10.6"  # LTS (Jul 2026)
          - "10.11" # LTS (Feb 2028)
          - "11.0"  # STS (Jun 2024)
          - "11.1"  # STS (Aug 2024)
          - "11.2"  # STS (Nov 2024)
          - "11.3"  # STS (Feb 2025)
        extension:
          - "mysqli"
          - "pdo_mysql"
        include:
          - php-version: "8.2"
            mariadb-version: "11.2"
            extension: "mysqli"
          - php-version: "8.3"
            mariadb-version: "11.2"
            extension: "pdo_mysql"

    services:
      mariadb:
        image: "mariadb:${{ matrix.mariadb-version }}"
        env:
          MYSQL_ALLOW_EMPTY_PASSWORD: yes
          MYSQL_DATABASE: "doctrine_tests"

        options: >-
          --health-cmd "mariadb-admin ping --silent || mysqladmin ping --silent"

        ports:
          - "3306:3306"

    steps:
      - name: "Checkout"
        uses: "actions/checkout@v4"
        with:
          fetch-depth: 2

      - name: "Install PHP"
        uses: "shivammathur/setup-php@v2"
        with:
          php-version: "${{ matrix.php-version }}"
          coverage: "pcov"
          ini-values: "zend.assertions=1"
          extensions: "${{ matrix.extension }}"

      - name: "Install dependencies with Composer"
        uses: "ramsey/composer-install@v3"
        with:
          composer-options: "--ignore-platform-req=php+"

      - name: "Run PHPUnit"
        run: "vendor/bin/phpunit -c ci/github/phpunit/${{ matrix.extension }}.xml --coverage-clover=coverage.xml"

      - name: "Upload coverage file"
        uses: "actions/upload-artifact@v4"
        with:
          name: "${{ github.job }}-${{ matrix.mariadb-version }}-${{ matrix.extension }}-${{ matrix.php-version }}.coverage"
          path: "coverage.xml"

  phpunit-mysql:
    name: "PHPUnit with MySQL"
    runs-on: "ubuntu-22.04"
    needs: "phpunit-smoke-check"

    strategy:
      matrix:
        php-version:
          - "8.1"
        mysql-version:
          - "5.7"
          - "8.0"
        extension:
          - "mysqli"
          - "pdo_mysql"
        config-file-suffix:
          - ""
        include:
<<<<<<< HEAD
=======
          - mysql-version: "8.0"
            # https://stackoverflow.com/questions/60902904/how-to-pass-mysql-native-password-to-mysql-service-in-github-actions
            custom-entrypoint: >-
              --entrypoint sh mysql:8.0 -c "exec docker-entrypoint.sh mysqld --default-authentication-plugin=mysql_native_password"
>>>>>>> 6f3a9757
          - config-file-suffix: "-tls"
            php-version: "8.1"
            mysql-version: "8.0"
            extension: "mysqli"
          - php-version: "8.2"
            mysql-version: "8.0"
            extension: "mysqli"
          - php-version: "8.3"
            mysql-version: "8.0"
            extension: "pdo_mysql"
          - php-version: "7.4"
            mysql-version: "8.4"
            extension: "mysqli"
            custom-entrypoint: >-
              --entrypoint sh mysql:8.4 -c "exec docker-entrypoint.sh mysqld --mysql-native-password=ON"
          - php-version: "7.4"
            mysql-version: "8.4"
            extension: "pdo_mysql"
            custom-entrypoint: >-
              --entrypoint sh mysql:8.4 -c "exec docker-entrypoint.sh mysqld --mysql-native-password=ON"
          - php-version: "8.1"
            mysql-version: "8.4"
            extension: "mysqli"
            custom-entrypoint: >-
              --entrypoint sh mysql:8.4 -c "exec docker-entrypoint.sh mysqld --mysql-native-password=ON"
          - php-version: "8.1"
            mysql-version: "8.4"
            extension: "pdo_mysql"
            custom-entrypoint: >-
              --entrypoint sh mysql:8.4 -c "exec docker-entrypoint.sh mysqld --mysql-native-password=ON"

    services:
      mysql:
        image: "mysql:${{ matrix.mysql-version }}"

        options: >-
          --health-cmd "mysqladmin ping --silent"
          -e MYSQL_ALLOW_EMPTY_PASSWORD=yes
          -e MYSQL_DATABASE=doctrine_tests
          ${{ matrix.custom-entrypoint }}

        ports:
          - "3306:3306"

    steps:
      - name: "Checkout"
        uses: "actions/checkout@v4"
        with:
          fetch-depth: 2

      - name: "Install PHP"
        uses: "shivammathur/setup-php@v2"
        with:
          php-version: "${{ matrix.php-version }}"
          coverage: "pcov"
          ini-values: "zend.assertions=1"
          extensions: "${{ matrix.extension }}"

      - name: "Install dependencies with Composer"
        uses: "ramsey/composer-install@v3"
        with:
          composer-options: "--ignore-platform-req=php+"

      - name: "Copy TLS-related files"
        run: 'docker cp "${{ job.services.mysql.id }}:/var/lib/mysql/ca.pem" . && docker cp "${{ job.services.mysql.id }}:/var/lib/mysql/client-cert.pem" . && docker cp "${{ job.services.mysql.id }}:/var/lib/mysql/client-key.pem" .'
        if: "${{ endsWith(matrix.config-file-suffix, 'tls') }}"

      - name: "Run PHPUnit"
        run: "vendor/bin/phpunit -c ci/github/phpunit/${{ matrix.extension }}${{ matrix.config-file-suffix }}.xml --coverage-clover=coverage.xml"

      - name: "Upload coverage file"
        uses: "actions/upload-artifact@v4"
        with:
          name: "${{ github.job }}-${{ matrix.mysql-version }}-${{ matrix.extension }}-${{ matrix.config-file-suffix }}-${{ matrix.php-version }}.coverage"
          path: "coverage.xml"

  phpunit-mssql:
    name: "PHPUnit with SQL Server"
    runs-on: "ubuntu-20.04"
    needs: "phpunit-smoke-check"

    strategy:
      matrix:
        php-version:
          - "8.1"
          - "8.2"
          - "8.3"
        extension:
          - "sqlsrv"
          - "pdo_sqlsrv"
        collation:
          - "Latin1_General_100_CI_AS_SC_UTF8"
        include:
          - collation: "Latin1_General_100_CS_AS_SC_UTF8"
            php-version: "8.1"
            extension: "sqlsrv"
          - collation: "Latin1_General_100_CS_AS_SC_UTF8"
            php-version: "8.1"
            extension: "pdo_sqlsrv"

    services:
      mssql:
        image: "mcr.microsoft.com/mssql/server:2019-latest"
        env:
          ACCEPT_EULA: "Y"
          SA_PASSWORD: "Doctrine2018"
          MSSQL_COLLATION: "${{ matrix.collation }}"

        options: >-
          --health-cmd "echo quit | /opt/mssql-tools/bin/sqlcmd -S 127.0.0.1 -l 1 -U sa -P Doctrine2018"

        ports:
          - "1433:1433"

    steps:
      - name: "Checkout"
        uses: "actions/checkout@v4"
        with:
          fetch-depth: 2

      - name: "Install PHP"
        uses: "shivammathur/setup-php@v2"
        with:
          php-version: "${{ matrix.php-version }}"
          coverage: "pcov"
          ini-values: "zend.assertions=1"
          tools: "pecl"
          extensions: "${{ matrix.extension }}-5.10.0beta1"

      - name: "Install dependencies with Composer"
        uses: "ramsey/composer-install@v3"
        with:
          composer-options: "--ignore-platform-req=php+"

      - name: "Run PHPUnit"
        run: "vendor/bin/phpunit -c ci/github/phpunit/${{ matrix.extension }}.xml --coverage-clover=coverage.xml"

      - name: "Upload coverage file"
        uses: "actions/upload-artifact@v4"
        with:
          name: "${{ github.job }}-${{ matrix.extension }}-${{ matrix.php-version }}-${{ matrix.collation }}.coverage"
          path: "coverage.xml"

  phpunit-ibm-db2:
    name: "PHPUnit with IBM DB2"
    runs-on: "ubuntu-22.04"
    needs: "phpunit-smoke-check"

    strategy:
      matrix:
        php-version:
          - "8.1"
          - "8.2"
          - "8.3"

    services:
      ibm_db2:
        image: "icr.io/db2_community/db2:11.5.8.0"
        env:
          DB2INSTANCE: "db2inst1"
          DB2INST1_PASSWORD: "Doctrine2018"
          LICENSE: "accept"
          DBNAME: "doctrine"

        options: >-
          --health-cmd "su - ${DB2INSTANCE} -c \"db2 -t CONNECT TO ${DBNAME};\""
          --health-interval 30s
          --health-timeout 10s
          --health-retries 5
          --privileged

        ports:
          - "50000:50000"

    steps:
      - name: "Create temporary tablespace"
        run: "docker exec ${{ job.services.ibm_db2.id }} su - db2inst1 -c 'db2 -t CONNECT TO doctrine; db2 -t CREATE USER TEMPORARY TABLESPACE doctrine_tbsp PAGESIZE 4 K;'"

      - name: "Checkout"
        uses: "actions/checkout@v4"
        with:
          fetch-depth: 2

      - name: "Install IBM DB2 CLI driver"
        working-directory: /tmp
        run: |
          wget https://public.dhe.ibm.com/ibmdl/export/pub/software/data/db2/drivers/odbc_cli/linuxx64_odbc_cli.tar.gz
          tar xf linuxx64_odbc_cli.tar.gz
          rm linuxx64_odbc_cli.tar.gz

      - name: "Install PHP"
        uses: "shivammathur/setup-php@v2"
        with:
          php-version: "${{ matrix.php-version }}"
          extensions: "ibm_db2"
          coverage: "pcov"
          ini-values: "zend.assertions=1, ibm_db2.instance_name=db2inst1"
        env:
          IBM_DB2_CONFIGURE_OPTS: "--with-IBM_DB2=/tmp/clidriver"

      - name: "Install dependencies with Composer"
        uses: "ramsey/composer-install@v3"
        with:
          composer-options: "--ignore-platform-req=php+"

      - name: "Run PHPUnit"
        run: "vendor/bin/phpunit -c ci/github/phpunit/ibm_db2.xml --coverage-clover=coverage.xml"

      - name: "Upload coverage file"
        uses: "actions/upload-artifact@v4"
        with:
          name: "${{ github.job }}-${{ matrix.php-version }}.coverage"
          path: "coverage.xml"

  development-deps:
    name: "PHPUnit with PDO_SQLite and development dependencies"
    runs-on: "ubuntu-22.04"

    strategy:
      matrix:
        php-version:
          - "8.1"

    steps:
      - name: "Checkout"
        uses: "actions/checkout@v4"

      - name: "Install PHP"
        uses: "shivammathur/setup-php@v2"
        with:
          php-version: "${{ matrix.php-version }}"

      - name: "Lower minimum stability"
        run: "composer config minimum-stability dev"

      - name: "Install development dependencies with Composer"
        uses: "ramsey/composer-install@v3"
        with:
          composer-options: "--prefer-dist"

      - name: "Run PHPUnit"
        run: "vendor/bin/phpunit -c ci/github/phpunit/pdo_sqlite.xml"

  upload_coverage:
    name: "Upload coverage to Codecov"
    runs-on: "ubuntu-22.04"
    needs:
      - "phpunit-smoke-check"
      - "phpunit-oci8"
      - "phpunit-pdo-oci"
      - "phpunit-postgres"
      - "phpunit-mariadb"
      - "phpunit-mysql"
      - "phpunit-mssql"
      - "phpunit-ibm-db2"

    steps:
      - name: "Checkout"
        uses: "actions/checkout@v4"
        with:
          fetch-depth: 2

      - name: "Download coverage files"
        uses: "actions/download-artifact@v4"
        with:
          path: "reports"

      - name: "Display structure of downloaded files"
        run: ls -R
        working-directory: reports

      - name: "Upload to Codecov"
        uses: "codecov/codecov-action@v4"
        with:
          directory: reports
          fail_ci_if_error: true
        env:
          CODECOV_TOKEN: "${{ secrets.CODECOV_TOKEN }}"<|MERGE_RESOLUTION|>--- conflicted
+++ resolved
@@ -359,13 +359,6 @@
         config-file-suffix:
           - ""
         include:
-<<<<<<< HEAD
-=======
-          - mysql-version: "8.0"
-            # https://stackoverflow.com/questions/60902904/how-to-pass-mysql-native-password-to-mysql-service-in-github-actions
-            custom-entrypoint: >-
-              --entrypoint sh mysql:8.0 -c "exec docker-entrypoint.sh mysqld --default-authentication-plugin=mysql_native_password"
->>>>>>> 6f3a9757
           - config-file-suffix: "-tls"
             php-version: "8.1"
             mysql-version: "8.0"
@@ -376,16 +369,6 @@
           - php-version: "8.3"
             mysql-version: "8.0"
             extension: "pdo_mysql"
-          - php-version: "7.4"
-            mysql-version: "8.4"
-            extension: "mysqli"
-            custom-entrypoint: >-
-              --entrypoint sh mysql:8.4 -c "exec docker-entrypoint.sh mysqld --mysql-native-password=ON"
-          - php-version: "7.4"
-            mysql-version: "8.4"
-            extension: "pdo_mysql"
-            custom-entrypoint: >-
-              --entrypoint sh mysql:8.4 -c "exec docker-entrypoint.sh mysqld --mysql-native-password=ON"
           - php-version: "8.1"
             mysql-version: "8.4"
             extension: "mysqli"
