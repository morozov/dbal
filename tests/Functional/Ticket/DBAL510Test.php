--- conflicted
+++ resolved
@@ -12,13 +12,7 @@
 {
     protected function setUp(): void
     {
-<<<<<<< HEAD
-        parent::setUp();
-
         if ($this->connection->getDatabasePlatform() instanceof PostgreSQLPlatform) {
-=======
-        if ($this->connection->getDatabasePlatform()->getName() === 'postgresql') {
->>>>>>> ade125f9
             return;
         }
 
