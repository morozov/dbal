<?php

declare(strict_types=1);

namespace Doctrine\DBAL\Tests\Functional;

use Doctrine\DBAL\Connection;
use Doctrine\DBAL\ConnectionException;
<<<<<<< HEAD
use Doctrine\DBAL\Driver\PDOConnection;
=======
use Doctrine\DBAL\Driver\Connection as DriverConnection;
use Doctrine\DBAL\Driver\PDO\Connection as PDOConnection;
>>>>>>> 4cc12da9
use Doctrine\DBAL\DriverManager;
use Doctrine\DBAL\Platforms\SqlitePlatform;
use Doctrine\DBAL\Platforms\SQLServer2012Platform;
use Doctrine\DBAL\Tests\FunctionalTestCase;
use Doctrine\DBAL\Tests\TestUtil;
use Error;
use Exception;
use PDO;
use RuntimeException;
use Throwable;

use function file_exists;
use function in_array;
use function unlink;

class ConnectionTest extends FunctionalTestCase
{
    protected function setUp(): void
    {
        $this->resetSharedConn();
        parent::setUp();
    }

    protected function tearDown(): void
    {
        if (file_exists('/tmp/test_nesting.sqlite')) {
            unlink('/tmp/test_nesting.sqlite');
        }

        parent::tearDown();
        $this->resetSharedConn();
    }

    public function testCommitWithRollbackOnlyThrowsException(): void
    {
        $this->connection->beginTransaction();
        $this->connection->setRollbackOnly();

        $this->expectException(ConnectionException::class);
        $this->connection->commit();
    }

    public function testTransactionNestingBehavior(): void
    {
        try {
            $this->connection->beginTransaction();
            self::assertEquals(1, $this->connection->getTransactionNestingLevel());

            try {
                $this->connection->beginTransaction();
                self::assertEquals(2, $this->connection->getTransactionNestingLevel());

                throw new Exception();
            } catch (Throwable $e) {
                $this->connection->rollBack();
                self::assertEquals(1, $this->connection->getTransactionNestingLevel());
                //no rethrow
            }

            self::assertTrue($this->connection->isRollbackOnly());

            $this->connection->commit(); // should throw exception
            self::fail('Transaction commit after failed nested transaction should fail.');
        } catch (ConnectionException $e) {
            self::assertEquals(1, $this->connection->getTransactionNestingLevel());
            $this->connection->rollBack();
            self::assertEquals(0, $this->connection->getTransactionNestingLevel());
        }

        $this->connection->beginTransaction();
        $this->connection->close();
        $this->connection->beginTransaction();
        self::assertEquals(1, $this->connection->getTransactionNestingLevel());
    }

    public function testTransactionNestingLevelIsResetOnReconnect(): void
    {
        if ($this->connection->getDatabasePlatform()->getName() === 'sqlite') {
            $params           = $this->connection->getParams();
            $params['memory'] = false;
            $params['path']   = '/tmp/test_nesting.sqlite';

            $connection = DriverManager::getConnection(
                $params,
                $this->connection->getConfiguration(),
                $this->connection->getEventManager()
            );
        } else {
            $connection = $this->connection;
        }

        $connection->executeQuery('CREATE TABLE test_nesting(test int not null)');

        $this->connection->beginTransaction();
        $this->connection->beginTransaction();
        $connection->close(); // connection closed in runtime (for example if lost or another application logic)

        $connection->beginTransaction();
        $connection->executeQuery('insert into test_nesting values (33)');
        $connection->rollBack();

        self::assertEquals(0, $connection->fetchOne('select count(*) from test_nesting'));
    }

    public function testTransactionNestingBehaviorWithSavepoints(): void
    {
        if (! $this->connection->getDatabasePlatform()->supportsSavepoints()) {
            self::markTestSkipped('This test requires the platform to support savepoints.');
        }

        $this->connection->setNestTransactionsWithSavepoints(true);
        try {
            $this->connection->beginTransaction();
            self::assertEquals(1, $this->connection->getTransactionNestingLevel());

            try {
                $this->connection->beginTransaction();
                self::assertEquals(2, $this->connection->getTransactionNestingLevel());
                $this->connection->beginTransaction();
                self::assertEquals(3, $this->connection->getTransactionNestingLevel());
                $this->connection->commit();
                self::assertEquals(2, $this->connection->getTransactionNestingLevel());

                throw new Exception();
            } catch (Throwable $e) {
                $this->connection->rollBack();
                self::assertEquals(1, $this->connection->getTransactionNestingLevel());
                //no rethrow
            }

            self::assertFalse($this->connection->isRollbackOnly());
            try {
                $this->connection->setNestTransactionsWithSavepoints(false);
                self::fail('Should not be able to disable savepoints in usage for nested transactions inside an open transaction.');
            } catch (ConnectionException $e) {
                self::assertTrue($this->connection->getNestTransactionsWithSavepoints());
            }

            $this->connection->commit(); // should not throw exception
        } catch (ConnectionException $e) {
            self::fail('Transaction commit after failed nested transaction should not fail when using savepoints.');
        }
    }

    public function testTransactionNestingBehaviorCantBeChangedInActiveTransaction(): void
    {
        if (! $this->connection->getDatabasePlatform()->supportsSavepoints()) {
            self::markTestSkipped('This test requires the platform to support savepoints.');
        }

        $this->connection->beginTransaction();
        $this->expectException(ConnectionException::class);
        $this->connection->setNestTransactionsWithSavepoints(true);
    }

    public function testSetNestedTransactionsThroughSavepointsNotSupportedThrowsException(): void
    {
        if ($this->connection->getDatabasePlatform()->supportsSavepoints()) {
            self::markTestSkipped('This test requires the platform not to support savepoints.');
        }

        $this->expectException(ConnectionException::class);
        $this->expectExceptionMessage('Savepoints are not supported by this driver.');

        $this->connection->setNestTransactionsWithSavepoints(true);
    }

    public function testCreateSavepointsNotSupportedThrowsException(): void
    {
        if ($this->connection->getDatabasePlatform()->supportsSavepoints()) {
            self::markTestSkipped('This test requires the platform not to support savepoints.');
        }

        $this->expectException(ConnectionException::class);
        $this->expectExceptionMessage('Savepoints are not supported by this driver.');

        $this->connection->createSavepoint('foo');
    }

    public function testReleaseSavepointsNotSupportedThrowsException(): void
    {
        if ($this->connection->getDatabasePlatform()->supportsSavepoints()) {
            self::markTestSkipped('This test requires the platform not to support savepoints.');
        }

        $this->expectException(ConnectionException::class);
        $this->expectExceptionMessage('Savepoints are not supported by this driver.');

        $this->connection->releaseSavepoint('foo');
    }

    public function testRollbackSavepointsNotSupportedThrowsException(): void
    {
        if ($this->connection->getDatabasePlatform()->supportsSavepoints()) {
            self::markTestSkipped('This test requires the platform not to support savepoints.');
        }

        $this->expectException(ConnectionException::class);
        $this->expectExceptionMessage('Savepoints are not supported by this driver.');

        $this->connection->rollbackSavepoint('foo');
    }

    public function testTransactionBehaviorWithRollback(): void
    {
        try {
            $this->connection->beginTransaction();
            self::assertEquals(1, $this->connection->getTransactionNestingLevel());

            throw new Exception();
        } catch (Throwable $e) {
            self::assertEquals(1, $this->connection->getTransactionNestingLevel());
            $this->connection->rollBack();
            self::assertEquals(0, $this->connection->getTransactionNestingLevel());
        }
    }

    public function testTransactionBehaviour(): void
    {
        try {
            $this->connection->beginTransaction();
            self::assertEquals(1, $this->connection->getTransactionNestingLevel());
            $this->connection->commit();
        } catch (Throwable $e) {
            $this->connection->rollBack();
            self::assertEquals(0, $this->connection->getTransactionNestingLevel());
        }

        self::assertEquals(0, $this->connection->getTransactionNestingLevel());
    }

    public function testTransactionalWithException(): void
    {
        try {
            $this->connection->transactional(static function ($conn): void {
                /** @var Connection $conn */
                $conn->executeQuery($conn->getDatabasePlatform()->getDummySelectSQL());

                throw new RuntimeException('Ooops!');
            });
            self::fail('Expected exception');
        } catch (RuntimeException $expected) {
            self::assertEquals(0, $this->connection->getTransactionNestingLevel());
        }
    }

    public function testTransactionalWithThrowable(): void
    {
        try {
            $this->connection->transactional(static function ($conn): void {
                /** @var Connection $conn */
                $conn->executeQuery($conn->getDatabasePlatform()->getDummySelectSQL());

                throw new Error('Ooops!');
            });
            self::fail('Expected exception');
        } catch (Error $expected) {
            self::assertEquals(0, $this->connection->getTransactionNestingLevel());
        }
    }

    public function testTransactional(): void
    {
        $res = $this->connection->transactional(static function ($conn): void {
            /** @var Connection $conn */
            $conn->executeQuery($conn->getDatabasePlatform()->getDummySelectSQL());
        });

        self::assertNull($res);
    }

    public function testTransactionalReturnValue(): void
    {
        $res = $this->connection->transactional(static function (): int {
            return 42;
        });

        self::assertEquals(42, $res);
    }

<<<<<<< HEAD
    public function testPingDoesTriggersConnect(): void
    {
        $this->connection->close();
        self::assertFalse($this->connection->isConnected());

        $this->connection->ping();
        self::assertTrue($this->connection->isConnected());
    }

    /**
     * @group DBAL-1025
     */
=======
    /**
     * Tests that the quote function accepts DBAL and PDO types.
     */
    public function testQuote(): void
    {
        self::assertEquals(
            $this->connection->quote('foo', Types::STRING),
            $this->connection->quote('foo', ParameterType::STRING)
        );
    }

>>>>>>> 4cc12da9
    public function testConnectWithoutExplicitDatabaseName(): void
    {
        if (in_array($this->connection->getDatabasePlatform()->getName(), ['oracle', 'db2'], true)) {
            self::markTestSkipped('Platform does not support connecting without database name.');
        }

        $params = $this->connection->getParams();
        unset($params['dbname']);

        $connection = DriverManager::getConnection(
            $params,
            $this->connection->getConfiguration(),
            $this->connection->getEventManager()
        );

        $connection->connect();

        self::assertTrue($connection->isConnected());

        $connection->close();
    }

    public function testDeterminesDatabasePlatformWhenConnectingToNonExistentDatabase(): void
    {
        if (in_array($this->connection->getDatabasePlatform()->getName(), ['oracle', 'db2'], true)) {
            self::markTestSkipped('Platform does not support connecting without database name.');
        }

        $params = $this->connection->getParams();

        $params['dbname'] = 'foo_bar';

        $connection = DriverManager::getConnection(
            $params,
            $this->connection->getConfiguration(),
            $this->connection->getEventManager()
        );

        self::assertFalse($connection->isConnected());
        self::assertSame($params, $connection->getParams());

        $connection->close();
    }

    public function testPersistentConnection(): void
    {
        $platform = $this->connection->getDatabasePlatform();

        if (
            $platform instanceof SqlitePlatform
            || $platform instanceof SQLServer2012Platform
        ) {
            self::markTestSkipped('The platform does not support persistent connections');
        }

        $params               = TestUtil::getConnectionParams();
        $params['persistent'] = true;

        $connection       = DriverManager::getConnection($params);
        $driverConnection = $connection->getWrappedConnection();

        if (! $driverConnection instanceof PDOConnection) {
            self::markTestSkipped('Unable to test if the connection is persistent');
        }

        $pdo = $driverConnection->getWrappedConnection();

        self::assertTrue($pdo->getAttribute(PDO::ATTR_PERSISTENT));
    }
}<|MERGE_RESOLUTION|>--- conflicted
+++ resolved
@@ -6,12 +6,7 @@
 
 use Doctrine\DBAL\Connection;
 use Doctrine\DBAL\ConnectionException;
-<<<<<<< HEAD
-use Doctrine\DBAL\Driver\PDOConnection;
-=======
-use Doctrine\DBAL\Driver\Connection as DriverConnection;
 use Doctrine\DBAL\Driver\PDO\Connection as PDOConnection;
->>>>>>> 4cc12da9
 use Doctrine\DBAL\DriverManager;
 use Doctrine\DBAL\Platforms\SqlitePlatform;
 use Doctrine\DBAL\Platforms\SQLServer2012Platform;
@@ -292,32 +287,6 @@
         self::assertEquals(42, $res);
     }
 
-<<<<<<< HEAD
-    public function testPingDoesTriggersConnect(): void
-    {
-        $this->connection->close();
-        self::assertFalse($this->connection->isConnected());
-
-        $this->connection->ping();
-        self::assertTrue($this->connection->isConnected());
-    }
-
-    /**
-     * @group DBAL-1025
-     */
-=======
-    /**
-     * Tests that the quote function accepts DBAL and PDO types.
-     */
-    public function testQuote(): void
-    {
-        self::assertEquals(
-            $this->connection->quote('foo', Types::STRING),
-            $this->connection->quote('foo', ParameterType::STRING)
-        );
-    }
-
->>>>>>> 4cc12da9
     public function testConnectWithoutExplicitDatabaseName(): void
     {
         if (in_array($this->connection->getDatabasePlatform()->getName(), ['oracle', 'db2'], true)) {
