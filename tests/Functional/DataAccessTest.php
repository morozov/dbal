--- conflicted
+++ resolved
@@ -180,69 +180,6 @@
         self::assertStringStartsWith($datetimeString, $row['test_datetime']);
     }
 
-<<<<<<< HEAD
-    /**
-     * @group DBAL-209
-     * @dataProvider fetchProvider
-     */
-    public function testFetchAllWithMissingTypes(callable $fetch): void
-    {
-        if (
-            $this->connection->getDriver() instanceof MySQLiDriver ||
-            $this->connection->getDriver() instanceof SQLSrvDriver
-        ) {
-            self::markTestSkipped('mysqli and sqlsrv actually supports this');
-        }
-
-        if (
-            $this->connection->getDriver() instanceof DB2Driver
-        ) {
-            self::markTestSkipped(
-                'ibm_ibm2 may or may not report the error depending on the PHP version and the connection state'
-            );
-        }
-
-        $datetimeString = '2010-01-01 10:10:10';
-        $datetime       = new DateTime($datetimeString);
-        $sql            = 'SELECT test_int, test_datetime FROM fetch_table WHERE test_int = ? AND test_datetime = ?';
-
-        $this->expectException(DBALException::class);
-
-        $fetch($this->connection, $sql, [1, $datetime]);
-    }
-
-    /**
-     * @return iterable<string,array{0:callable}>
-     */
-    public static function fetchProvider(): iterable
-    {
-        yield 'fetch-all-associative' => [
-            static function (Connection $connection, string $query, array $params): void {
-                $connection->fetchAllAssociative($query, $params);
-            },
-        ];
-
-        yield 'fetch-numeric' => [
-            static function (Connection $connection, string $query, array $params): void {
-                $connection->fetchNumeric($query, $params);
-            },
-        ];
-
-        yield 'fetch-associative' => [
-            static function (Connection $connection, string $query, array $params): void {
-                $connection->fetchAssociative($query, $params);
-            },
-        ];
-
-        yield 'fetch-one' => [
-            static function (Connection $connection, string $query, array $params): void {
-                $connection->fetchOne($query, $params);
-            },
-        ];
-    }
-
-=======
->>>>>>> 4cc12da9
     public function testFetchNoResult(): void
     {
         self::assertFalse(
@@ -476,7 +413,6 @@
         ];
     }
 
-<<<<<<< HEAD
     public function testTrimExpressionInvalidMode(): void
     {
         $this->expectException(InvalidArgumentException::class);
@@ -487,9 +423,6 @@
      * @dataProvider modeProvider
      */
     public function testDateAddSeconds(callable $buildQuery, callable $bindParams): void
-=======
-    public function testDateArithmetics(): void
->>>>>>> 4cc12da9
     {
         $this->assertDateExpression(
             $buildQuery,
