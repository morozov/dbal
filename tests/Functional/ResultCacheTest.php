--- conflicted
+++ resolved
@@ -237,11 +237,7 @@
     }
 
     /**
-<<<<<<< HEAD
-     * @param array<int, array<int|string, int|string>>|list<int> $expectedResult
-=======
      * @param list<mixed> $expectedResult
->>>>>>> 8374e408
      */
     private function assertCacheNonCacheSelectSameFetchModeAreEqual(array $expectedResult, callable $fetchMode): void
     {
