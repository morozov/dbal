--- conflicted
+++ resolved
@@ -84,147 +84,6 @@
         $schemaManager->createTable($table);
     }
 
-<<<<<<< HEAD
-=======
-    public function testForeignKeyConstraintViolationExceptionOnInsert(): void
-    {
-        if (! $this->connection->getDatabasePlatform()->supportsForeignKeyConstraints()) {
-            $this->markTestSkipped('Only fails on platforms with foreign key constraints.');
-        }
-
-        $this->setUpForeignKeyConstraintViolationExceptionTest();
-
-        try {
-            $this->connection->insert('constraint_error_table', ['id' => 1]);
-            $this->connection->insert('owning_table', ['id' => 1, 'constraint_id' => 1]);
-        } catch (Throwable $exception) {
-            $this->tearDownForeignKeyConstraintViolationExceptionTest();
-
-            throw $exception;
-        }
-
-        $this->expectException(Exception\ForeignKeyConstraintViolationException::class);
-
-        try {
-            $this->connection->insert('owning_table', ['id' => 2, 'constraint_id' => 2]);
-        } catch (Exception\ForeignKeyConstraintViolationException $exception) {
-            $this->tearDownForeignKeyConstraintViolationExceptionTest();
-
-            throw $exception;
-        } catch (Throwable $exception) {
-            $this->tearDownForeignKeyConstraintViolationExceptionTest();
-
-            throw $exception;
-        }
-
-        $this->tearDownForeignKeyConstraintViolationExceptionTest();
-    }
-
-    public function testForeignKeyConstraintViolationExceptionOnUpdate(): void
-    {
-        if (! $this->connection->getDatabasePlatform()->supportsForeignKeyConstraints()) {
-            $this->markTestSkipped('Only fails on platforms with foreign key constraints.');
-        }
-
-        $this->setUpForeignKeyConstraintViolationExceptionTest();
-
-        try {
-            $this->connection->insert('constraint_error_table', ['id' => 1]);
-            $this->connection->insert('owning_table', ['id' => 1, 'constraint_id' => 1]);
-        } catch (Throwable $exception) {
-            $this->tearDownForeignKeyConstraintViolationExceptionTest();
-
-            throw $exception;
-        }
-
-        $this->expectException(Exception\ForeignKeyConstraintViolationException::class);
-
-        try {
-            $this->connection->update('constraint_error_table', ['id' => 2], ['id' => 1]);
-        } catch (Exception\ForeignKeyConstraintViolationException $exception) {
-            $this->tearDownForeignKeyConstraintViolationExceptionTest();
-
-            throw $exception;
-        } catch (Throwable $exception) {
-            $this->tearDownForeignKeyConstraintViolationExceptionTest();
-
-            throw $exception;
-        }
-
-        $this->tearDownForeignKeyConstraintViolationExceptionTest();
-    }
-
-    public function testForeignKeyConstraintViolationExceptionOnDelete(): void
-    {
-        if (! $this->connection->getDatabasePlatform()->supportsForeignKeyConstraints()) {
-            $this->markTestSkipped('Only fails on platforms with foreign key constraints.');
-        }
-
-        $this->setUpForeignKeyConstraintViolationExceptionTest();
-
-        try {
-            $this->connection->insert('constraint_error_table', ['id' => 1]);
-            $this->connection->insert('owning_table', ['id' => 1, 'constraint_id' => 1]);
-        } catch (Throwable $exception) {
-            $this->tearDownForeignKeyConstraintViolationExceptionTest();
-
-            throw $exception;
-        }
-
-        $this->expectException(Exception\ForeignKeyConstraintViolationException::class);
-
-        try {
-            $this->connection->delete('constraint_error_table', ['id' => 1]);
-        } catch (Exception\ForeignKeyConstraintViolationException $exception) {
-            $this->tearDownForeignKeyConstraintViolationExceptionTest();
-
-            throw $exception;
-        } catch (Throwable $exception) {
-            $this->tearDownForeignKeyConstraintViolationExceptionTest();
-
-            throw $exception;
-        }
-
-        $this->tearDownForeignKeyConstraintViolationExceptionTest();
-    }
-
-    public function testForeignKeyConstraintViolationExceptionOnTruncate(): void
-    {
-        $platform = $this->connection->getDatabasePlatform();
-
-        if (! $platform->supportsForeignKeyConstraints()) {
-            $this->markTestSkipped('Only fails on platforms with foreign key constraints.');
-        }
-
-        $this->setUpForeignKeyConstraintViolationExceptionTest();
-
-        try {
-            $this->connection->insert('constraint_error_table', ['id' => 1]);
-            $this->connection->insert('owning_table', ['id' => 1, 'constraint_id' => 1]);
-        } catch (Throwable $exception) {
-            $this->tearDownForeignKeyConstraintViolationExceptionTest();
-
-            throw $exception;
-        }
-
-        $this->expectException(Exception\ForeignKeyConstraintViolationException::class);
-
-        try {
-            $this->connection->executeStatement($platform->getTruncateTableSQL('constraint_error_table'));
-        } catch (Exception\ForeignKeyConstraintViolationException $exception) {
-            $this->tearDownForeignKeyConstraintViolationExceptionTest();
-
-            throw $exception;
-        } catch (Throwable $exception) {
-            $this->tearDownForeignKeyConstraintViolationExceptionTest();
-
-            throw $exception;
-        }
-
-        $this->tearDownForeignKeyConstraintViolationExceptionTest();
-    }
-
->>>>>>> 6b57e8b5
     public function testNotNullConstraintViolationException(): void
     {
         $schema = new Schema();
