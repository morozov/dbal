--- conflicted
+++ resolved
@@ -31,11 +31,7 @@
         $table = new Table('stmt_test');
         $table->addColumn('id', 'integer');
         $table->addColumn('name', 'text', ['notnull' => false]);
-<<<<<<< HEAD
-        $this->connection->createSchemaManager()->dropAndCreateTable($table);
-=======
         $this->dropAndCreateTable($table);
->>>>>>> e375dfc4
     }
 
     public function testStatementIsReusableAfterFreeingResult(): void
@@ -67,10 +63,6 @@
             self::markTestIncomplete('PDO_OCI doesn\'t support fetching blobs via PDOStatement::fetchAll()');
         }
 
-<<<<<<< HEAD
-        $sm    = $this->connection->createSchemaManager();
-=======
->>>>>>> e375dfc4
         $table = new Table('stmt_longer_results');
         $table->addColumn('param', 'string', ['length' => 24]);
         $table->addColumn('val', 'text');
@@ -113,10 +105,6 @@
         // but is still not enough to store a LONGBLOB of the max possible size
         $this->iniSet('memory_limit', '4G');
 
-<<<<<<< HEAD
-        $sm    = $this->connection->createSchemaManager();
-=======
->>>>>>> e375dfc4
         $table = new Table('stmt_long_blob');
         $table->addColumn('contents', 'blob', ['length' => 0xFFFFFFFF]);
         $this->dropAndCreateTable($table);
