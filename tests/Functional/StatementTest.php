<?php

declare(strict_types=1);

namespace Doctrine\DBAL\Tests\Functional;

use Doctrine\DBAL\DBALException;
use Doctrine\DBAL\Driver\IBMDB2\DB2Driver;
use Doctrine\DBAL\Driver\PDOMySql\Driver as PDOMySQLDriver;
use Doctrine\DBAL\Driver\PDOOracle\Driver as PDOOracleDriver;
<<<<<<< HEAD
use Doctrine\DBAL\Driver\PDOSqlsrv\Driver as PDOSQLSRVDriver;
use Doctrine\DBAL\Driver\SQLSrv\Driver as SQLSRVDriver;
use Doctrine\DBAL\Driver\Statement;
=======
use Doctrine\DBAL\Driver\Result;
>>>>>>> 66b1f3d2
use Doctrine\DBAL\ParameterType;
use Doctrine\DBAL\Schema\Table;
use Doctrine\DBAL\Tests\FunctionalTestCase;
use Doctrine\DBAL\Types\Type;
use Throwable;

use function base64_decode;
use function get_class;
use function sprintf;
use function stream_get_contents;

class StatementTest extends FunctionalTestCase
{
    protected function setUp(): void
    {
        parent::setUp();

        $table = new Table('stmt_test');
        $table->addColumn('id', 'integer');
        $table->addColumn('name', 'text', ['notnull' => false]);
        $this->connection->getSchemaManager()->dropAndCreateTable($table);
    }

    public function testStatementIsReusableAfterFreeingResult(): void
    {
        if ($this->connection->getDriver() instanceof PDOOracleDriver) {
            self::markTestIncomplete('See https://bugs.php.net/bug.php?id=77181');
        }

        $this->connection->insert('stmt_test', ['id' => 1]);
        $this->connection->insert('stmt_test', ['id' => 2]);

        $stmt = $this->connection->prepare('SELECT id FROM stmt_test ORDER BY id');

        $result = $stmt->execute();

        $id = $result->fetchOne();
        self::assertEquals(1, $id);

        $result->free();

        $result = $stmt->execute();
        self::assertEquals(1, $result->fetchOne());
        self::assertEquals(2, $result->fetchOne());
    }

    public function testReuseStatementWithLongerResults(): void
    {
        if ($this->connection->getDriver() instanceof PDOOracleDriver) {
            self::markTestIncomplete('PDO_OCI doesn\'t support fetching blobs via PDOStatement::fetchAll()');
        }

        $sm    = $this->connection->getSchemaManager();
        $table = new Table('stmt_longer_results');
        $table->addColumn('param', 'string', ['length' => 24]);
        $table->addColumn('val', 'text');
        $sm->createTable($table);

        $row1 = [
            'param' => 'param1',
            'val' => 'X',
        ];
        $this->connection->insert('stmt_longer_results', $row1);

        $stmt   = $this->connection->prepare('SELECT param, val FROM stmt_longer_results ORDER BY param');
        $result = $stmt->execute();
        self::assertEquals([
            ['param1', 'X'],
        ], $result->fetchAllNumeric());

        $row2 = [
            'param' => 'param2',
            'val' => 'A bit longer value',
        ];
        $this->connection->insert('stmt_longer_results', $row2);

        $result = $stmt->execute();
        self::assertEquals([
            ['param1', 'X'],
            ['param2', 'A bit longer value'],
        ], $result->fetchAllNumeric());
    }

    public function testFetchLongBlob(): void
    {
        if ($this->connection->getDriver() instanceof PDOOracleDriver) {
            // inserting BLOBs as streams on Oracle requires Oracle-specific SQL syntax which is currently not supported
            // see http://php.net/manual/en/pdo.lobs.php#example-1035
            self::markTestSkipped('DBAL doesn\'t support storing LOBs represented as streams using PDO_OCI');
        }

        // make sure memory limit is large enough to not cause false positives,
        // but is still not enough to store a LONGBLOB of the max possible size
        $this->iniSet('memory_limit', '4G');

        $sm    = $this->connection->getSchemaManager();
        $table = new Table('stmt_long_blob');
        $table->addColumn('contents', 'blob', ['length' => 0xFFFFFFFF]);
        $sm->createTable($table);

        $contents = base64_decode(<<<EOF
H4sICJRACVgCA2RvY3RyaW5lLmljbwDtVNtLFHEU/ia1i9fVzVWxvJSrZmoXS6pd0zK7QhdNc03z
lrpppq1pWqJCFERZkUFEDybYBQqJhB6iUOqhh+whgl4qkF6MfGh+s87O7GVmO6OlBfUfdIZvznxn
fpzznW9gAI4unQ50XwirH2AAkEygEuIwU58ODnPBzXGv14sEq4BrwzKKL4sY++SGTz6PodcutN5x
IPvsFCa+K9CXMfS/cOL5OxesN0Wceygho0WAXVLwcUJBdDVDaqOAij4Rrz640XlXQmAxQ16PHU63
iqdvXbg4JOHLpILBUSdM7XZEVDDcfuZEbI2ASaYguUGAroSh97GMngcSeFFFerMdI+/dyGy1o+GW
Ax5FxfAbFwoviajuc+DCIwn+RTwGRmRIThXxdQJyu+z4/NUDYz2DKCsILuERWsoQfoQhqpLhyhMZ
XfcknBmU0NLvQArpTm0SsI5mqKqKuFoGc8cUcjrtqLohom1AgtujQnapmJJU+BbwCLIwhJXyiKlh
MB4TkFgvIK3JjrRmAefJm+77Eiqvi+SvCq/qJahQyWuVuEpcIa7QLh7Kbsourb9b66/pZdAd1voz
fCNfwsp46OnZQPojSX9UFcNy+mYJNDeJPHtJfqeR/nSaPTzmwlXar5dQ1adpd+B//I9/hi0xuCPQ
Nkvb5um37Wtc+auQXZsVxEVYD5hnCilxTaYYjsuxLlsxXUitzd2hs3GWHLM5UOM7Fy8t3xiat4fb
sneNxmNb/POO1pRXc7vnF2nc13Rq0cFWiyXkuHmzxuOtzUYfC7fEmK/3mx4QZd5u4E7XJWz6+dey
Za4tXHUiPyB8Vm781oaT+3fN6Y/eUFDfPkcNWetNxb+tlxEZsPqPdZMOzS4rxwJ8CDC+ABj1+Tu0
d+N0hqezcjblboJ3Bj8ARJilHX4FAAA=
EOF
        , true);

        $this->connection->insert('stmt_long_blob', ['contents' => $contents], [ParameterType::LARGE_OBJECT]);

        $result = $this->connection->prepare('SELECT contents FROM stmt_long_blob')
            ->execute();

        $stream = Type::getType('blob')
            ->convertToPHPValue(
                $result->fetchOne(),
                $this->connection->getDatabasePlatform()
            );

        self::assertSame($contents, stream_get_contents($stream));
    }

    public function testIncompletelyFetchedStatementDoesNotBlockConnection(): void
    {
        $this->connection->insert('stmt_test', ['id' => 1]);
        $this->connection->insert('stmt_test', ['id' => 2]);

        $stmt1  = $this->connection->prepare('SELECT id FROM stmt_test');
        $result = $stmt1->execute();
        $result->fetchAssociative();

        $result = $stmt1->execute();
        // fetching only one record out of two
        $result->fetchAssociative();

        $stmt2  = $this->connection->prepare('SELECT id FROM stmt_test WHERE id = ?');
        $result = $stmt2->execute([1]);
        self::assertEquals(1, $result->fetchOne());
    }

    public function testReuseStatementAfterFreeingResult(): void
    {
        if ($this->connection->getDriver() instanceof PDOOracleDriver) {
            self::markTestIncomplete('See https://bugs.php.net/bug.php?id=77181');
        }

        $this->connection->insert('stmt_test', ['id' => 1]);
        $this->connection->insert('stmt_test', ['id' => 2]);

        $stmt = $this->connection->prepare('SELECT id FROM stmt_test WHERE id = ?');

        $result = $stmt->execute([1]);

        $id = $result->fetchOne();
        self::assertEquals(1, $id);

        $result->free();

        $result = $stmt->execute([2]);

        $id = $result->fetchOne();
        self::assertEquals(2, $id);
    }

    public function testReuseStatementWithParameterBoundByReference(): void
    {
        $this->connection->insert('stmt_test', ['id' => 1]);
        $this->connection->insert('stmt_test', ['id' => 2]);

        $stmt = $this->connection->prepare('SELECT id FROM stmt_test WHERE id = ?');
        $stmt->bindParam(1, $id);

        $id = 1;

        $result = $stmt->execute();
        self::assertEquals(1, $result->fetchOne());

        $id = 2;

        $result = $stmt->execute();
        self::assertEquals(2, $result->fetchOne());
    }

    public function testReuseStatementWithReboundValue(): void
    {
        $this->connection->insert('stmt_test', ['id' => 1]);
        $this->connection->insert('stmt_test', ['id' => 2]);

        $stmt = $this->connection->prepare('SELECT id FROM stmt_test WHERE id = ?');

        $stmt->bindValue(1, 1);
        $result = $stmt->execute();
        self::assertEquals(1, $result->fetchOne());

        $stmt->bindValue(1, 2);
        $result = $stmt->execute();
        self::assertEquals(2, $result->fetchOne());
    }

    public function testReuseStatementWithReboundParam(): void
    {
        $this->connection->insert('stmt_test', ['id' => 1]);
        $this->connection->insert('stmt_test', ['id' => 2]);

        $stmt = $this->connection->prepare('SELECT id FROM stmt_test WHERE id = ?');

        $x = 1;
        $stmt->bindParam(1, $x);
        $result = $stmt->execute();
        self::assertEquals(1, $result->fetchOne());

        $y = 2;
        $stmt->bindParam(1, $y);
        $result = $stmt->execute();
        self::assertEquals(2, $result->fetchOne());
    }

    /**
     * @param mixed $expected
     *
     * @dataProvider emptyFetchProvider
     */
    public function testFetchFromExecutedStatementWithFreedResult(callable $fetch, $expected): void
    {
<<<<<<< HEAD
        $stmt = $this->connection->prepare('SELECT id FROM stmt_test');

        self::assertSame($expected, $fetch($stmt));
    }

    public function testCloseCursorOnNonExecutedStatement() : void
    {
        $this->expectNotToPerformAssertions();

        $stmt = $this->connection->prepare('SELECT id FROM stmt_test');

        $stmt->closeCursor();
    }

    /**
     * @group DBAL-2637
     */
    public function testCloseCursorAfterCursorEnd() : void
    {
        $this->expectNotToPerformAssertions();

        $stmt = $this->connection->prepare('SELECT name FROM stmt_test');

        $stmt->execute();
        $stmt->fetchAssociative();

        $stmt->closeCursor();
    }

    public function testCloseCursorAfterClosingCursor() : void
    {
        $this->expectNotToPerformAssertions();

        $stmt = $this->connection->executeQuery('SELECT name FROM stmt_test');
        $stmt->closeCursor();
        $stmt->closeCursor();
    }

    /**
     * @param mixed $expected
     *
     * @dataProvider emptyFetchProvider
     */
    public function testFetchFromNonExecutedStatementWithClosedCursor(callable $fetch, $expected) : void
    {
        $stmt = $this->connection->prepare('SELECT id FROM stmt_test');
        $stmt->closeCursor();
=======
        $this->connection->insert('stmt_test', ['id' => 1]);
>>>>>>> 66b1f3d2

        $stmt   = $this->connection->prepare('SELECT id FROM stmt_test');
        $result = $stmt->execute();
        $result->free();

        try {
            $value = $fetch($result);
        } catch (Throwable $e) {
            // The drivers that enforce the command sequencing internally will throw an exception
            $this->expectNotToPerformAssertions();

            return;
        }

        // Other drivers will silently return an empty result
        self::assertSame($expected, $value);
    }

    /**
     * @return mixed[][]
     */
    public static function emptyFetchProvider(): iterable
    {
        return [
            'fetch' => [
                static function (Result $result) {
                    return $result->fetchAssociative();
                },
                false,
            ],
            'fetch-column' => [
                static function (Result $result) {
                    return $result->fetchOne();
                },
                false,
            ],
            'fetch-all' => [
                static function (Result $result): array {
                    return $result->fetchAllAssociative();
                },
                [],
            ],
        ];
    }

    public function testFetchInColumnMode(): void
    {
        $platform = $this->connection->getDatabasePlatform();
        $query    = $platform->getDummySelectSQL();
        $result   = $this->connection->executeQuery($query)->fetchOne();

        self::assertEquals(1, $result);
    }

    public function testExecWithRedundantParameters() : void
    {
        $driver = $this->connection->getDriver();

        if ($driver instanceof PDOMySQLDriver
            || $driver instanceof PDOOracleDriver
            || $driver instanceof PDOSQLSRVDriver
        ) {
            self::markTestSkipped(sprintf(
                'The underlying implementation of the "%s" driver does not report redundant parameters',
                get_class($driver)
            ));
        }

        if ($driver instanceof DB2Driver) {
            self::markTestSkipped('db2_execute() does not report redundant parameters');
        }

        if ($driver instanceof SQLSRVDriver) {
            self::markTestSkipped('sqlsrv_prepare() does not report redundant parameters');
        }

        $platform = $this->connection->getDatabasePlatform();
        $query    = $platform->getDummySelectSQL();
        $stmt     = $this->connection->prepare($query);

        // we want to make sure the exception is thrown by the DBAL code, not by PHPUnit due to a PHP-level error,
        // but the wrapper connection wraps everything in a DBAL exception
        $this->iniSet('error_reporting', '0');

        $this->expectException(DBALException::class);
        $stmt->execute([null]);
    }
}<|MERGE_RESOLUTION|>--- conflicted
+++ resolved
@@ -8,13 +8,9 @@
 use Doctrine\DBAL\Driver\IBMDB2\DB2Driver;
 use Doctrine\DBAL\Driver\PDOMySql\Driver as PDOMySQLDriver;
 use Doctrine\DBAL\Driver\PDOOracle\Driver as PDOOracleDriver;
-<<<<<<< HEAD
 use Doctrine\DBAL\Driver\PDOSqlsrv\Driver as PDOSQLSRVDriver;
+use Doctrine\DBAL\Driver\Result;
 use Doctrine\DBAL\Driver\SQLSrv\Driver as SQLSRVDriver;
-use Doctrine\DBAL\Driver\Statement;
-=======
-use Doctrine\DBAL\Driver\Result;
->>>>>>> 66b1f3d2
 use Doctrine\DBAL\ParameterType;
 use Doctrine\DBAL\Schema\Table;
 use Doctrine\DBAL\Tests\FunctionalTestCase;
@@ -248,57 +244,7 @@
      */
     public function testFetchFromExecutedStatementWithFreedResult(callable $fetch, $expected): void
     {
-<<<<<<< HEAD
-        $stmt = $this->connection->prepare('SELECT id FROM stmt_test');
-
-        self::assertSame($expected, $fetch($stmt));
-    }
-
-    public function testCloseCursorOnNonExecutedStatement() : void
-    {
-        $this->expectNotToPerformAssertions();
-
-        $stmt = $this->connection->prepare('SELECT id FROM stmt_test');
-
-        $stmt->closeCursor();
-    }
-
-    /**
-     * @group DBAL-2637
-     */
-    public function testCloseCursorAfterCursorEnd() : void
-    {
-        $this->expectNotToPerformAssertions();
-
-        $stmt = $this->connection->prepare('SELECT name FROM stmt_test');
-
-        $stmt->execute();
-        $stmt->fetchAssociative();
-
-        $stmt->closeCursor();
-    }
-
-    public function testCloseCursorAfterClosingCursor() : void
-    {
-        $this->expectNotToPerformAssertions();
-
-        $stmt = $this->connection->executeQuery('SELECT name FROM stmt_test');
-        $stmt->closeCursor();
-        $stmt->closeCursor();
-    }
-
-    /**
-     * @param mixed $expected
-     *
-     * @dataProvider emptyFetchProvider
-     */
-    public function testFetchFromNonExecutedStatementWithClosedCursor(callable $fetch, $expected) : void
-    {
-        $stmt = $this->connection->prepare('SELECT id FROM stmt_test');
-        $stmt->closeCursor();
-=======
-        $this->connection->insert('stmt_test', ['id' => 1]);
->>>>>>> 66b1f3d2
+        $this->connection->insert('stmt_test', ['id' => 1]);
 
         $stmt   = $this->connection->prepare('SELECT id FROM stmt_test');
         $result = $stmt->execute();
@@ -353,11 +299,12 @@
         self::assertEquals(1, $result);
     }
 
-    public function testExecWithRedundantParameters() : void
+    public function testExecWithRedundantParameters(): void
     {
         $driver = $this->connection->getDriver();
 
-        if ($driver instanceof PDOMySQLDriver
+        if (
+            $driver instanceof PDOMySQLDriver
             || $driver instanceof PDOOracleDriver
             || $driver instanceof PDOSQLSRVDriver
         ) {
