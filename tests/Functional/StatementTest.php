--- conflicted
+++ resolved
@@ -4,18 +4,12 @@
 
 namespace Doctrine\DBAL\Tests\Functional;
 
-<<<<<<< HEAD
 use Doctrine\DBAL\DBALException;
-use Doctrine\DBAL\Driver\IBMDB2\DB2Driver;
-use Doctrine\DBAL\Driver\PDOMySql\Driver as PDOMySQLDriver;
-use Doctrine\DBAL\Driver\PDOOracle\Driver as PDOOracleDriver;
-use Doctrine\DBAL\Driver\PDOSqlsrv\Driver as PDOSQLSRVDriver;
-=======
 use Doctrine\DBAL\Driver\Exception;
+use Doctrine\DBAL\Driver\IBMDB2;
 use Doctrine\DBAL\Driver\PDO;
->>>>>>> 4cc12da9
 use Doctrine\DBAL\Driver\Result;
-use Doctrine\DBAL\Driver\SQLSrv\Driver as SQLSRVDriver;
+use Doctrine\DBAL\Driver\SQLSrv;
 use Doctrine\DBAL\ParameterType;
 use Doctrine\DBAL\Schema\Table;
 use Doctrine\DBAL\Tests\FunctionalTestCase;
@@ -310,9 +304,9 @@
         $driver = $this->connection->getDriver();
 
         if (
-            $driver instanceof PDOMySQLDriver
-            || $driver instanceof PDOOracleDriver
-            || $driver instanceof PDOSQLSRVDriver
+            $driver instanceof PDO\MySQL\Driver
+            || $driver instanceof PDO\OCI\Driver
+            || $driver instanceof PDO\SQLSrv\Driver
         ) {
             self::markTestSkipped(sprintf(
                 'The underlying implementation of the "%s" driver does not report redundant parameters',
@@ -320,11 +314,11 @@
             ));
         }
 
-        if ($driver instanceof DB2Driver) {
+        if ($driver instanceof IBMDB2\Driver) {
             self::markTestSkipped('db2_execute() does not report redundant parameters');
         }
 
-        if ($driver instanceof SQLSRVDriver) {
+        if ($driver instanceof SQLSrv\Driver) {
             self::markTestSkipped('sqlsrv_prepare() does not report redundant parameters');
         }
 
