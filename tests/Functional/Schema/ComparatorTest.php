--- conflicted
+++ resolved
@@ -14,13 +14,7 @@
 
     protected function setUp(): void
     {
-<<<<<<< HEAD
-        parent::setUp();
-
         $this->schemaManager = $this->connection->createSchemaManager();
-=======
-        $this->schemaManager = $this->connection->getSchemaManager();
->>>>>>> 46e8c835
     }
 
     /**
