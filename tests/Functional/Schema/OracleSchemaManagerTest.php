--- conflicted
+++ resolved
@@ -107,13 +107,8 @@
         $diffTable->changeColumn('foo', ['notnull' => false]);
         $diffTable->changeColumn('bar', ['length' => 1024]);
 
-<<<<<<< HEAD
-        $diff = (new Comparator())->diffTable($table, $diffTable);
+        $diff = $comparatorFactory($this->schemaManager)->diffTable($table, $diffTable);
         self::assertNotNull($diff);
-=======
-        $diff = $comparatorFactory($this->schemaManager)->diffTable($table, $diffTable);
-        self::assertNotFalse($diff);
->>>>>>> d04d0d6a
 
         $this->schemaManager->alterTable($diff);
 
