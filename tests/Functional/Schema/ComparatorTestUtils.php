<?php

declare(strict_types=1);

namespace Doctrine\DBAL\Tests\Functional\Schema;

use Doctrine\DBAL\Connection;
use Doctrine\DBAL\Exception;
use Doctrine\DBAL\Schema\AbstractSchemaManager;
use Doctrine\DBAL\Schema\Comparator;
use Doctrine\DBAL\Schema\Table;
use Doctrine\DBAL\Schema\TableDiff;
use PHPUnit\Framework\TestCase;

final class ComparatorTestUtils
{
    /**
     * @throws Exception
     */
    public static function diffFromActualToDesiredTable(
        AbstractSchemaManager $schemaManager,
        Comparator $comparator,
        Table $desiredTable
    ): ?TableDiff {
        return $comparator->diffTable(
<<<<<<< HEAD
            $schemaManager->getTable($desiredTable->getName()),
=======
            $schemaManager->introspectTable($desiredTable->getName()),
>>>>>>> 658ec48d
            $desiredTable
        );
    }

    /**
     * @throws Exception
     */
    public static function diffFromDesiredToActualTable(
        AbstractSchemaManager $schemaManager,
        Comparator $comparator,
        Table $desiredTable
    ): ?TableDiff {
        return $comparator->diffTable(
            $desiredTable,
<<<<<<< HEAD
            $schemaManager->getTable($desiredTable->getName())
=======
            $schemaManager->introspectTable($desiredTable->getName())
>>>>>>> 658ec48d
        );
    }

    public static function assertDiffNotEmpty(Connection $connection, Comparator $comparator, Table $table): void
    {
        $schemaManager = $connection->createSchemaManager();

        $diff = self::diffFromActualToDesiredTable($schemaManager, $comparator, $table);

        TestCase::assertNotNull($diff);

        $schemaManager->alterTable($diff);

        TestCase::assertNull(self::diffFromActualToDesiredTable($schemaManager, $comparator, $table));
        TestCase::assertNull(self::diffFromDesiredToActualTable($schemaManager, $comparator, $table));
    }
}<|MERGE_RESOLUTION|>--- conflicted
+++ resolved
@@ -23,11 +23,7 @@
         Table $desiredTable
     ): ?TableDiff {
         return $comparator->diffTable(
-<<<<<<< HEAD
-            $schemaManager->getTable($desiredTable->getName()),
-=======
             $schemaManager->introspectTable($desiredTable->getName()),
->>>>>>> 658ec48d
             $desiredTable
         );
     }
@@ -42,11 +38,7 @@
     ): ?TableDiff {
         return $comparator->diffTable(
             $desiredTable,
-<<<<<<< HEAD
-            $schemaManager->getTable($desiredTable->getName())
-=======
             $schemaManager->introspectTable($desiredTable->getName())
->>>>>>> 658ec48d
         );
     }
 
