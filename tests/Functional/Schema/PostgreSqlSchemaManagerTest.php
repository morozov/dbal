--- conflicted
+++ resolved
@@ -223,13 +223,13 @@
         $testTable->addColumn('id', 'integer');
         $this->schemaManager->createTable($testTable);
 
-        $this->connection->getConfiguration()->setSchemaAssetsFilter(static function (string $name) : bool {
+        $this->connection->getConfiguration()->setSchemaAssetsFilter(static function (string $name): bool {
             return preg_match('#^dbal204_#', $name) === 1;
         });
         $names = $this->schemaManager->listTableNames();
         self::assertCount(2, $names);
 
-        $this->connection->getConfiguration()->setSchemaAssetsFilter(static function (string $name) : bool {
+        $this->connection->getConfiguration()->setSchemaAssetsFilter(static function (string $name): bool {
             return preg_match('#^dbal204_test#', $name) === 1;
         });
         $names = $this->schemaManager->listTableNames();
@@ -412,14 +412,7 @@
         self::assertSame('(id IS NULL)', $onlineTable->getIndex('simple_partial_index')->getOption('where'));
     }
 
-<<<<<<< HEAD
-    public function testJsonbColumn() : void
-=======
-    /**
-     * @dataProvider jsonbColumnTypeProvider
-     */
-    public function testJsonbColumn(string $type): void
->>>>>>> 66b1f3d2
+    public function testJsonbColumn(): void
     {
         $table = new Schema\Table('test_jsonb');
         $table->addColumn('foo', Types::JSON)->setPlatformOption('jsonb', true);
@@ -427,24 +420,8 @@
 
         $columns = $this->schemaManager->listTableColumns('test_jsonb');
 
-<<<<<<< HEAD
         self::assertSame(Types::JSON, $columns['foo']->getType()->getName());
         self::assertTrue($columns['foo']->getPlatformOption('jsonb'));
-=======
-        self::assertSame($type, $columns['foo']->getType()->getName());
-        self::assertTrue(true, $columns['foo']->getPlatformOption('jsonb'));
-    }
-
-    /**
-     * @return mixed[][]
-     */
-    public function jsonbColumnTypeProvider(): array
-    {
-        return [
-            [Types::JSON],
-            [Types::JSON_ARRAY],
-        ];
->>>>>>> 66b1f3d2
     }
 
     /**
@@ -560,7 +537,7 @@
 
 class MoneyType extends Type
 {
-    public function getName() : string
+    public function getName(): string
     {
         return 'MyMoney';
     }
@@ -568,7 +545,7 @@
     /**
      * {@inheritDoc}
      */
-    public function getSQLDeclaration(array $fieldDeclaration, AbstractPlatform $platform) : string
+    public function getSQLDeclaration(array $fieldDeclaration, AbstractPlatform $platform): string
     {
         return 'MyMoney';
     }
