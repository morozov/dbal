<?php

declare(strict_types=1);

namespace Doctrine\DBAL\Tests\Functional\Schema;

use Doctrine\Common\EventManager;
use Doctrine\DBAL\Events;
use Doctrine\DBAL\Exception;
use Doctrine\DBAL\Exception\DatabaseObjectNotFoundException;
use Doctrine\DBAL\Platforms\AbstractPlatform;
use Doctrine\DBAL\Platforms\OraclePlatform;
use Doctrine\DBAL\Platforms\PostgreSQLPlatform;
use Doctrine\DBAL\Platforms\SQLitePlatform;
use Doctrine\DBAL\Platforms\SQLServerPlatform;
use Doctrine\DBAL\Schema\AbstractAsset;
use Doctrine\DBAL\Schema\AbstractSchemaManager;
use Doctrine\DBAL\Schema\Column;
use Doctrine\DBAL\Schema\ColumnDiff;
use Doctrine\DBAL\Schema\ForeignKeyConstraint;
use Doctrine\DBAL\Schema\Index;
use Doctrine\DBAL\Schema\Schema;
use Doctrine\DBAL\Schema\SchemaDiff;
use Doctrine\DBAL\Schema\Sequence;
use Doctrine\DBAL\Schema\Table;
use Doctrine\DBAL\Schema\TableDiff;
use Doctrine\DBAL\Schema\UniqueConstraint;
use Doctrine\DBAL\Schema\View;
use Doctrine\DBAL\Tests\FunctionalTestCase;
use Doctrine\DBAL\Types\BinaryType;
use Doctrine\DBAL\Types\BlobType;
use Doctrine\DBAL\Types\DateTimeType;
use Doctrine\DBAL\Types\DateType;
use Doctrine\DBAL\Types\DecimalType;
use Doctrine\DBAL\Types\IntegerType;
use Doctrine\DBAL\Types\StringType;
use Doctrine\DBAL\Types\TextType;
use Doctrine\DBAL\Types\TimeType;
use Doctrine\DBAL\Types\Type;
use Doctrine\DBAL\Types\Types;

use function array_filter;
use function array_keys;
use function array_map;
use function array_search;
use function array_shift;
use function array_values;
use function count;
use function current;
use function get_debug_type;
use function sprintf;
use function str_starts_with;
use function strcasecmp;
use function strtolower;

abstract class SchemaManagerFunctionalTestCase extends FunctionalTestCase
{
    protected AbstractSchemaManager $schemaManager;

    abstract protected function supportsPlatform(AbstractPlatform $platform): bool;

    protected function setUp(): void
    {
        $platform = $this->connection->getDatabasePlatform();

        if (! $this->supportsPlatform($platform)) {
            self::markTestSkipped(sprintf('Skipping since connected to %s', get_debug_type($platform)));
        }

        $this->schemaManager = $this->connection->createSchemaManager();
    }

    protected function tearDown(): void
    {
        if (! isset($this->schemaManager)) {
            return;
        }

        //TODO: SchemaDiff does not drop removed namespaces?
        try {
            //sql server versions below 2016 do not support 'IF EXISTS' so we have to catch the exception here
            $this->connection->executeStatement('DROP SCHEMA testschema');
        } catch (Exception) {
        }
    }

    public function testCreateSequence(): void
    {
        $platform = $this->connection->getDatabasePlatform();

        if (! $platform->supportsSequences()) {
            self::markTestSkipped('The platform does not support sequences.');
        }

        $name = 'create_sequences_test_seq';

        $this->schemaManager->createSequence(new Sequence($name));

        self::assertTrue($this->hasElementWithName($this->schemaManager->listSequences(), $name));
    }

    /**
     * @param AbstractAsset[] $items
     */
    private function hasElementWithName(array $items, string $name): bool
    {
        $filteredList = $this->filterElementsByName($items, $name);

        return count($filteredList) === 1;
    }

    /**
     * @param T[] $items
     *
     * @return T[]
     *
     * @template T of AbstractAsset
     */
    private function filterElementsByName(array $items, string $name): array
    {
        return array_filter(
            $items,
            static function (AbstractAsset $item) use ($name): bool {
                return $item->getShortestName($item->getNamespaceName()) === $name;
            }
        );
    }

    public function testListSequences(): void
    {
        $platform = $this->connection->getDatabasePlatform();

        if (! $platform->supportsSequences()) {
            self::markTestSkipped('The platform does not support sequences.');
        }

        $this->schemaManager->createSequence(
            new Sequence('list_sequences_test_seq', 20, 10)
        );

        foreach ($this->schemaManager->listSequences() as $sequence) {
            if (strtolower($sequence->getName()) === 'list_sequences_test_seq') {
                self::assertSame(20, $sequence->getAllocationSize());
                self::assertSame(10, $sequence->getInitialValue());

                return;
            }
        }

        self::fail('Sequence was not found.');
    }

    public function testListDatabases(): void
    {
        try {
            $this->schemaManager->dropDatabase('test_create_database');
        } catch (DatabaseObjectNotFoundException) {
        }

        $this->schemaManager->createDatabase('test_create_database');

        $databases = $this->schemaManager->listDatabases();

        $databases = array_map('strtolower', $databases);

        self::assertContains('test_create_database', $databases);
    }

    public function testListSchemaNames(): void
    {
        $platform = $this->connection->getDatabasePlatform();

        if (! $platform->supportsSchemas()) {
            self::markTestSkipped('Platform does not support schemas.');
        }

        try {
            $this->schemaManager->dropSchema('test_create_schema');
        } catch (DatabaseObjectNotFoundException) {
        }

        self::assertNotContains('test_create_schema', $this->schemaManager->listSchemaNames());

        $this->connection->executeStatement(
            $platform->getCreateSchemaSQL('test_create_schema')
        );

        self::assertContains('test_create_schema', $this->schemaManager->listSchemaNames());
    }

    public function testListTables(): void
    {
        $this->createTestTable('list_tables_test');
        $tables = $this->schemaManager->listTables();

<<<<<<< HEAD
        $foundTable = false;
        foreach ($tables as $table) {
            if (strtolower($table->getName()) !== 'list_tables_test') {
                continue;
            }
=======
        $table = $this->findTableByName($tables, 'list_tables_test');
        self::assertNotNull($table);
>>>>>>> 94e01642

        self::assertTrue($table->hasColumn('id'));
        self::assertTrue($table->hasColumn('test'));
        self::assertTrue($table->hasColumn('foreign_key_test'));
    }

    public function testListTablesDoesNotIncludeViews(): void
    {
        $this->createTestTable('test_table_for_view');

        $sql = 'SELECT * FROM test_table_for_view';

        $view = new View('test_view', $sql);
        $this->schemaManager->createView($view);

        $tables = $this->schemaManager->listTables();
        $view   = $this->findTableByName($tables, 'test_view');
        self::assertNull($view);
    }

    /**
     * @dataProvider tableFilterProvider
     */
    public function testListTablesWithFilter(string $prefix, int $expectedCount): void
    {
        $this->createTestTable('filter_test_1');
        $this->createTestTable('filter_test_2');

        $this->markConnectionNotReusable();

        $this->connection->getConfiguration()->setSchemaAssetsFilter(
            static function (string $name) use ($prefix): bool {
                return str_starts_with(strtolower($name), $prefix);
            }
        );

        self::assertCount($expectedCount, $this->schemaManager->listTableNames());
        self::assertCount($expectedCount, $this->schemaManager->listTables());
    }

    /**
     * @return iterable<string, array{string, int}>
     */
    public static function tableFilterProvider(): iterable
    {
        yield 'One table' => ['filter_test_1', 1];
        yield 'Two tables' => ['filter_test_', 2];
    }

    public function createListTableColumns(): Table
    {
        $table = new Table('list_table_columns');
        $table->addColumn('id', 'integer', ['notnull' => true]);
        $table->addColumn('test', 'string', ['length' => 255, 'notnull' => false, 'default' => 'expected default']);
        $table->addColumn('foo', 'text', ['notnull' => true]);
        $table->addColumn('bar', 'decimal', ['precision' => 10, 'scale' => 4, 'notnull' => false]);
        $table->addColumn('baz1', 'datetime');
        $table->addColumn('baz2', 'time');
        $table->addColumn('baz3', 'date');
        $table->setPrimaryKey(['id']);

        return $table;
    }

    public function testListTableColumns(): void
    {
        $table = $this->createListTableColumns();

        $this->dropAndCreateTable($table);

        $columns     = $this->schemaManager->listTableColumns('list_table_columns');
        $columnsKeys = array_keys($columns);

        self::assertArrayHasKey('id', $columns);
        self::assertEquals(0, array_search('id', $columnsKeys, true));
        self::assertEquals('id', strtolower($columns['id']->getName()));
        self::assertInstanceOf(IntegerType::class, $columns['id']->getType());
        self::assertEquals(false, $columns['id']->getUnsigned());
        self::assertEquals(true, $columns['id']->getNotnull());
        self::assertEquals(null, $columns['id']->getDefault());

        self::assertArrayHasKey('test', $columns);
        self::assertEquals(1, array_search('test', $columnsKeys, true));
        self::assertEquals('test', strtolower($columns['test']->getName()));
        self::assertInstanceOf(StringType::class, $columns['test']->getType());
        self::assertEquals(255, $columns['test']->getLength());
        self::assertEquals(false, $columns['test']->getFixed());
        self::assertEquals(false, $columns['test']->getNotnull());
        self::assertEquals('expected default', $columns['test']->getDefault());

        self::assertEquals('foo', strtolower($columns['foo']->getName()));
        self::assertEquals(2, array_search('foo', $columnsKeys, true));
        self::assertInstanceOf(TextType::class, $columns['foo']->getType());
        self::assertEquals(false, $columns['foo']->getUnsigned());
        self::assertEquals(false, $columns['foo']->getFixed());
        self::assertEquals(true, $columns['foo']->getNotnull());
        self::assertEquals(null, $columns['foo']->getDefault());

        self::assertEquals('bar', strtolower($columns['bar']->getName()));
        self::assertEquals(3, array_search('bar', $columnsKeys, true));
        self::assertInstanceOf(DecimalType::class, $columns['bar']->getType());
        self::assertEquals(null, $columns['bar']->getLength());
        self::assertEquals(10, $columns['bar']->getPrecision());
        self::assertEquals(4, $columns['bar']->getScale());
        self::assertEquals(false, $columns['bar']->getUnsigned());
        self::assertEquals(false, $columns['bar']->getFixed());
        self::assertEquals(false, $columns['bar']->getNotnull());
        self::assertEquals(null, $columns['bar']->getDefault());

        self::assertEquals('baz1', strtolower($columns['baz1']->getName()));
        self::assertEquals(4, array_search('baz1', $columnsKeys, true));
        self::assertInstanceOf(DateTimeType::class, $columns['baz1']->getType());
        self::assertEquals(true, $columns['baz1']->getNotnull());
        self::assertEquals(null, $columns['baz1']->getDefault());

        self::assertEquals('baz2', strtolower($columns['baz2']->getName()));
        self::assertEquals(5, array_search('baz2', $columnsKeys, true));
        self::assertContains(
            $columns['baz2']->getType()::class,
            [TimeType::class, DateType::class, DateTimeType::class]
        );
        self::assertEquals(true, $columns['baz2']->getNotnull());
        self::assertEquals(null, $columns['baz2']->getDefault());

        self::assertEquals('baz3', strtolower($columns['baz3']->getName()));
        self::assertEquals(6, array_search('baz3', $columnsKeys, true));
        self::assertContains(
            $columns['baz3']->getType()::class,
            [TimeType::class, DateType::class, DateTimeType::class]
        );
        self::assertEquals(true, $columns['baz3']->getNotnull());
        self::assertEquals(null, $columns['baz3']->getDefault());
    }

    public function testListTableColumnsWithFixedStringColumn(): void
    {
        $tableName = 'test_list_table_fixed_string';

        $table = new Table($tableName);
        $table->addColumn('column_char', 'string', ['fixed' => true, 'length' => 2]);

        $this->schemaManager->createTable($table);

        $columns = $this->schemaManager->listTableColumns($tableName);

        self::assertArrayHasKey('column_char', $columns);
        self::assertInstanceOf(StringType::class, $columns['column_char']->getType());
        self::assertTrue($columns['column_char']->getFixed());
        self::assertSame(2, $columns['column_char']->getLength());
    }

    public function testListTableColumnsDispatchEvent(): void
    {
        $table = $this->createListTableColumns();

        $this->dropAndCreateTable($table);

        $listenerMock = $this->createMock(ListTableColumnsDispatchEventListener::class);
        $listenerMock
            ->expects(self::exactly(7))
            ->method('onSchemaColumnDefinition');

        $eventManager = new EventManager();
        $eventManager->addEventListener([Events::onSchemaColumnDefinition], $listenerMock);

        $this->connection->getDatabasePlatform()->setEventManager($eventManager);

        $this->schemaManager->listTableColumns('list_table_columns');
    }

    public function testListTableIndexesDispatchEvent(): void
    {
        $table = $this->getTestTable('list_table_indexes_test');
        $table->addUniqueIndex(['test'], 'test_index_name');
        $table->addIndex(['id', 'test'], 'test_composite_idx');

        $this->dropAndCreateTable($table);

        $listenerMock = $this->createMock(ListTableIndexesDispatchEventListener::class);
        $listenerMock
            ->expects(self::exactly(3))
            ->method('onSchemaIndexDefinition');

        $eventManager = new EventManager();
        $eventManager->addEventListener([Events::onSchemaIndexDefinition], $listenerMock);

        $this->connection->getDatabasePlatform()->setEventManager($eventManager);

        $this->schemaManager->listTableIndexes('list_table_indexes_test');
    }

    public function testDiffListTableColumns(): void
    {
        if ($this->connection->getDatabasePlatform() instanceof OraclePlatform) {
            self::markTestSkipped(
                'Does not work with Oracle, since it cannot detect DateTime, Date and Time differences (at the moment).'
            );
        }

        $offlineTable = $this->createListTableColumns();
        $this->dropAndCreateTable($offlineTable);
        $onlineTable = $this->schemaManager->listTableDetails('list_table_columns');

        $diff = $this->schemaManager->createComparator()
            ->diffTable($onlineTable, $offlineTable);

        self::assertNull($diff, 'No differences should be detected with the offline vs online schema.');
    }

    public function testListTableIndexes(): void
    {
        $table = $this->getTestCompositeTable('list_table_indexes_test');
        $table->addUniqueIndex(['test'], 'test_index_name');
        $table->addIndex(['id', 'test'], 'test_composite_idx');

        $this->dropAndCreateTable($table);

        $tableIndexes = $this->schemaManager->listTableIndexes('list_table_indexes_test');

        self::assertCount(3, $tableIndexes);

        self::assertArrayHasKey('primary', $tableIndexes, 'listTableIndexes() has to return a "primary" array key.');
        self::assertEquals(['id', 'other_id'], array_map('strtolower', $tableIndexes['primary']->getColumns()));
        self::assertTrue($tableIndexes['primary']->isUnique());
        self::assertTrue($tableIndexes['primary']->isPrimary());

        self::assertEquals('test_index_name', strtolower($tableIndexes['test_index_name']->getName()));
        self::assertEquals(['test'], array_map('strtolower', $tableIndexes['test_index_name']->getColumns()));
        self::assertTrue($tableIndexes['test_index_name']->isUnique());
        self::assertFalse($tableIndexes['test_index_name']->isPrimary());

        self::assertEquals('test_composite_idx', strtolower($tableIndexes['test_composite_idx']->getName()));
        self::assertEquals(['id', 'test'], array_map('strtolower', $tableIndexes['test_composite_idx']->getColumns()));
        self::assertFalse($tableIndexes['test_composite_idx']->isUnique());
        self::assertFalse($tableIndexes['test_composite_idx']->isPrimary());
    }

    public function testDropAndCreateIndex(): void
    {
        $table = $this->getTestTable('test_create_index');
        $table->addUniqueIndex(['test'], 'test');
        $this->dropAndCreateTable($table);

        $index = $table->getIndex('test');
        $this->schemaManager->dropIndex($index->getName(), $table->getName());
        $this->schemaManager->createIndex($index, $table->getName());
        $tableIndexes = $this->schemaManager->listTableIndexes('test_create_index');

        self::assertEquals('test', strtolower($tableIndexes['test']->getName()));
        self::assertEquals(['test'], array_map('strtolower', $tableIndexes['test']->getColumns()));
        self::assertTrue($tableIndexes['test']->isUnique());
        self::assertFalse($tableIndexes['test']->isPrimary());
    }

    public function testDropAndCreateUniqueConstraint(): void
    {
        if ($this->connection->getDatabasePlatform() instanceof SQLitePlatform) {
            self::markTestSkipped('SQLite does not support adding constraints to a table');
        }

        $table = new Table('test_unique_constraint');
        $table->addColumn('id', 'integer');
        $this->dropAndCreateTable($table);

        $uniqueConstraint = new UniqueConstraint('uniq_id', ['id']);
        $this->schemaManager->createUniqueConstraint($uniqueConstraint, $table->getName());

        // there's currently no API for introspecting unique constraints,
        // so introspect the underlying indexes instead
        $indexes = $this->schemaManager->listTableIndexes('test_unique_constraint');
        self::assertCount(1, $indexes);

        $index = current($indexes);
        self::assertNotFalse($index);

        self::assertEqualsIgnoringCase('uniq_id', $index->getName());
        self::assertTrue($index->isUnique());

        $this->schemaManager->dropUniqueConstraint($uniqueConstraint->getName(), $table->getName());

        $indexes = $this->schemaManager->listTableIndexes('test_unique_constraint');
        self::assertEmpty($indexes);
    }

    public function testCreateTableWithForeignKeys(): void
    {
        $tableB = $this->getTestTable('test_foreign');

        $this->dropAndCreateTable($tableB);

        $tableA = $this->getTestTable('test_create_fk');
        $tableA->addForeignKeyConstraint('test_foreign', ['foreign_key_test'], ['id']);

        $this->dropAndCreateTable($tableA);

        $fkTable       = $this->schemaManager->listTableDetails('test_create_fk');
        $fkConstraints = $fkTable->getForeignKeys();
        self::assertCount(1, $fkConstraints, "Table 'test_create_fk' has to have one foreign key.");

        $fkConstraint = array_shift($fkConstraints);
        self::assertNotNull($fkConstraint);
        self::assertEquals('test_foreign', strtolower($fkConstraint->getForeignTableName()));
        self::assertEquals(['foreign_key_test'], array_map('strtolower', $fkConstraint->getLocalColumns()));
        self::assertEquals(['id'], array_map('strtolower', $fkConstraint->getForeignColumns()));

        self::assertTrue($fkTable->columnsAreIndexed($fkConstraint->getLocalColumns()));
    }

    public function testListForeignKeys(): void
    {
        $this->createTestTable('test_create_fk1');
        $this->createTestTable('test_create_fk2');

        $foreignKey = new ForeignKeyConstraint(
            ['foreign_key_test'],
            'test_create_fk2',
            ['id'],
            'foreign_key_test_fk',
            ['onDelete' => 'CASCADE']
        );

        $this->schemaManager->createForeignKey($foreignKey, 'test_create_fk1');

        $fkeys = $this->schemaManager->listTableForeignKeys('test_create_fk1');

        self::assertCount(1, $fkeys, "Table 'test_create_fk1' has to have one foreign key.");

        self::assertEquals(['foreign_key_test'], array_map('strtolower', $fkeys[0]->getLocalColumns()));
        self::assertEquals(['id'], array_map('strtolower', $fkeys[0]->getForeignColumns()));
        self::assertEquals('test_create_fk2', strtolower($fkeys[0]->getForeignTableName()));

        if (! $fkeys[0]->hasOption('onDelete')) {
            return;
        }

        self::assertEquals('CASCADE', $fkeys[0]->getOption('onDelete'));
    }

    protected function getCreateExampleViewSql(): void
    {
        self::markTestSkipped('No Create Example View SQL was defined for this SchemaManager');
    }

    public function testCreateSchema(): void
    {
        $this->createTestTable('test_table');

        $schema = $this->schemaManager->createSchema();
        self::assertTrue($schema->hasTable('test_table'));
    }

    public function testMigrateSchema(): void
    {
        $this->createTestTable('table_to_alter');
        $this->createTestTable('table_to_drop');

        $schema = $this->schemaManager->createSchema();

        $tableToAlter = $schema->getTable('table_to_alter');
        $tableToAlter->dropColumn('foreign_key_test');
        $tableToAlter->addColumn('number', 'integer');

        $schema->dropTable('table_to_drop');

        $tableToCreate = $schema->createTable('table_to_create');
        $tableToCreate->addColumn('id', 'integer', ['notnull' => true]);
        $tableToCreate->setPrimaryKey(['id']);

        $this->schemaManager->migrateSchema($schema);

        $schema = $this->schemaManager->createSchema();

        self::assertTrue($schema->hasTable('table_to_alter'));
        self::assertFalse($schema->getTable('table_to_alter')->hasColumn('foreign_key_test'));
        self::assertTrue($schema->getTable('table_to_alter')->hasColumn('number'));
        self::assertFalse($schema->hasTable('table_to_drop'));
        self::assertTrue($schema->hasTable('table_to_create'));
    }

    public function testAlterTableScenario(): void
    {
        $alterTable = $this->createTestTable('alter_table');
        $this->createTestTable('alter_table_foreign');

        $table = $this->schemaManager->listTableDetails('alter_table');
        self::assertTrue($table->hasColumn('id'));
        self::assertTrue($table->hasColumn('test'));
        self::assertTrue($table->hasColumn('foreign_key_test'));
        self::assertCount(0, $table->getForeignKeys());
        self::assertCount(1, $table->getIndexes());

        $tableDiff                         = new TableDiff('alter_table');
        $tableDiff->fromTable              = $alterTable;
        $tableDiff->addedColumns['foo']    = new Column('foo', Type::getType('integer'));
        $tableDiff->removedColumns['test'] = $table->getColumn('test');

        $this->schemaManager->alterTable($tableDiff);

        $table = $this->schemaManager->listTableDetails('alter_table');
        self::assertFalse($table->hasColumn('test'));
        self::assertTrue($table->hasColumn('foo'));

        $tableDiff                          = new TableDiff('alter_table');
        $tableDiff->fromTable               = $table;
        $tableDiff->addedIndexes['foo_idx'] = new Index('foo_idx', ['foo']);

        $this->schemaManager->alterTable($tableDiff);

        $table = $this->schemaManager->listTableDetails('alter_table');
        self::assertCount(2, $table->getIndexes());
        self::assertTrue($table->hasIndex('foo_idx'));
        self::assertEquals(['foo'], array_map('strtolower', $table->getIndex('foo_idx')->getColumns()));
        self::assertFalse($table->getIndex('foo_idx')->isPrimary());
        self::assertFalse($table->getIndex('foo_idx')->isUnique());

        $tableDiff                            = new TableDiff('alter_table');
        $tableDiff->fromTable                 = $table;
        $tableDiff->changedIndexes['foo_idx'] = new Index('foo_idx', ['foo', 'foreign_key_test']);

        $this->schemaManager->alterTable($tableDiff);

        $table = $this->schemaManager->listTableDetails('alter_table');
        self::assertCount(2, $table->getIndexes());
        self::assertTrue($table->hasIndex('foo_idx'));
        self::assertEquals(
            ['foo', 'foreign_key_test'],
            array_map('strtolower', $table->getIndex('foo_idx')->getColumns())
        );

        $tableDiff                            = new TableDiff('alter_table');
        $tableDiff->fromTable                 = $table;
        $tableDiff->renamedIndexes['foo_idx'] = new Index('bar_idx', ['foo', 'foreign_key_test']);

        $this->schemaManager->alterTable($tableDiff);

        $table = $this->schemaManager->listTableDetails('alter_table');
        self::assertCount(2, $table->getIndexes());
        self::assertTrue($table->hasIndex('bar_idx'));
        self::assertFalse($table->hasIndex('foo_idx'));
        self::assertEquals(
            ['foo', 'foreign_key_test'],
            array_map('strtolower', $table->getIndex('bar_idx')->getColumns())
        );
        self::assertFalse($table->getIndex('bar_idx')->isPrimary());
        self::assertFalse($table->getIndex('bar_idx')->isUnique());

        $tableDiff                            = new TableDiff('alter_table');
        $tableDiff->fromTable                 = $table;
        $tableDiff->removedIndexes['bar_idx'] = new Index('bar_idx', ['foo', 'foreign_key_test']);

        $tableDiff->addedForeignKeys[] = new ForeignKeyConstraint(
            ['foreign_key_test'],
            'alter_table_foreign',
            ['id']
        );

        $this->schemaManager->alterTable($tableDiff);
        $table = $this->schemaManager->listTableDetails('alter_table');

        // dont check for index size here, some platforms automatically add indexes for foreign keys.
        self::assertFalse($table->hasIndex('bar_idx'));

        $fks = $table->getForeignKeys();
        self::assertCount(1, $fks);
        $foreignKey = array_shift($fks);
        self::assertNotNull($foreignKey);

        self::assertEquals('alter_table_foreign', strtolower($foreignKey->getForeignTableName()));
        self::assertEquals(['foreign_key_test'], array_map('strtolower', $foreignKey->getLocalColumns()));
        self::assertEquals(['id'], array_map('strtolower', $foreignKey->getForeignColumns()));
    }

    public function testTableInNamespace(): void
    {
        if (! $this->connection->getDatabasePlatform()->supportsSchemas()) {
            self::markTestSkipped('Schema definition is not supported by this platform.');
        }

        //create schema
        $diff                              = new SchemaDiff();
        $diff->newNamespaces['testschema'] = 'testschema';

        foreach ($diff->toSql($this->connection->getDatabasePlatform()) as $sql) {
            $this->connection->executeStatement($sql);
        }

        //test if table is create in namespace
        $this->createTestTable('testschema.my_table_in_namespace');
        self::assertContains('testschema.my_table_in_namespace', $this->schemaManager->listTableNames());

        //tables without namespace should be created in default namespace
        //default namespaces are ignored in table listings
        $this->createTestTable('my_table_not_in_namespace');
        self::assertContains('my_table_not_in_namespace', $this->schemaManager->listTableNames());
    }

    public function testCreateAndListViews(): void
    {
        $this->createTestTable('view_test_table');

        $name = 'doctrine_test_view';
        $sql  = 'SELECT * FROM view_test_table';

        $view = new View($name, $sql);

        $this->schemaManager->createView($view);

        $views = $this->schemaManager->listViews();

        $filtered = array_values($this->filterElementsByName($views, $name));
        self::assertCount(1, $filtered);

        self::assertStringContainsString('view_test_table', $filtered[0]->getSql());
    }

    public function testAutoincrementDetection(): void
    {
        if (! $this->connection->getDatabasePlatform()->supportsIdentityColumns()) {
            self::markTestSkipped('This test is only supported on platforms that have autoincrement');
        }

        $table = new Table('test_autoincrement');
        $table->setSchemaConfig($this->schemaManager->createSchemaConfig());
        $table->addColumn('id', 'integer', ['autoincrement' => true]);
        $table->setPrimaryKey(['id']);

        $this->schemaManager->createTable($table);

        $inferredTable = $this->schemaManager->listTableDetails('test_autoincrement');
        self::assertTrue($inferredTable->hasColumn('id'));
        self::assertTrue($inferredTable->getColumn('id')->getAutoincrement());
    }

    public function testAutoincrementDetectionMulticolumns(): void
    {
        if (! $this->connection->getDatabasePlatform()->supportsIdentityColumns()) {
            self::markTestSkipped('This test is only supported on platforms that have autoincrement');
        }

        $table = new Table('test_not_autoincrement');
        $table->setSchemaConfig($this->schemaManager->createSchemaConfig());
        $table->addColumn('id', 'integer');
        $table->addColumn('other_id', 'integer');
        $table->setPrimaryKey(['id', 'other_id']);

        $this->schemaManager->createTable($table);

        $inferredTable = $this->schemaManager->listTableDetails('test_not_autoincrement');
        self::assertTrue($inferredTable->hasColumn('id'));
        self::assertFalse($inferredTable->getColumn('id')->getAutoincrement());
    }

    public function testUpdateSchemaWithForeignKeyRenaming(): void
    {
        $table = new Table('test_fk_base');
        $table->addColumn('id', 'integer');
        $table->setPrimaryKey(['id']);

        $tableFK = new Table('test_fk_rename');
        $tableFK->setSchemaConfig($this->schemaManager->createSchemaConfig());
        $tableFK->addColumn('id', 'integer');
        $tableFK->addColumn('fk_id', 'integer');
        $tableFK->setPrimaryKey(['id']);
        $tableFK->addIndex(['fk_id'], 'fk_idx');
        $tableFK->addForeignKeyConstraint('test_fk_base', ['fk_id'], ['id']);

        $this->dropTableIfExists($tableFK->getName());
        $this->dropTableIfExists($table->getName());

        $this->schemaManager->createTable($table);
        $this->schemaManager->createTable($tableFK);

        $tableFKNew = new Table('test_fk_rename');
        $tableFKNew->setSchemaConfig($this->schemaManager->createSchemaConfig());
        $tableFKNew->addColumn('id', 'integer');
        $tableFKNew->addColumn('rename_fk_id', 'integer');
        $tableFKNew->setPrimaryKey(['id']);
        $tableFKNew->addIndex(['rename_fk_id'], 'fk_idx');
        $tableFKNew->addForeignKeyConstraint('test_fk_base', ['rename_fk_id'], ['id']);

        $diff = $this->schemaManager->createComparator()
            ->diffTable($tableFK, $tableFKNew);
        self::assertNotNull($diff);

        $this->schemaManager->alterTable($diff);

        $table = $this->schemaManager->listTableDetails('test_fk_rename');
        self::assertTrue($table->hasColumn('rename_fk_id'));

        $foreignKeys = $table->getForeignKeys();
        self::assertCount(1, $foreignKeys);
        $foreignKey = array_shift($foreignKeys);
        self::assertNotNull($foreignKey);

        self::assertSame(['rename_fk_id'], array_map('strtolower', $foreignKey->getLocalColumns()));
    }

    public function testRenameIndexUsedInForeignKeyConstraint(): void
    {
        $primaryTable = new Table('test_rename_index_primary');
        $primaryTable->addColumn('id', 'integer');
        $primaryTable->setPrimaryKey(['id']);

        $foreignTable = new Table('test_rename_index_foreign');
        $foreignTable->addColumn('fk', 'integer');
        $foreignTable->addIndex(['fk'], 'rename_index_fk_idx');
        $foreignTable->addForeignKeyConstraint(
            'test_rename_index_primary',
            ['fk'],
            ['id'],
            [],
            'fk_constraint'
        );

        $this->dropTableIfExists($foreignTable->getName());
        $this->dropTableIfExists($primaryTable->getName());

        $this->schemaManager->createTable($primaryTable);
        $this->schemaManager->createTable($foreignTable);

        $foreignTable2 = clone $foreignTable;
        $foreignTable2->renameIndex('rename_index_fk_idx', 'renamed_index_fk_idx');

        $diff = $this->schemaManager->createComparator()
            ->diffTable($foreignTable, $foreignTable2);
        self::assertNotNull($diff);

        $this->schemaManager->alterTable($diff);

        $foreignTable = $this->schemaManager->listTableDetails('test_rename_index_foreign');

        self::assertFalse($foreignTable->hasIndex('rename_index_fk_idx'));
        self::assertTrue($foreignTable->hasIndex('renamed_index_fk_idx'));
        self::assertTrue($foreignTable->hasForeignKey('fk_constraint'));
    }

    public function testChangeColumnsTypeWithDefaultValue(): void
    {
        $tableName = 'column_def_change_type';
        $table     = new Table($tableName);

        $table->addColumn('col_int', 'smallint', ['default' => 666]);
        $table->addColumn('col_string', 'string', [
            'length' => 3,
            'default' => 'foo',
        ]);

        $this->dropAndCreateTable($table);

        $tableDiff                            = new TableDiff($tableName);
        $tableDiff->fromTable                 = $table;
        $tableDiff->changedColumns['col_int'] = new ColumnDiff(
            'col_int',
            new Column('col_int', Type::getType('integer'), ['default' => 666]),
            ['type'],
            new Column('col_int', Type::getType('smallint'), ['default' => 666])
        );

        $tableDiff->changedColumns['col_string'] = new ColumnDiff(
            'col_string',
            new Column('col_string', Type::getType('string'), [
                'length' => 3,
                'fixed' => true,
                'default' => 'foo',
            ]),
            ['fixed'],
            new Column('col_string', Type::getType('string'), [
                'length' => 3,
                'default' => 'foo',
            ])
        );

        $this->schemaManager->alterTable($tableDiff);

        $columns = $this->schemaManager->listTableColumns($tableName);

        self::assertInstanceOf(IntegerType::class, $columns['col_int']->getType());
        self::assertEquals(666, $columns['col_int']->getDefault());

        self::assertInstanceOf(StringType::class, $columns['col_string']->getType());
        self::assertEquals('foo', $columns['col_string']->getDefault());
    }

    public function testListTableWithBlob(): void
    {
        $table = new Table('test_blob_table');
        $table->addColumn('binarydata', 'blob', []);

        $this->schemaManager->createTable($table);

        $created = $this->schemaManager->listTableDetails('test_blob_table');

        self::assertTrue($created->hasColumn('binarydata'));
        self::assertInstanceOf(BlobType::class, $created->getColumn('binarydata')->getType());
    }

    /**
     * @param mixed[] $data
     */
    protected function createTestTable(string $name = 'test_table', array $data = []): Table
    {
        $options = $data['options'] ?? [];

        $table = $this->getTestTable($name, $options);

        $this->dropAndCreateTable($table);

        return $table;
    }

    /**
     * @param mixed[] $options
     */
    protected function getTestTable(string $name, array $options = []): Table
    {
        $table = new Table($name, [], [], [], [], $options);
        $table->setSchemaConfig($this->schemaManager->createSchemaConfig());
        $table->addColumn('id', 'integer', ['notnull' => true]);
        $table->setPrimaryKey(['id']);
        $table->addColumn('test', 'string', ['length' => 255]);
        $table->addColumn('foreign_key_test', 'integer');

        return $table;
    }

    protected function getTestCompositeTable(string $name): Table
    {
        $table = new Table($name, [], [], [], [], []);
        $table->setSchemaConfig($this->schemaManager->createSchemaConfig());
        $table->addColumn('id', 'integer', ['notnull' => true]);
        $table->addColumn('other_id', 'integer', ['notnull' => true]);
        $table->setPrimaryKey(['id', 'other_id']);
        $table->addColumn('test', 'string', ['length' => 255]);

        return $table;
    }

    /**
     * @param Table[] $tables
     */
    protected function assertHasTable(array $tables): void
    {
        $foundTable = false;

        foreach ($tables as $table) {
            if (strtolower($table->getName()) !== 'list_tables_test_new_name') {
                continue;
            }

            $foundTable = true;
        }

        self::assertTrue($foundTable, 'Could not find new table');
    }

    public function testListForeignKeysComposite(): void
    {
        $this->schemaManager->createTable($this->getTestTable('test_create_fk3'));
        $this->schemaManager->createTable($this->getTestCompositeTable('test_create_fk4'));

        $foreignKey = new ForeignKeyConstraint(
            ['id', 'foreign_key_test'],
            'test_create_fk4',
            ['id', 'other_id'],
            'foreign_key_test_fk2'
        );

        $this->schemaManager->createForeignKey($foreignKey, 'test_create_fk3');

        $fkeys = $this->schemaManager->listTableForeignKeys('test_create_fk3');

        self::assertCount(1, $fkeys, "Table 'test_create_fk3' has to have one foreign key.");

        self::assertEquals(['id', 'foreign_key_test'], array_map('strtolower', $fkeys[0]->getLocalColumns()));
        self::assertEquals(['id', 'other_id'], array_map('strtolower', $fkeys[0]->getForeignColumns()));
    }

    public function testColumnDefaultLifecycle(): void
    {
        $table = new Table('col_def_lifecycle');
        $table->addColumn('id', 'integer', ['autoincrement' => true]);
        $table->addColumn('column1', 'string', [
            'length' => 1,
            'default' => null,
        ]);
        $table->addColumn('column2', 'string', [
            'length' => 1,
            'default' => '',
        ]);
        $table->addColumn('column3', 'string', [
            'length' => 8,
            'default' => 'default1',
        ]);
        $table->addColumn('column4', 'integer', [
            'length' => 1,
            'default' => 0,
        ]);
        $table->setPrimaryKey(['id']);

        $this->dropAndCreateTable($table);

        $columns = $this->schemaManager->listTableColumns('col_def_lifecycle');

        self::assertNull($columns['id']->getDefault());
        self::assertNull($columns['column1']->getDefault());
        self::assertSame('', $columns['column2']->getDefault());
        self::assertSame('default1', $columns['column3']->getDefault());
        self::assertSame('0', $columns['column4']->getDefault());

        $diffTable = clone $table;

        $diffTable->changeColumn('column1', ['default' => '']);
        $diffTable->changeColumn('column2', ['default' => null]);
        $diffTable->changeColumn('column3', ['default' => 'default2']);
        $diffTable->changeColumn('column4', ['default' => null]);

        $diff = $this->schemaManager->createComparator()
            ->diffTable($table, $diffTable);
        self::assertNotNull($diff);

        $this->schemaManager->alterTable($diff);

        $columns = $this->schemaManager->listTableColumns('col_def_lifecycle');

        self::assertSame('', $columns['column1']->getDefault());
        self::assertNull($columns['column2']->getDefault());
        self::assertSame('default2', $columns['column3']->getDefault());
        self::assertNull($columns['column4']->getDefault());
    }

    public function testListTableWithBinary(): void
    {
        $tableName = 'test_binary_table';

        $table = new Table($tableName);
        $table->addColumn('column_binary', 'binary', ['length' => 16, 'fixed' => true]);
        $table->addColumn('column_varbinary', 'binary', ['length' => 32]);

        $this->schemaManager->createTable($table);

        $table = $this->schemaManager->listTableDetails($tableName);
        $this->assertBinaryColumnIsValid($table, 'column_binary', 16);
        $this->assertVarBinaryColumnIsValid($table, 'column_varbinary', 32);
    }

    protected function assertBinaryColumnIsValid(Table $table, string $columnName, int $expectedLength): void
    {
        $column = $table->getColumn($columnName);
        self::assertInstanceOf(BinaryType::class, $column->getType());
        self::assertSame($expectedLength, $column->getLength());
        self::assertTrue($column->getFixed());
    }

    protected function assertVarBinaryColumnIsValid(Table $table, string $columnName, int $expectedLength): void
    {
        $column = $table->getColumn($columnName);
        self::assertInstanceOf(BinaryType::class, $column->getType());
        self::assertSame($expectedLength, $column->getLength());
        self::assertFalse($column->getFixed());
    }

    public function testListTableDetailsWithFullQualifiedTableName(): void
    {
        $platform = $this->connection->getDatabasePlatform();

        if ($platform instanceof PostgreSQLPlatform) {
            $defaultSchemaName = 'public';
        } elseif ($platform instanceof SQLServerPlatform) {
            $defaultSchemaName = 'dbo';
        } else {
            self::markTestSkipped('Test only works on platforms that support schemas.');
        }

        $primaryTableName = 'primary_table';
        $foreignTableName = 'foreign_table';

        $table = new Table($foreignTableName);
        $table->addColumn('id', 'integer', ['autoincrement' => true]);
        $table->setPrimaryKey(['id']);

        $this->dropAndCreateTable($table);

        $table = new Table($primaryTableName);
        $table->addColumn('id', 'integer', ['autoincrement' => true]);
        $table->addColumn('foo', 'integer');
        $table->addColumn('bar', 'string', ['length' => 32]);
        $table->addForeignKeyConstraint($foreignTableName, ['foo'], ['id']);
        $table->addIndex(['bar']);
        $table->setPrimaryKey(['id']);

        $this->dropAndCreateTable($table);

        self::assertEquals(
            $this->schemaManager->listTableColumns($primaryTableName),
            $this->schemaManager->listTableColumns($defaultSchemaName . '.' . $primaryTableName)
        );
        self::assertEquals(
            $this->schemaManager->listTableIndexes($primaryTableName),
            $this->schemaManager->listTableIndexes($defaultSchemaName . '.' . $primaryTableName)
        );
        self::assertEquals(
            $this->schemaManager->listTableForeignKeys($primaryTableName),
            $this->schemaManager->listTableForeignKeys($defaultSchemaName . '.' . $primaryTableName)
        );
    }

    public function testDoesNotListIndexesImplicitlyCreatedByForeignKeys(): void
    {
        $primaryTable = new Table('test_list_index_impl_primary');
        $primaryTable->addColumn('id', 'integer');
        $primaryTable->setPrimaryKey(['id']);

        $foreignTable = new Table('test_list_index_impl_foreign');
        $foreignTable->addColumn('fk1', 'integer');
        $foreignTable->addColumn('fk2', 'integer');
        $foreignTable->addIndex(['fk1'], 'explicit_fk1_idx');
        $foreignTable->addForeignKeyConstraint('test_list_index_impl_primary', ['fk1'], ['id']);
        $foreignTable->addForeignKeyConstraint('test_list_index_impl_primary', ['fk2'], ['id']);

        $this->dropAndCreateTable($primaryTable);
        $this->dropAndCreateTable($foreignTable);

        $indexes = $this->schemaManager->listTableIndexes('test_list_index_impl_foreign');

        self::assertCount(2, $indexes);
        self::assertArrayHasKey('explicit_fk1_idx', $indexes);
        self::assertArrayHasKey('idx_3d6c147fdc58d6c', $indexes);
    }

    public function testCreateAndListSequences(): void
    {
        if (! $this->connection->getDatabasePlatform()->supportsSequences()) {
            self::markTestSkipped('This test is only supported on platforms that support sequences.');
        }

        $sequence1Name           = 'sequence_1';
        $sequence1AllocationSize = 1;
        $sequence1InitialValue   = 2;
        $sequence2Name           = 'sequence_2';
        $sequence2AllocationSize = 3;
        $sequence2InitialValue   = 4;
        $sequence1               = new Sequence($sequence1Name, $sequence1AllocationSize, $sequence1InitialValue);
        $sequence2               = new Sequence($sequence2Name, $sequence2AllocationSize, $sequence2InitialValue);

        $this->schemaManager->createSequence($sequence1);
        $this->schemaManager->createSequence($sequence2);

        /** @var Sequence[] $actualSequences */
        $actualSequences = [];
        foreach ($this->schemaManager->listSequences() as $sequence) {
            $actualSequences[$sequence->getName()] = $sequence;
        }

        $actualSequence1 = $actualSequences[$sequence1Name];
        $actualSequence2 = $actualSequences[$sequence2Name];

        self::assertSame($sequence1Name, $actualSequence1->getName());
        self::assertEquals($sequence1AllocationSize, $actualSequence1->getAllocationSize());
        self::assertEquals($sequence1InitialValue, $actualSequence1->getInitialValue());

        self::assertSame($sequence2Name, $actualSequence2->getName());
        self::assertEquals($sequence2AllocationSize, $actualSequence2->getAllocationSize());
        self::assertEquals($sequence2InitialValue, $actualSequence2->getInitialValue());
    }

    public function testComparisonWithAutoDetectedSequenceDefinition(): void
    {
        $platform = $this->connection->getDatabasePlatform();

        if (! $platform->supportsSequences()) {
            self::markTestSkipped('This test is only supported on platforms that support sequences.');
        }

        $sequenceName           = 'sequence_auto_detect_test';
        $sequenceAllocationSize = 5;
        $sequenceInitialValue   = 10;
        $sequence               = new Sequence($sequenceName, $sequenceAllocationSize, $sequenceInitialValue);

        try {
            $this->schemaManager->dropSequence($sequence->getName());
        } catch (DatabaseObjectNotFoundException) {
        }

        $this->schemaManager->createSequence($sequence);

        $createdSequence = array_values(
            array_filter(
                $this->schemaManager->listSequences(),
                static function (Sequence $sequence) use ($sequenceName): bool {
                    return strcasecmp($sequence->getName(), $sequenceName) === 0;
                }
            )
        )[0] ?? null;

        self::assertNotNull($createdSequence);

        $tableDiff = $this->schemaManager->createComparator()
            ->diffSequence($createdSequence, $sequence);

        self::assertFalse($tableDiff);
    }

    public function testPrimaryKeyAutoIncrement(): void
    {
        $table = new Table('test_pk_auto_increment');
        $table->addColumn('id', 'integer', ['autoincrement' => true]);
        $table->addColumn('text', 'string', ['length' => 1]);
        $table->setPrimaryKey(['id']);
        $this->dropAndCreateTable($table);

        $this->connection->insert('test_pk_auto_increment', ['text' => '1']);

        $lastUsedIdBeforeDelete = (int) $this->connection->fetchOne(
            "SELECT id FROM test_pk_auto_increment WHERE text = '1'"
        );

        $this->connection->executeStatement('DELETE FROM test_pk_auto_increment');

        $this->connection->insert('test_pk_auto_increment', ['text' => '2']);

        $lastUsedIdAfterDelete = (int) $this->connection->fetchOne(
            "SELECT id FROM test_pk_auto_increment WHERE text = '2'"
        );

        self::assertGreaterThan($lastUsedIdBeforeDelete, $lastUsedIdAfterDelete);
    }

    public function testGenerateAnIndexWithPartialColumnLength(): void
    {
        if (! $this->connection->getDatabasePlatform()->supportsColumnLengthIndexes()) {
            self::markTestSkipped(
                'This test is only supported on platforms that support indexes with column length definitions.'
            );
        }

        $table = new Table('test_partial_column_index');
        $table->addColumn('long_column', 'string', ['length' => 40]);
        $table->addColumn('standard_column', 'integer');
        $table->addIndex(['long_column'], 'partial_long_column_idx', [], ['lengths' => [4]]);
        $table->addIndex(['standard_column', 'long_column'], 'standard_and_partial_idx', [], ['lengths' => [null, 2]]);

        $expected = $table->getIndexes();

        $this->dropAndCreateTable($table);

        $onlineTable = $this->schemaManager->listTableDetails('test_partial_column_index');
        self::assertEquals($expected, $onlineTable->getIndexes());
    }

    public function testCommentInTable(): void
    {
        $table = new Table('table_with_comment');
        $table->addColumn('id', 'integer');
        $table->setComment('Foo with control characters \'\\');
        $this->dropAndCreateTable($table);

        $table = $this->schemaManager->listTableDetails('table_with_comment');
        self::assertSame('Foo with control characters \'\\', $table->getComment());
    }

    public function testCreatedCompositeForeignKeyOrderIsCorrectAfterCreation(): void
    {
        $foreignKey     = 'fk_test_order';
        $localTable     = 'test_table_foreign';
        $foreignTable   = 'test_table_local';
        $localColumns   = ['child_col2', 'child_col1'];
        $foreignColumns = ['col2', 'col1'];

        $this->dropTableIfExists($foreignTable);
        $this->dropTableIfExists($localTable);

        $table = new Table($localTable);

        $table->addColumn('col1', Types::INTEGER);
        $table->addColumn('col2', Types::INTEGER);
        $table->setPrimaryKey($foreignColumns);

        $this->schemaManager->createTable($table);

        $table = new Table($foreignTable);

        $table->addColumn('id', Types::INTEGER, ['autoincrement' => true]);
        $table->addColumn('child_col1', Types::INTEGER);
        $table->addColumn('child_col2', Types::INTEGER);
        $table->setPrimaryKey(['id']);

        $table->addForeignKeyConstraint(
            $localTable,
            $localColumns,
            $foreignColumns,
            [],
            $foreignKey
        );

        $this->schemaManager->createTable($table);

        $table = $this->schemaManager->listTableDetails($foreignTable);

        $foreignKey = $table->getForeignKey($foreignKey);

        self::assertSame($localColumns, array_map('strtolower', $foreignKey->getLocalColumns()));
        self::assertSame($foreignColumns, array_map('strtolower', $foreignKey->getForeignColumns()));
    }

    public function testIntrospectReservedKeywordTableViaListTableDetails(): void
    {
        $this->createReservedKeywordTables();

        $user = $this->schemaManager->listTableDetails('"user"');
        self::assertCount(2, $user->getColumns());
        self::assertCount(2, $user->getIndexes());
        self::assertCount(1, $user->getForeignKeys());
    }

    public function testIntrospectReservedKeywordTableViaListTables(): void
    {
        $this->createReservedKeywordTables();

        $tables = $this->schemaManager->listTables();

        $user = $this->findTableByName($tables, 'user');
        self::assertNotNull($user);
        self::assertCount(2, $user->getColumns());
        self::assertCount(2, $user->getIndexes());
        self::assertCount(1, $user->getForeignKeys());
    }

    private function createReservedKeywordTables(): void
    {
        $platform = $this->connection->getDatabasePlatform();

        $this->dropTableIfExists($platform->quoteIdentifier('user'));
        $this->dropTableIfExists($platform->quoteIdentifier('group'));

        $schema = new Schema();

        $user = $schema->createTable('user');
        $user->addColumn('id', 'integer');
        $user->addColumn('group_id', 'integer');
        $user->setPrimaryKey(['id']);
        $user->addForeignKeyConstraint('group', ['group_id'], ['id']);

        $group = $schema->createTable('group');
        $group->addColumn('id', 'integer');
        $group->setPrimaryKey(['id']);

        $schemaManager = $this->connection->createSchemaManager();
        $schemaManager->createSchemaObjects($schema);
    }

    /**
     * @param list<Table> $tables
     */
    protected function findTableByName(array $tables, string $name): ?Table
    {
        foreach ($tables as $table) {
            if (strtolower($table->getName()) === $name) {
                return $table;
            }
        }

        return null;
    }
}

interface ListTableColumnsDispatchEventListener
{
    public function onSchemaColumnDefinition(): void;
}

interface ListTableIndexesDispatchEventListener
{
    public function onSchemaIndexDefinition(): void;
}<|MERGE_RESOLUTION|>--- conflicted
+++ resolved
@@ -193,16 +193,8 @@
         $this->createTestTable('list_tables_test');
         $tables = $this->schemaManager->listTables();
 
-<<<<<<< HEAD
-        $foundTable = false;
-        foreach ($tables as $table) {
-            if (strtolower($table->getName()) !== 'list_tables_test') {
-                continue;
-            }
-=======
         $table = $this->findTableByName($tables, 'list_tables_test');
         self::assertNotNull($table);
->>>>>>> 94e01642
 
         self::assertTrue($table->hasColumn('id'));
         self::assertTrue($table->hasColumn('test'));
