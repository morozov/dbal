--- conflicted
+++ resolved
@@ -123,7 +123,7 @@
         $user     = $params['user'] ?? '';
         $password = $params['password'] ?? '';
 
-        $connection = $this->connection->getDriver()->connect($params, $user, $password);
+        $this->connection->getDriver()->connect($params, $user, $password);
 
         $this->schemaManager->dropDatabase('test_drop_database');
 
@@ -179,23 +179,10 @@
             new Sequence('list_sequences_test_seq', 20, 10)
         );
 
-<<<<<<< HEAD
-        $foundSequence = null;
-        foreach ($sequences = $this->schemaManager->listSequences() as $sequence) {
-            self::assertInstanceOf(Sequence::class, $sequence, 'Array elements of listSequences() should be Sequence instances.');
-            if (strtolower($sequence->getName()) !== 'list_sequences_test_seq') {
-                continue;
-            }
-=======
-        $sequences = $this->schemaManager->listSequences();
-
-        self::assertIsArray($sequences, 'listSequences() should return an array.');
-
-        foreach ($sequences as $sequence) {
+        foreach ($this->schemaManager->listSequences() as $sequence) {
             if (strtolower($sequence->getName()) === 'list_sequences_test_seq') {
                 self::assertSame(20, $sequence->getAllocationSize());
                 self::assertSame(10, $sequence->getInitialValue());
->>>>>>> 4c258314
 
                 return;
             }
@@ -289,16 +276,15 @@
         $columnsKeys = array_keys($columns);
 
         self::assertArrayHasKey('id', $columns);
-<<<<<<< HEAD
-        self::assertEquals(0, array_search('id', $columnsKeys));
-        self::assertEquals('id', strtolower($columns['id']->getname()));
-        self::assertInstanceOf(IntegerType::class, $columns['id']->gettype());
-        self::assertEquals(false, $columns['id']->getunsigned());
-        self::assertEquals(true, $columns['id']->getnotnull());
-        self::assertEquals(null, $columns['id']->getdefault());
+        self::assertEquals(0, array_search('id', $columnsKeys, true));
+        self::assertEquals('id', strtolower($columns['id']->getName()));
+        self::assertInstanceOf(IntegerType::class, $columns['id']->getType());
+        self::assertEquals(false, $columns['id']->getUnsigned());
+        self::assertEquals(true, $columns['id']->getNotnull());
+        self::assertEquals(null, $columns['id']->getDefault());
 
         self::assertArrayHasKey('test', $columns);
-        self::assertEquals(1, array_search('test', $columnsKeys));
+        self::assertEquals(1, array_search('test', $columnsKeys, true));
         self::assertEquals('test', strtolower($columns['test']->getName()));
         self::assertInstanceOf(StringType::class, $columns['test']->getType());
         self::assertEquals(255, $columns['test']->getLength());
@@ -307,7 +293,7 @@
         self::assertEquals('expected default', $columns['test']->getDefault());
 
         self::assertEquals('foo', strtolower($columns['foo']->getName()));
-        self::assertEquals(2, array_search('foo', $columnsKeys));
+        self::assertEquals(2, array_search('foo', $columnsKeys, true));
         self::assertInstanceOf(TextType::class, $columns['foo']->getType());
         self::assertEquals(false, $columns['foo']->getUnsigned());
         self::assertEquals(false, $columns['foo']->getFixed());
@@ -315,7 +301,7 @@
         self::assertEquals(null, $columns['foo']->getDefault());
 
         self::assertEquals('bar', strtolower($columns['bar']->getName()));
-        self::assertEquals(3, array_search('bar', $columnsKeys));
+        self::assertEquals(3, array_search('bar', $columnsKeys, true));
         self::assertInstanceOf(DecimalType::class, $columns['bar']->getType());
         self::assertEquals(null, $columns['bar']->getLength());
         self::assertEquals(10, $columns['bar']->getPrecision());
@@ -326,83 +312,22 @@
         self::assertEquals(null, $columns['bar']->getDefault());
 
         self::assertEquals('baz1', strtolower($columns['baz1']->getName()));
-        self::assertEquals(4, array_search('baz1', $columnsKeys));
+        self::assertEquals(4, array_search('baz1', $columnsKeys, true));
         self::assertInstanceOf(DateTimeType::class, $columns['baz1']->getType());
         self::assertEquals(true, $columns['baz1']->getNotnull());
         self::assertEquals(null, $columns['baz1']->getDefault());
 
         self::assertEquals('baz2', strtolower($columns['baz2']->getName()));
-        self::assertEquals(5, array_search('baz2', $columnsKeys));
+        self::assertEquals(5, array_search('baz2', $columnsKeys, true));
         self::assertContains($columns['baz2']->getType()->getName(), ['time', 'date', 'datetime']);
         self::assertEquals(true, $columns['baz2']->getNotnull());
         self::assertEquals(null, $columns['baz2']->getDefault());
 
         self::assertEquals('baz3', strtolower($columns['baz3']->getName()));
-        self::assertEquals(6, array_search('baz3', $columnsKeys));
+        self::assertEquals(6, array_search('baz3', $columnsKeys, true));
         self::assertContains($columns['baz3']->getType()->getName(), ['time', 'date', 'datetime']);
         self::assertEquals(true, $columns['baz3']->getNotnull());
         self::assertEquals(null, $columns['baz3']->getDefault());
-=======
-        self::assertEquals(0, array_search('id', $columnsKeys, true));
-        self::assertEquals('id', strtolower($columns['id']->getName()));
-        self::assertInstanceOf(IntegerType::class, $columns['id']->getType());
-        self::assertEquals(false, $columns['id']->getUnsigned());
-        self::assertEquals(true, $columns['id']->getNotnull());
-        self::assertEquals(null, $columns['id']->getDefault());
-        self::assertIsArray($columns['id']->getPlatformOptions());
-
-        self::assertArrayHasKey('test', $columns);
-        self::assertEquals(1, array_search('test', $columnsKeys, true));
-        self::assertEquals('test', strtolower($columns['test']->getname()));
-        self::assertInstanceOf(StringType::class, $columns['test']->gettype());
-        self::assertEquals(255, $columns['test']->getlength());
-        self::assertEquals(false, $columns['test']->getfixed());
-        self::assertEquals(false, $columns['test']->getnotnull());
-        self::assertEquals('expected default', $columns['test']->getdefault());
-        self::assertIsArray($columns['test']->getPlatformOptions());
-
-        self::assertEquals('foo', strtolower($columns['foo']->getname()));
-        self::assertEquals(2, array_search('foo', $columnsKeys, true));
-        self::assertInstanceOf(TextType::class, $columns['foo']->gettype());
-        self::assertEquals(false, $columns['foo']->getunsigned());
-        self::assertEquals(false, $columns['foo']->getfixed());
-        self::assertEquals(true, $columns['foo']->getnotnull());
-        self::assertEquals(null, $columns['foo']->getdefault());
-        self::assertIsArray($columns['foo']->getPlatformOptions());
-
-        self::assertEquals('bar', strtolower($columns['bar']->getname()));
-        self::assertEquals(3, array_search('bar', $columnsKeys, true));
-        self::assertInstanceOf(DecimalType::class, $columns['bar']->gettype());
-        self::assertEquals(null, $columns['bar']->getlength());
-        self::assertEquals(10, $columns['bar']->getprecision());
-        self::assertEquals(4, $columns['bar']->getscale());
-        self::assertEquals(false, $columns['bar']->getunsigned());
-        self::assertEquals(false, $columns['bar']->getfixed());
-        self::assertEquals(false, $columns['bar']->getnotnull());
-        self::assertEquals(null, $columns['bar']->getdefault());
-        self::assertIsArray($columns['bar']->getPlatformOptions());
-
-        self::assertEquals('baz1', strtolower($columns['baz1']->getname()));
-        self::assertEquals(4, array_search('baz1', $columnsKeys, true));
-        self::assertInstanceOf(DateTimeType::class, $columns['baz1']->gettype());
-        self::assertEquals(true, $columns['baz1']->getnotnull());
-        self::assertEquals(null, $columns['baz1']->getdefault());
-        self::assertIsArray($columns['baz1']->getPlatformOptions());
-
-        self::assertEquals('baz2', strtolower($columns['baz2']->getname()));
-        self::assertEquals(5, array_search('baz2', $columnsKeys, true));
-        self::assertContains($columns['baz2']->gettype()->getName(), ['time', 'date', 'datetime']);
-        self::assertEquals(true, $columns['baz2']->getnotnull());
-        self::assertEquals(null, $columns['baz2']->getdefault());
-        self::assertIsArray($columns['baz2']->getPlatformOptions());
-
-        self::assertEquals('baz3', strtolower($columns['baz3']->getname()));
-        self::assertEquals(6, array_search('baz3', $columnsKeys, true));
-        self::assertContains($columns['baz3']->gettype()->getName(), ['time', 'date', 'datetime']);
-        self::assertEquals(true, $columns['baz3']->getnotnull());
-        self::assertEquals(null, $columns['baz3']->getdefault());
-        self::assertIsArray($columns['baz3']->getPlatformOptions());
->>>>>>> 4c258314
     }
 
     /**
