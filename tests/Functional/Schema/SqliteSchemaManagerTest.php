<?php

declare(strict_types=1);

namespace Doctrine\DBAL\Tests\Functional\Schema;

use Doctrine\DBAL\Exception;
use Doctrine\DBAL\Platforms\AbstractPlatform;
use Doctrine\DBAL\Platforms\SQLitePlatform;
use Doctrine\DBAL\Schema\ForeignKeyConstraint;
use Doctrine\DBAL\Schema\Table;
use Doctrine\DBAL\Types\BlobType;
use Doctrine\DBAL\Types\Type;
use Doctrine\DBAL\Types\Types;

use function array_shift;

class SqliteSchemaManagerTest extends SchemaManagerFunctionalTestCase
{
    protected function supportsPlatform(AbstractPlatform $platform): bool
    {
        return $platform instanceof SQLitePlatform;
    }

    /**
     * SQLITE does not support databases.
     */
    public function testListDatabases(): void
    {
        $this->expectException(Exception::class);

        $this->schemaManager->listDatabases();
    }

    public function testRenameTable(): void
    {
        $this->createTestTable('oldname');
        $this->schemaManager->renameTable('oldname', 'newname');

        $tables = $this->schemaManager->listTableNames();
        self::assertContains('newname', $tables);
        self::assertNotContains('oldname', $tables);
    }

    public function createListTableColumns(): Table
    {
        $table = parent::createListTableColumns();
        $table->getColumn('id')->setAutoincrement(true);

        return $table;
    }

    public function testListForeignKeysFromExistingDatabase(): void
    {
        $this->connection->executeStatement(<<<EOS
CREATE TABLE user (
    id INTEGER PRIMARY KEY AUTOINCREMENT,
    page INTEGER CONSTRAINT FK_1 REFERENCES page (key) DEFERRABLE INITIALLY DEFERRED,
    parent INTEGER REFERENCES user(id) ON DELETE CASCADE,
    log INTEGER,
    CONSTRAINT FK_3 FOREIGN KEY (log) REFERENCES log ON UPDATE SET NULL NOT DEFERRABLE
)
EOS
        );

        $expected = [
            new ForeignKeyConstraint(
                ['page'],
                'page',
                ['key'],
                'FK_1',
                ['onUpdate' => 'NO ACTION', 'onDelete' => 'NO ACTION', 'deferrable' => true, 'deferred' => true]
            ),
            new ForeignKeyConstraint(
                ['parent'],
                'user',
                ['id'],
                '',
                ['onUpdate' => 'NO ACTION', 'onDelete' => 'CASCADE', 'deferrable' => false, 'deferred' => false]
            ),
            new ForeignKeyConstraint(
                ['log'],
                'log',
                [],
                'FK_3',
                ['onUpdate' => 'SET NULL', 'onDelete' => 'NO ACTION', 'deferrable' => false, 'deferred' => false]
            ),
        ];

        self::assertEquals($expected, $this->schemaManager->listTableForeignKeys('user'));
    }

    public function testColumnCollation(): void
    {
        $table = new Table('test_collation');
        $table->addColumn('id', 'integer');
        $table->addColumn('text', 'text');
        $table->addColumn('foo', 'text')->setPlatformOption('collation', 'BINARY');
        $table->addColumn('bar', 'text')->setPlatformOption('collation', 'NOCASE');
        $this->dropAndCreateTable($table);

        $columns = $this->schemaManager->listTableColumns('test_collation');

        self::assertArrayNotHasKey('collation', $columns['id']->getPlatformOptions());
        self::assertEquals('BINARY', $columns['text']->getPlatformOption('collation'));
        self::assertEquals('BINARY', $columns['foo']->getPlatformOption('collation'));
        self::assertEquals('NOCASE', $columns['bar']->getPlatformOption('collation'));
    }

    /**
     * SQLite stores BINARY columns as BLOB
     */
    protected function assertBinaryColumnIsValid(Table $table, string $columnName, int $expectedLength): void
    {
        self::assertInstanceOf(BlobType::class, $table->getColumn($columnName)->getType());
    }

    /**
     * SQLite stores VARBINARY columns as BLOB
     */
    protected function assertVarBinaryColumnIsValid(Table $table, string $columnName, int $expectedLength): void
    {
        self::assertInstanceOf(BlobType::class, $table->getColumn($columnName)->getType());
    }

    public function testListTableColumnsWithWhitespacesInTypeDeclarations(): void
    {
        $sql = <<<SQL
CREATE TABLE dbal_1779 (
    foo VARCHAR (64) ,
    bar TEXT (100)
)
SQL;

        $this->connection->executeStatement($sql);

        $columns = $this->schemaManager->listTableColumns('dbal_1779');

        self::assertCount(2, $columns);

        self::assertArrayHasKey('foo', $columns);
        self::assertArrayHasKey('bar', $columns);

        self::assertSame(Type::getType(Types::STRING), $columns['foo']->getType());
        self::assertSame(Type::getType(Types::TEXT), $columns['bar']->getType());

        self::assertSame(64, $columns['foo']->getLength());
        self::assertSame(100, $columns['bar']->getLength());
    }

    public function testPrimaryKeyNoAutoIncrement(): void
    {
        $table = new Table('test_pk_auto_increment');
        $table->addColumn('id', 'integer');
        $table->addColumn('text', 'text');
        $table->setPrimaryKey(['id']);
        $this->dropAndCreateTable($table);

        $this->connection->insert('test_pk_auto_increment', ['text' => '1']);

        $this->connection->executeStatement('DELETE FROM test_pk_auto_increment');

        $this->connection->insert('test_pk_auto_increment', ['text' => '2']);

        $lastUsedIdAfterDelete = (int) $this->connection->fetchOne(
            'SELECT id FROM test_pk_auto_increment WHERE text = "2"'
        );

        // with an empty table, non autoincrement rowid is always 1
        self::assertEquals(1, $lastUsedIdAfterDelete);
    }

    public function testOnlyOwnCommentIsParsed(): void
    {
        $table = new Table('own_column_comment');
        $table->addColumn('col1', 'string', ['length' => 16]);
        $table->addColumn('col2', 'string', ['length' => 16, 'comment' => 'Column #2']);
        $table->addColumn('col3', 'string', ['length' => 16]);

        $sm = $this->connection->createSchemaManager();
        $sm->createTable($table);

<<<<<<< HEAD
        self::assertSame('', $sm->getTable('own_column_comment')
=======
        self::assertNull($sm->introspectTable('own_column_comment')
>>>>>>> 658ec48d
            ->getColumn('col1')
            ->getComment());
    }

    public function testNonSimpleAlterTableCreatedFromDDL(): void
    {
        $this->dropTableIfExists('nodes');

        $ddl = <<<'DDL'
        CREATE TABLE nodes (
            id        INTEGER NOT NULL,
            parent_id INTEGER,
            name      TEXT,
            PRIMARY KEY (id),
            FOREIGN KEY (parent_id) REFERENCES nodes (id)
        )
        DDL;

        $this->connection->executeStatement($ddl);

        $schemaManager = $this->connection->createSchemaManager();

<<<<<<< HEAD
        $table1 = $schemaManager->getTable('nodes');
=======
        $table1 = $schemaManager->introspectTable('nodes');
>>>>>>> 658ec48d
        $table2 = clone $table1;
        $table2->addIndex(['name'], 'idx_name');

        $comparator = $schemaManager->createComparator();
        $diff       = $comparator->diffTable($table1, $table2);
        self::assertNotNull($diff);

        $schemaManager->alterTable($diff);

<<<<<<< HEAD
        $table = $schemaManager->getTable('nodes');
=======
        $table = $schemaManager->introspectTable('nodes');
>>>>>>> 658ec48d
        $index = $table->getIndex('idx_name');
        self::assertSame(['name'], $index->getColumns());
    }

    public function testIntrospectMultipleAnonymousForeignKeyConstraints(): void
    {
        $this->dropTableIfExists('album');
        $this->dropTableIfExists('song');

        $ddl = <<<'DDL'
        CREATE TABLE artist(
          id INTEGER,
          name TEXT,
          PRIMARY KEY(id)
        );

        CREATE TABLE album(
          id INTEGER,
          name TEXT,
          PRIMARY KEY(id)
        );

        CREATE TABLE song(
          id     INTEGER,
          album_id INTEGER,
          artist_id INTEGER,
          FOREIGN KEY(album_id) REFERENCES album(id),
          FOREIGN KEY(artist_id) REFERENCES artist(id)
        );
        DDL;

        $this->connection->executeStatement($ddl);

        $schemaManager = $this->connection->createSchemaManager();

<<<<<<< HEAD
        $song        = $schemaManager->getTable('song');
=======
        $song        = $schemaManager->introspectTable('song');
>>>>>>> 658ec48d
        $foreignKeys = $song->getForeignKeys();
        self::assertCount(2, $foreignKeys);

        $foreignKey1 = array_shift($foreignKeys);
        self::assertNotNull($foreignKey1);
        self::assertEmpty($foreignKey1->getName());

        self::assertSame(['album_id'], $foreignKey1->getLocalColumns());
        self::assertSame(['id'], $foreignKey1->getForeignColumns());

        $foreignKey2 = array_shift($foreignKeys);
        self::assertNotNull($foreignKey2);
        self::assertEmpty($foreignKey2->getName());

        self::assertSame(['artist_id'], $foreignKey2->getLocalColumns());
        self::assertSame(['id'], $foreignKey2->getForeignColumns());
    }

    public function testNoWhitespaceInForeignKeyReference(): void
    {
        $this->dropTableIfExists('notes');
        $this->dropTableIfExists('users');

        $ddl = <<<'DDL'
        CREATE TABLE "users" (
            "id" INTEGER
        );

        CREATE TABLE "notes" (
            "id" INTEGER,
            "created_by" INTEGER,
            FOREIGN KEY("created_by") REFERENCES "users"("id"));
        DDL;

        $this->connection->executeStatement($ddl);
        $notes = $this->schemaManager->getTable('notes');

        $foreignKeys = $notes->getForeignKeys();
        self::assertCount(1, $foreignKeys);

        $foreignKey = array_shift($foreignKeys);
        self::assertNotNull($foreignKey);
        self::assertSame(['created_by'], $foreignKey->getLocalColumns());
        self::assertSame('users', $foreignKey->getForeignTableName());
        self::assertSame(['id'], $foreignKey->getForeignColumns());
    }
}<|MERGE_RESOLUTION|>--- conflicted
+++ resolved
@@ -180,11 +180,7 @@
         $sm = $this->connection->createSchemaManager();
         $sm->createTable($table);
 
-<<<<<<< HEAD
-        self::assertSame('', $sm->getTable('own_column_comment')
-=======
-        self::assertNull($sm->introspectTable('own_column_comment')
->>>>>>> 658ec48d
+        self::assertSame('', $sm->introspectTable('own_column_comment')
             ->getColumn('col1')
             ->getComment());
     }
@@ -207,11 +203,7 @@
 
         $schemaManager = $this->connection->createSchemaManager();
 
-<<<<<<< HEAD
-        $table1 = $schemaManager->getTable('nodes');
-=======
         $table1 = $schemaManager->introspectTable('nodes');
->>>>>>> 658ec48d
         $table2 = clone $table1;
         $table2->addIndex(['name'], 'idx_name');
 
@@ -221,11 +213,7 @@
 
         $schemaManager->alterTable($diff);
 
-<<<<<<< HEAD
-        $table = $schemaManager->getTable('nodes');
-=======
         $table = $schemaManager->introspectTable('nodes');
->>>>>>> 658ec48d
         $index = $table->getIndex('idx_name');
         self::assertSame(['name'], $index->getColumns());
     }
@@ -261,11 +249,7 @@
 
         $schemaManager = $this->connection->createSchemaManager();
 
-<<<<<<< HEAD
-        $song        = $schemaManager->getTable('song');
-=======
         $song        = $schemaManager->introspectTable('song');
->>>>>>> 658ec48d
         $foreignKeys = $song->getForeignKeys();
         self::assertCount(2, $foreignKeys);
 
@@ -301,7 +285,7 @@
         DDL;
 
         $this->connection->executeStatement($ddl);
-        $notes = $this->schemaManager->getTable('notes');
+        $notes = $this->schemaManager->introspectTable('notes');
 
         $foreignKeys = $notes->getForeignKeys();
         self::assertCount(1, $foreignKeys);
