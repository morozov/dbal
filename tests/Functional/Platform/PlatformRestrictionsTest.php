<?php

declare(strict_types=1);

namespace Doctrine\DBAL\Tests\Functional\Platform;

use Doctrine\DBAL\Schema\Table;
use Doctrine\DBAL\Tests\FunctionalTestCase;

use function str_repeat;

/**
 * This class holds tests that make sure generated SQL statements respect to platform restrictions
 * like maximum element name length
 */
class PlatformRestrictionsTest extends FunctionalTestCase
{
    /**
     * Tests element names that are at the boundary of the identifier length limit.
     * Ensures generated auto-increment identifier name respects to platform restrictions.
     */
    public function testMaxIdentifierLengthLimitWithAutoIncrement(): void
    {
        $platform   = $this->connection->getDatabasePlatform();
        $tableName  = str_repeat('x', $platform->getMaxIdentifierLength());
        $columnName = str_repeat('y', $platform->getMaxIdentifierLength());
        $table      = new Table($tableName);
        $table->addColumn($columnName, 'integer', ['autoincrement' => true]);
        $table->setPrimaryKey([$columnName]);
        $this->dropAndCreateTable($table);
<<<<<<< HEAD
        $createdTable = $this->connection->createSchemaManager()->getTable($tableName);
=======
        $createdTable = $this->connection->getSchemaManager()->introspectTable($tableName);
>>>>>>> 658ec48d

        self::assertTrue($createdTable->hasColumn($columnName));
        self::assertTrue($createdTable->hasPrimaryKey());
    }
}<|MERGE_RESOLUTION|>--- conflicted
+++ resolved
@@ -28,11 +28,7 @@
         $table->addColumn($columnName, 'integer', ['autoincrement' => true]);
         $table->setPrimaryKey([$columnName]);
         $this->dropAndCreateTable($table);
-<<<<<<< HEAD
-        $createdTable = $this->connection->createSchemaManager()->getTable($tableName);
-=======
-        $createdTable = $this->connection->getSchemaManager()->introspectTable($tableName);
->>>>>>> 658ec48d
+        $createdTable = $this->connection->createSchemaManager()->introspectTable($tableName);
 
         self::assertTrue($createdTable->hasColumn($columnName));
         self::assertTrue($createdTable->hasPrimaryKey());
