--- conflicted
+++ resolved
@@ -8,11 +8,7 @@
 use Doctrine\DBAL\Driver;
 use Doctrine\DBAL\Driver\AbstractSQLAnywhereDriver;
 use Doctrine\DBAL\Platforms\AbstractPlatform;
-<<<<<<< HEAD
-use Doctrine\DBAL\Platforms\SQLAnywherePlatform;
-=======
 use Doctrine\DBAL\Platforms\SQLAnywhere16Platform;
->>>>>>> 40cc9bd5
 use Doctrine\DBAL\Schema\AbstractSchemaManager;
 use Doctrine\DBAL\Schema\SQLAnywhereSchemaManager;
 
@@ -25,11 +21,7 @@
 
     protected function createPlatform() : AbstractPlatform
     {
-<<<<<<< HEAD
-        return new SQLAnywherePlatform();
-=======
         return new SQLAnywhere16Platform();
->>>>>>> 40cc9bd5
     }
 
     protected function createSchemaManager(Connection $connection) : AbstractSchemaManager
@@ -43,15 +35,6 @@
     protected function getDatabasePlatformsForVersions() : array
     {
         return [
-<<<<<<< HEAD
-            ['16', SQLAnywherePlatform::class],
-            ['16.0', SQLAnywherePlatform::class],
-            ['16.0.0', SQLAnywherePlatform::class],
-            ['16.0.0.0', SQLAnywherePlatform::class],
-            ['16.1.2.3', SQLAnywherePlatform::class],
-            ['16.9.9.9', SQLAnywherePlatform::class],
-            ['17', SQLAnywherePlatform::class],
-=======
             ['16', SQLAnywhere16Platform::class],
             ['16.0', SQLAnywhere16Platform::class],
             ['16.0.0', SQLAnywhere16Platform::class],
@@ -59,7 +42,6 @@
             ['16.1.2.3', SQLAnywhere16Platform::class],
             ['16.9.9.9', SQLAnywhere16Platform::class],
             ['17', SQLAnywhere16Platform::class],
->>>>>>> 40cc9bd5
         ];
     }
 
