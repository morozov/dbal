<?php

declare(strict_types=1);

namespace Doctrine\DBAL\Tests\Driver;

use Doctrine\DBAL\Connection\StaticServerVersionProvider;
use Doctrine\DBAL\Driver;
use Doctrine\DBAL\Platforms\AbstractPlatform;
use Doctrine\DBAL\Platforms\MariaDB1010Platform;
use Doctrine\DBAL\Platforms\MariaDB1060Platform;
use Doctrine\DBAL\Platforms\MariaDBPlatform;
use Doctrine\DBAL\Platforms\MySQL84Platform;
use Doctrine\DBAL\Platforms\MySQLPlatform;
use Doctrine\DBAL\Platforms\PostgreSQLPlatform;
use PHPUnit\Framework\Attributes\DataProvider;
use PHPUnit\Framework\TestCase;

class VersionAwarePlatformDriverTest extends TestCase
{
    #[DataProvider('mySQLVersionProvider')]
    public function testMySQLi(string $version, string $expectedClass): void
    {
        $this->assertDriverInstantiatesDatabasePlatform(new Driver\Mysqli\Driver(), $version, $expectedClass);
    }

    #[DataProvider('mySQLVersionProvider')]
    public function testPDOMySQL(string $version, string $expectedClass): void
    {
        $this->assertDriverInstantiatesDatabasePlatform(new Driver\PDO\MySQL\Driver(), $version, $expectedClass);
    }

    /** @return array<array{string, class-string<AbstractPlatform>}> */
    public static function mySQLVersionProvider(): array
    {
        return [
<<<<<<< HEAD
            ['8.0.11', MySQLPlatform::class],
            ['8.4.0', MySQL84Platform::class],
=======
            ['5.7.0', MySQLPlatform::class],
            ['8.0.11', MySQL80Platform::class],
            ['8.4.1', MySQL84Platform::class],
            ['9.0.0', MySQL84Platform::class],
>>>>>>> 886decf8
            ['5.5.40-MariaDB-1~wheezy', MariaDBPlatform::class],
            ['5.5.5-MariaDB-10.2.8+maria~xenial-log', MariaDBPlatform::class],
            ['10.2.8-MariaDB-10.2.8+maria~xenial-log', MariaDBPlatform::class],
            ['10.5.2-MariaDB-1~lenny-log', MariaDBPlatform::class],
            ['10.6.0-MariaDB-1~lenny-log', MariaDB1060Platform::class],
            ['10.9.3-MariaDB-1~lenny-log', MariaDB1060Platform::class],
            ['11.0.2-MariaDB-1:11.0.2+maria~ubu2204', MariaDB1010Platform::class],
        ];
    }

    #[DataProvider('postgreSQLVersionProvider')]
    public function testPgSQL(string $version, string $expectedClass): void
    {
        $this->assertDriverInstantiatesDatabasePlatform(new Driver\PgSQL\Driver(), $version, $expectedClass);
    }

    #[DataProvider('postgreSQLVersionProvider')]
    public function testPDOPgSQL(string $version, string $expectedClass): void
    {
        $this->assertDriverInstantiatesDatabasePlatform(new Driver\PDO\PgSQL\Driver(), $version, $expectedClass);
    }

    /** @return array<array{string, class-string<AbstractPlatform>}> */
    public static function postgreSQLVersionProvider(): array
    {
        return [
            ['10.0', PostgreSQLPlatform::class],
            ['11.0', PostgreSQLPlatform::class],
            ['13.3', PostgreSQLPlatform::class],
        ];
    }

    private function assertDriverInstantiatesDatabasePlatform(
        Driver $driver,
        string $version,
        string $expectedClass,
    ): void {
        $platform = $driver->getDatabasePlatform(
            new StaticServerVersionProvider($version),
        );

        self::assertSame($expectedClass, $platform::class);
    }
}<|MERGE_RESOLUTION|>--- conflicted
+++ resolved
@@ -34,15 +34,9 @@
     public static function mySQLVersionProvider(): array
     {
         return [
-<<<<<<< HEAD
             ['8.0.11', MySQLPlatform::class],
-            ['8.4.0', MySQL84Platform::class],
-=======
-            ['5.7.0', MySQLPlatform::class],
-            ['8.0.11', MySQL80Platform::class],
             ['8.4.1', MySQL84Platform::class],
             ['9.0.0', MySQL84Platform::class],
->>>>>>> 886decf8
             ['5.5.40-MariaDB-1~wheezy', MariaDBPlatform::class],
             ['5.5.5-MariaDB-10.2.8+maria~xenial-log', MariaDBPlatform::class],
             ['10.2.8-MariaDB-10.2.8+maria~xenial-log', MariaDBPlatform::class],
