--- conflicted
+++ resolved
@@ -74,11 +74,7 @@
     /**
      * @dataProvider exceptionConversionProvider
      */
-<<<<<<< HEAD
-    public function testConvertsException(string $expectedClass, int $errorCode, ?string $sqlState = null, string $message = '') : void
-=======
-    public function testConvertsException($errorCode, ?string $sqlState, ?string $message, string $expectedClass): void
->>>>>>> 66b1f3d2
+    public function testConvertsException(string $expectedClass, int $errorCode, ?string $sqlState = null, string $message = ''): void
     {
         if (! $this->driver instanceof ExceptionConverterDriver) {
             self::markTestSkipped('This test is only intended for exception converter drivers.');
@@ -144,28 +140,7 @@
         $this->driver->createDatabasePlatformForVersion('foo');
     }
 
-<<<<<<< HEAD
-    public function testReturnsDatabasePlatform() : void
-=======
-    public function testReturnsDatabaseName(): void
-    {
-        $params = [
-            'user'     => 'foo',
-            'password' => 'bar',
-            'dbname'   => 'baz',
-        ];
-
-        $connection = $this->getConnectionMock();
-
-        $connection->expects(self::once())
-            ->method('getParams')
-            ->will(self::returnValue($params));
-
-        self::assertSame($params['dbname'], $this->driver->getDatabase($connection));
-    }
-
     public function testReturnsDatabasePlatform(): void
->>>>>>> 66b1f3d2
     {
         self::assertEquals($this->createPlatform(), $this->driver->getDatabasePlatform());
     }
