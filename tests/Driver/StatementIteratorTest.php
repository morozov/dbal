--- conflicted
+++ resolved
@@ -6,32 +6,12 @@
 
 use Doctrine\DBAL\Driver\Statement;
 use Doctrine\DBAL\Driver\StatementIterator;
-<<<<<<< HEAD
-=======
-use Doctrine\DBAL\Portability\Statement as PortabilityStatement;
->>>>>>> 430dce61
 use PHPUnit\Framework\MockObject\MockObject;
 use PHPUnit\Framework\TestCase;
 use Traversable;
 
 class StatementIteratorTest extends TestCase
 {
-<<<<<<< HEAD
-=======
-    /**
-     * @dataProvider statementProvider()
-     */
-    public function testGettingIteratorDoesNotCallFetch(string $class) : void
-    {
-        $stmt = $this->createPartialMock($class, ['fetch', 'fetchAll', 'fetchColumn']);
-        $stmt->expects(self::never())->method('fetch');
-        $stmt->expects(self::never())->method('fetchAll');
-        $stmt->expects(self::never())->method('fetchColumn');
-
-        $stmt->getIterator();
-    }
-
->>>>>>> 430dce61
     public function testIteratorIterationCallsFetchOncePerStep() : void
     {
         $stmt = $this->createMock(Statement::class);
@@ -60,11 +40,7 @@
     }
 
     /**
-<<<<<<< HEAD
-     * @param Traversable<mixed> $iterator
-=======
      * @param Traversable<int, mixed> $iterator
->>>>>>> 430dce61
      */
     private function assertIterationCallsFetchOncePerStep(Traversable $iterator, int &$calls) : void
     {
