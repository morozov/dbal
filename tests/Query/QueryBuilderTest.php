--- conflicted
+++ resolved
@@ -517,100 +517,23 @@
         return $qb;
     }
 
-<<<<<<< HEAD
     public function testResetDistinct(): void
     {
         $qb = $this->prepareQueryBuilderToReset()->distinct(false);
-=======
-    public function testResetQueryParts(): void
-    {
-        $qb = $this->prepareQueryBuilderToReset();
-
-        $this->expectDeprecationWithIdentifier('https://github.com/doctrine/dbal/pull/6193');
-        $qb->resetQueryParts(['distinct', 'where', 'orderBy']);
-
-        self::assertEquals('SELECT u.* FROM users u', (string) $qb);
-    }
-
-    public function testLegacyResetSelect(): void
-    {
-        $qb = $this->prepareQueryBuilderToReset();
-
-        $this->expectDeprecationWithIdentifier('https://github.com/doctrine/dbal/pull/6193');
-        $qb->resetQueryPart('select')->addSelect('u.name');
-
-        self::assertEquals('SELECT DISTINCT u.name FROM users u WHERE u.name = ? ORDER BY u.name ASC', (string) $qb);
-    }
-
-    public function testLegacyResetDistinct(): void
-    {
-        $qb = $this->prepareQueryBuilderToReset();
-
-        $this->expectDeprecationWithIdentifier('https://github.com/doctrine/dbal/pull/6193');
-        $qb->resetQueryPart('distinct');
 
         self::assertEquals('SELECT u.* FROM users u WHERE u.name = ? ORDER BY u.name ASC', (string) $qb);
     }
 
-    public function testResetDistinct(): void
-    {
-        $qb = $this->prepareQueryBuilderToReset();
-
-        $this->expectNoDeprecationWithIdentifier('https://github.com/doctrine/dbal/pull/6193');
-        $qb->distinct(false);
->>>>>>> e9ede0cc
-
-        self::assertEquals('SELECT u.* FROM users u WHERE u.name = ? ORDER BY u.name ASC', (string) $qb);
-    }
-
-<<<<<<< HEAD
     public function testResetWhere(): void
     {
         $qb = $this->prepareQueryBuilderToReset()->resetWhere();
-=======
-    public function testLegacyResetWhere(): void
-    {
-        $qb = $this->prepareQueryBuilderToReset();
-
-        $this->expectDeprecationWithIdentifier('https://github.com/doctrine/dbal/pull/6193');
-        $qb->resetQueryPart('where');
 
         self::assertEquals('SELECT DISTINCT u.* FROM users u ORDER BY u.name ASC', (string) $qb);
     }
 
-    public function testResetWhere(): void
-    {
-        $qb = $this->prepareQueryBuilderToReset();
-
-        $this->expectNoDeprecationWithIdentifier('https://github.com/doctrine/dbal/pull/6193');
-        $qb->resetWhere();
->>>>>>> e9ede0cc
-
-        self::assertEquals('SELECT DISTINCT u.* FROM users u ORDER BY u.name ASC', (string) $qb);
-    }
-
-<<<<<<< HEAD
     public function testResetOrderBy(): void
     {
         $qb = $this->prepareQueryBuilderToReset()->resetOrderBy();
-=======
-    public function testLegacyResetOrderBy(): void
-    {
-        $qb = $this->prepareQueryBuilderToReset();
-
-        $this->expectDeprecationWithIdentifier('https://github.com/doctrine/dbal/pull/6193');
-        $qb->resetQueryPart('orderBy');
-
-        self::assertEquals('SELECT DISTINCT u.* FROM users u WHERE u.name = ?', (string) $qb);
-    }
-
-    public function testResetOrderBy(): void
-    {
-        $qb = $this->prepareQueryBuilderToReset();
-
-        $this->expectNoDeprecationWithIdentifier('https://github.com/doctrine/dbal/pull/6193');
-        $qb->resetOrderBy();
->>>>>>> e9ede0cc
 
         self::assertEquals('SELECT DISTINCT u.* FROM users u WHERE u.name = ?', (string) $qb);
     }
@@ -632,17 +555,9 @@
         return $qb;
     }
 
-<<<<<<< HEAD
     public function testResetHaving(): void
     {
         $qb = $this->prepareGroupedQueryBuilderToReset()->resetHaving();
-=======
-    public function testLegacyResetHaving(): void
-    {
-        $qb = $this->prepareGroupedQueryBuilderToReset();
-
-        $this->expectDeprecationWithIdentifier('https://github.com/doctrine/dbal/pull/6193');
-        $qb->resetQueryPart('having');
 
         self::assertEquals(
             'SELECT u.country, COUNT(*) FROM users u GROUP BY u.country ORDER BY COUNT(*) DESC',
@@ -650,45 +565,9 @@
         );
     }
 
-    public function testResetHaving(): void
-    {
-        $qb = $this->prepareGroupedQueryBuilderToReset();
-
-        $this->expectNoDeprecationWithIdentifier('https://github.com/doctrine/dbal/pull/6193');
-        $qb->resetHaving();
->>>>>>> e9ede0cc
-
-        self::assertEquals(
-            'SELECT u.country, COUNT(*) FROM users u GROUP BY u.country ORDER BY COUNT(*) DESC',
-            (string) $qb,
-        );
-    }
-
-<<<<<<< HEAD
-    public function testGroupBy(): void
+    public function testResetGroupBy(): void
     {
         $qb = $this->prepareGroupedQueryBuilderToReset()->resetGroupBy();
-=======
-    public function testLegacyResetGroupBy(): void
-    {
-        $qb = $this->prepareGroupedQueryBuilderToReset();
-
-        $this->expectDeprecationWithIdentifier('https://github.com/doctrine/dbal/pull/6193');
-        $qb->resetQueryPart('groupBy');
-
-        self::assertEquals(
-            'SELECT u.country, COUNT(*) FROM users u HAVING COUNT(*) > ? ORDER BY COUNT(*) DESC',
-            (string) $qb,
-        );
-    }
-
-    public function testResetGroupBy(): void
-    {
-        $qb = $this->prepareGroupedQueryBuilderToReset();
-
-        $this->expectNoDeprecationWithIdentifier('https://github.com/doctrine/dbal/pull/6193');
-        $qb->resetGroupBy();
->>>>>>> e9ede0cc
 
         self::assertEquals(
             'SELECT u.country, COUNT(*) FROM users u HAVING COUNT(*) > ? ORDER BY COUNT(*) DESC',
