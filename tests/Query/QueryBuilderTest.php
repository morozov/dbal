--- conflicted
+++ resolved
@@ -503,9 +503,6 @@
         self::assertEquals(10, $qb->getFirstResult());
     }
 
-<<<<<<< HEAD
-    public function testResetOrderBy(): void
-=======
     private function prepareQueryBuilderToReset(): QueryBuilder
     {
         $qb = (new QueryBuilder($this->conn))
@@ -520,87 +517,23 @@
         return $qb;
     }
 
-    public function testResetQueryParts(): void
-    {
-        $qb = $this->prepareQueryBuilderToReset();
-
-        $this->expectDeprecationWithIdentifier('TODO');
-        $qb->resetQueryParts(['distinct', 'where', 'orderBy']);
-
-        self::assertEquals('SELECT u.* FROM users u', (string) $qb);
-    }
-
-    public function testLegacyResetSelect(): void
->>>>>>> 29aafaf0
-    {
-        $qb = $this->prepareQueryBuilderToReset();
-
-        $this->expectDeprecationWithIdentifier('TODO');
-        $qb->resetQueryPart('select')->addSelect('u.name');
-
-        self::assertEquals('SELECT DISTINCT u.name FROM users u WHERE u.name = ? ORDER BY u.name ASC', (string) $qb);
-    }
-
-    public function testLegacyResetDistinct(): void
-    {
-        $qb = $this->prepareQueryBuilderToReset();
-
-<<<<<<< HEAD
-        $qb->select('u.*')->from('users', 'u')->orderBy('u.name', 'ASC');
-=======
-        $this->expectDeprecationWithIdentifier('TODO');
-        $qb->resetQueryPart('distinct');
+    public function testResetDistinct(): void
+    {
+        $qb = $this->prepareQueryBuilderToReset()->distinct(false);
 
         self::assertEquals('SELECT u.* FROM users u WHERE u.name = ? ORDER BY u.name ASC', (string) $qb);
     }
->>>>>>> 29aafaf0
-
-    public function testResetDistinct(): void
-    {
-        $qb = $this->prepareQueryBuilderToReset();
-
-        $this->expectNoDeprecationWithIdentifier('TODO');
-        $qb->distinct(false);
-
-        self::assertEquals('SELECT u.* FROM users u WHERE u.name = ? ORDER BY u.name ASC', (string) $qb);
-    }
-
-    public function testLegacyResetWhere(): void
-    {
-        $qb = $this->prepareQueryBuilderToReset();
-
-        $this->expectDeprecationWithIdentifier('TODO');
-        $qb->resetQueryPart('where');
+
+    public function testResetWhere(): void
+    {
+        $qb = $this->prepareQueryBuilderToReset()->resetWhere();
 
         self::assertEquals('SELECT DISTINCT u.* FROM users u ORDER BY u.name ASC', (string) $qb);
     }
 
-    public function testResetWhere(): void
-    {
-        $qb = $this->prepareQueryBuilderToReset();
-
-        $this->expectNoDeprecationWithIdentifier('TODO');
-        $qb->resetWhere();
-
-        self::assertEquals('SELECT DISTINCT u.* FROM users u ORDER BY u.name ASC', (string) $qb);
-    }
-
-    public function testLegacyResetOrderBy(): void
-    {
-        $qb = $this->prepareQueryBuilderToReset();
-
-        $this->expectDeprecationWithIdentifier('TODO');
-        $qb->resetQueryPart('orderBy');
-
-        self::assertEquals('SELECT DISTINCT u.* FROM users u WHERE u.name = ?', (string) $qb);
-    }
-
     public function testResetOrderBy(): void
     {
-        $qb = $this->prepareQueryBuilderToReset();
-
-        $this->expectNoDeprecationWithIdentifier('TODO');
-        $qb->resetOrderBy();
+        $qb = $this->prepareQueryBuilderToReset()->resetOrderBy();
 
         self::assertEquals('SELECT DISTINCT u.* FROM users u WHERE u.name = ?', (string) $qb);
     }
@@ -622,12 +555,9 @@
         return $qb;
     }
 
-    public function testLegacyResetHaving(): void
-    {
-        $qb = $this->prepareGroupedQueryBuilderToReset();
-
-        $this->expectDeprecationWithIdentifier('TODO');
-        $qb->resetQueryPart('having');
+    public function testResetHaving(): void
+    {
+        $qb = $this->prepareGroupedQueryBuilderToReset()->resetHaving();
 
         self::assertEquals(
             'SELECT u.country, COUNT(*) FROM users u GROUP BY u.country ORDER BY COUNT(*) DESC',
@@ -635,38 +565,9 @@
         );
     }
 
-    public function testResetHaving(): void
-    {
-        $qb = $this->prepareGroupedQueryBuilderToReset();
-
-        $this->expectNoDeprecationWithIdentifier('TODO');
-        $qb->resetHaving();
-
-        self::assertEquals(
-            'SELECT u.country, COUNT(*) FROM users u GROUP BY u.country ORDER BY COUNT(*) DESC',
-            (string) $qb,
-        );
-    }
-
-    public function testLegacyResetGroupBy(): void
-    {
-        $qb = $this->prepareGroupedQueryBuilderToReset();
-
-        $this->expectDeprecationWithIdentifier('TODO');
-        $qb->resetQueryPart('groupBy');
-
-        self::assertEquals(
-            'SELECT u.country, COUNT(*) FROM users u HAVING COUNT(*) > ? ORDER BY COUNT(*) DESC',
-            (string) $qb,
-        );
-    }
-
     public function testGroupBy(): void
     {
-        $qb = $this->prepareGroupedQueryBuilderToReset();
-
-        $this->expectNoDeprecationWithIdentifier('TODO');
-        $qb->resetGroupBy();
+        $qb = $this->prepareGroupedQueryBuilderToReset()->resetGroupBy();
 
         self::assertEquals(
             'SELECT u.country, COUNT(*) FROM users u HAVING COUNT(*) > ? ORDER BY COUNT(*) DESC',
