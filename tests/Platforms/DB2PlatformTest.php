<?php

declare(strict_types=1);

namespace Doctrine\DBAL\Tests\Platforms;

use Doctrine\DBAL\Exception\InvalidColumnDeclaration;
use Doctrine\DBAL\Platforms\AbstractPlatform;
use Doctrine\DBAL\Platforms\DB2Platform;
use Doctrine\DBAL\Schema\Column;
use Doctrine\DBAL\Schema\ColumnDiff;
use Doctrine\DBAL\Schema\Index;
use Doctrine\DBAL\Schema\Table;
use Doctrine\DBAL\Schema\TableDiff;
use Doctrine\DBAL\Types\Type;
use Doctrine\DBAL\Types\Types;

/** @extends AbstractPlatformTestCase<DB2Platform> */
class DB2PlatformTest extends AbstractPlatformTestCase
{
    public function createPlatform(): AbstractPlatform
    {
        return new DB2Platform();
    }

    protected function getGenerateForeignKeySql(): string
    {
        return 'ALTER TABLE test ADD FOREIGN KEY (fk_name_id) REFERENCES other_table (id)';
    }

    public function getGenerateIndexSql(): string
    {
        return 'CREATE INDEX my_idx ON mytable (user_name, last_login)';
    }

    public function getGenerateTableSql(): string
    {
        return 'CREATE TABLE test (id INTEGER GENERATED BY DEFAULT AS IDENTITY NOT NULL, '
            . 'test VARCHAR(255) DEFAULT NULL, PRIMARY KEY(id))';
    }

    /**
     * {@inheritDoc}
     */
    public function getGenerateTableWithMultiColumnUniqueIndexSql(): array
    {
        return [
            'CREATE TABLE test (foo VARCHAR(255) DEFAULT NULL, bar VARCHAR(255) DEFAULT NULL)',
            'CREATE UNIQUE INDEX UNIQ_D87F7E0C8C73652176FF8CAA ON test (foo, bar)',
        ];
    }

    public function getGenerateUniqueIndexSql(): string
    {
        return 'CREATE UNIQUE INDEX index_name ON test (test, test2)';
    }

    /**
     * {@inheritDoc}
     */
    protected function getQuotedColumnInForeignKeySQL(): array
    {
        return [
            'CREATE TABLE "quoted" ("create" VARCHAR(255) NOT NULL, foo VARCHAR(255) NOT NULL, '
                . '"bar" VARCHAR(255) NOT NULL)',
            'ALTER TABLE "quoted" ADD CONSTRAINT FK_WITH_RESERVED_KEYWORD FOREIGN KEY ("create", foo, "bar")'
                . ' REFERENCES "foreign" ("create", bar, "foo-bar")',
            'ALTER TABLE "quoted" ADD CONSTRAINT FK_WITH_NON_RESERVED_KEYWORD FOREIGN KEY ("create", foo, "bar")'
                . ' REFERENCES foo ("create", bar, "foo-bar")',
            'ALTER TABLE "quoted" ADD CONSTRAINT FK_WITH_INTENDED_QUOTATION FOREIGN KEY ("create", foo, "bar")'
                . ' REFERENCES "foo-bar" ("create", bar, "foo-bar")',
            'CREATE INDEX IDX_22660D028FD6E0FB8C736521D79164E3 ON "quoted" ("create", foo, "bar")',
        ];
    }

    /**
     * {@inheritDoc}
     */
    protected function getQuotedColumnInIndexSQL(): array
    {
        return [
            'CREATE TABLE "quoted" ("create" VARCHAR(255) NOT NULL)',
            'CREATE INDEX IDX_22660D028FD6E0FB ON "quoted" ("create")',
        ];
    }

    /**
     * {@inheritDoc}
     */
    protected function getQuotedNameInIndexSQL(): array
    {
        return [
            'CREATE TABLE test (column1 VARCHAR(255) NOT NULL)',
            'CREATE INDEX "key" ON test (column1)',
        ];
    }

    /**
     * {@inheritDoc}
     */
    protected function getQuotedColumnInPrimaryKeySQL(): array
    {
        return ['CREATE TABLE "quoted" ("create" VARCHAR(255) NOT NULL, PRIMARY KEY("create"))'];
    }

    protected function getBitAndComparisonExpressionSql(string $value1, string $value2): string
    {
        return 'BITAND(' . $value1 . ', ' . $value2 . ')';
    }

    protected function getBitOrComparisonExpressionSql(string $value1, string $value2): string
    {
        return 'BITOR(' . $value1 . ', ' . $value2 . ')';
    }

    public function testGeneratesCreateTableSQLWithCommonIndexes(): void
    {
        $table = new Table('test');
        $table->addColumn('id', 'integer');
        $table->addColumn('name', 'string', ['length' => 50]);
        $table->setPrimaryKey(['id']);
        $table->addIndex(['name']);
        $table->addIndex(['id', 'name'], 'composite_idx');

        self::assertEquals(
            [
                'CREATE TABLE test (id INTEGER NOT NULL, name VARCHAR(50) NOT NULL, PRIMARY KEY(id))',
                'CREATE INDEX IDX_D87F7E0C5E237E06 ON test (name)',
                'CREATE INDEX composite_idx ON test (id, name)',
            ],
            $this->platform->getCreateTableSQL($table),
        );
    }

    public function testGeneratesCreateTableSQLWithForeignKeyConstraints(): void
    {
        $table = new Table('test');
        $table->addColumn('id', 'integer');
        $table->addColumn('fk_1', 'integer');
        $table->addColumn('fk_2', 'integer');
        $table->setPrimaryKey(['id']);
        $table->addForeignKeyConstraint('foreign_table', ['fk_1', 'fk_2'], ['pk_1', 'pk_2']);
        $table->addForeignKeyConstraint(
            'foreign_table2',
            ['fk_1', 'fk_2'],
            ['pk_1', 'pk_2'],
            [],
            'named_fk',
        );

        self::assertEquals(
            [
                'CREATE TABLE test (id INTEGER NOT NULL, fk_1 INTEGER NOT NULL, fk_2 INTEGER NOT NULL'
                    . ', PRIMARY KEY(id))',
                'ALTER TABLE test ADD CONSTRAINT FK_D87F7E0C177612A38E7F4319 FOREIGN KEY (fk_1, fk_2)'
                    . ' REFERENCES foreign_table (pk_1, pk_2)',
                'ALTER TABLE test ADD CONSTRAINT named_fk FOREIGN KEY (fk_1, fk_2)'
                    . ' REFERENCES foreign_table2 (pk_1, pk_2)',
                'CREATE INDEX IDX_D87F7E0C177612A38E7F4319 ON test (fk_1, fk_2)',
            ],
            $this->platform->getCreateTableSQL($table),
        );
    }

    public function testGeneratesCreateTableSQLWithCheckConstraints(): void
    {
        $table = new Table('test');
        $table->addColumn('id', 'integer');
        $table->addColumn('check_max', 'integer', ['platformOptions' => ['max' => 10]]);
        $table->addColumn('check_min', 'integer', ['platformOptions' => ['min' => 10]]);
        $table->setPrimaryKey(['id']);

        self::assertEquals(
            [
                'CREATE TABLE test (id INTEGER NOT NULL, check_max INTEGER NOT NULL, '
                    . 'check_min INTEGER NOT NULL, PRIMARY KEY(id), CHECK (check_max <= 10), CHECK (check_min >= 10))',
            ],
            $this->platform->getCreateTableSQL($table),
        );
    }

    public function testGeneratesColumnTypesDeclarationSQL(): void
    {
        $fullColumnDef = [
            'length' => 10,
            'fixed' => true,
            'unsigned' => true,
            'autoincrement' => true,
        ];

        self::assertEquals('SMALLINT', $this->platform->getSmallIntTypeDeclarationSQL([]));
        self::assertEquals('SMALLINT', $this->platform->getSmallIntTypeDeclarationSQL(['unsigned' => true]));

        self::assertEquals(
            'SMALLINT GENERATED BY DEFAULT AS IDENTITY',
            $this->platform->getSmallIntTypeDeclarationSQL($fullColumnDef),
        );

        self::assertEquals('INTEGER', $this->platform->getIntegerTypeDeclarationSQL([]));
        self::assertEquals('INTEGER', $this->platform->getIntegerTypeDeclarationSQL(['unsigned' => true]));

        self::assertEquals(
            'INTEGER GENERATED BY DEFAULT AS IDENTITY',
            $this->platform->getIntegerTypeDeclarationSQL($fullColumnDef),
        );

        self::assertEquals('BIGINT', $this->platform->getBigIntTypeDeclarationSQL([]));
        self::assertEquals('BIGINT', $this->platform->getBigIntTypeDeclarationSQL(['unsigned' => true]));

        self::assertEquals(
            'BIGINT GENERATED BY DEFAULT AS IDENTITY',
            $this->platform->getBigIntTypeDeclarationSQL($fullColumnDef),
        );

        self::assertEquals('BLOB(1M)', $this->platform->getBlobTypeDeclarationSQL($fullColumnDef));
        self::assertEquals('SMALLINT', $this->platform->getBooleanTypeDeclarationSQL($fullColumnDef));
        self::assertEquals('CLOB(1M)', $this->platform->getClobTypeDeclarationSQL($fullColumnDef));
        self::assertEquals('DATE', $this->platform->getDateTypeDeclarationSQL($fullColumnDef));

        self::assertEquals(
            'TIMESTAMP(0) WITH DEFAULT',
            $this->platform->getDateTimeTypeDeclarationSQL(['version' => true]),
        );

        self::assertEquals('TIMESTAMP(0)', $this->platform->getDateTimeTypeDeclarationSQL($fullColumnDef));
        self::assertEquals('TIME', $this->platform->getTimeTypeDeclarationSQL($fullColumnDef));
    }

    public function testGeneratesDDLSnippets(): void
    {
        self::assertEquals('DECLARE GLOBAL TEMPORARY TABLE', $this->platform->getCreateTemporaryTableSnippetSQL());
        self::assertEquals('TRUNCATE foobar IMMEDIATE', $this->platform->getTruncateTableSQL('foobar'));

        $viewSql = 'SELECT * FROM footable';

        self::assertEquals(
            'CREATE VIEW fooview AS ' . $viewSql,
            $this->platform->getCreateViewSQL('fooview', $viewSql),
        );

        self::assertEquals('DROP VIEW fooview', $this->platform->getDropViewSQL('fooview'));
    }

    public function testGeneratesCreateUnnamedPrimaryKeySQL(): void
    {
        self::assertEquals(
            'ALTER TABLE foo ADD PRIMARY KEY (a, b)',
            $this->platform->getCreatePrimaryKeySQL(
                new Index('any_pk_name', ['a', 'b'], true, true),
                'foo',
            ),
        );
    }

    public function testGeneratesSQLSnippets(): void
    {
        self::assertEquals('CURRENT DATE', $this->platform->getCurrentDateSQL());
        self::assertEquals('CURRENT TIME', $this->platform->getCurrentTimeSQL());
        self::assertEquals('CURRENT TIMESTAMP', $this->platform->getCurrentTimestampSQL());
        self::assertEquals("'1987/05/02' + 4 DAY", $this->platform->getDateAddDaysExpression("'1987/05/02'", '4'));
        self::assertEquals("'1987/05/02' + 12 HOUR", $this->platform->getDateAddHourExpression("'1987/05/02'", '12'));

        self::assertEquals(
            "'1987/05/02' + 2 MINUTE",
            $this->platform->getDateAddMinutesExpression("'1987/05/02'", '2'),
        );

        self::assertEquals(
            "'1987/05/02' + 102 MONTH",
            $this->platform->getDateAddMonthExpression("'1987/05/02'", '102'),
        );

        self::assertEquals(
            "'1987/05/02' + (5 * 3) MONTH",
            $this->platform->getDateAddQuartersExpression("'1987/05/02'", '5'),
        );

        self::assertEquals(
            "'1987/05/02' + 1 SECOND",
            $this->platform->getDateAddSecondsExpression("'1987/05/02'", '1'),
        );

        self::assertEquals(
            "'1987/05/02' + (3 * 7) DAY",
            $this->platform->getDateAddWeeksExpression("'1987/05/02'", '3'),
        );

        self::assertEquals("'1987/05/02' + 10 YEAR", $this->platform->getDateAddYearsExpression("'1987/05/02'", '10'));

        self::assertEquals(
            "DAYS('1987/05/02') - DAYS('1987/04/01')",
            $this->platform->getDateDiffExpression("'1987/05/02'", "'1987/04/01'"),
        );

        self::assertEquals("'1987/05/02' - 4 DAY", $this->platform->getDateSubDaysExpression("'1987/05/02'", '4'));
        self::assertEquals("'1987/05/02' - 12 HOUR", $this->platform->getDateSubHourExpression("'1987/05/02'", '12'));

        self::assertEquals(
            "'1987/05/02' - 2 MINUTE",
            $this->platform->getDateSubMinutesExpression("'1987/05/02'", '2'),
        );

        self::assertEquals(
            "'1987/05/02' - 102 MONTH",
            $this->platform->getDateSubMonthExpression("'1987/05/02'", '102'),
        );

        self::assertEquals(
            "'1987/05/02' - (5 * 3) MONTH",
            $this->platform->getDateSubQuartersExpression("'1987/05/02'", '5'),
        );

        self::assertEquals(
            "'1987/05/02' - 1 SECOND",
            $this->platform->getDateSubSecondsExpression("'1987/05/02'", '1'),
        );

        self::assertEquals(
            "'1987/05/02' - (3 * 7) DAY",
            $this->platform->getDateSubWeeksExpression("'1987/05/02'", '3'),
        );

        self::assertEquals("'1987/05/02' - 10 YEAR", $this->platform->getDateSubYearsExpression("'1987/05/02'", '10'));
        self::assertEquals(' WITH RR USE AND KEEP UPDATE LOCKS', $this->platform->getForUpdateSQL());

        self::assertEquals(
            'LOCATE(substring_column, string_column)',
            $this->platform->getLocateExpression('string_column', 'substring_column'),
        );

        self::assertEquals(
            'LOCATE(substring_column, string_column, 1)',
            $this->platform->getLocateExpression('string_column', 'substring_column', '1'),
        );

        self::assertEquals('SUBSTR(column, 5)', $this->platform->getSubstringExpression('column', '5'));
        self::assertEquals('SUBSTR(column, 5, 2)', $this->platform->getSubstringExpression('column', '5', '2'));
    }

    public function testSupportsIdentityColumns(): void
    {
        self::assertTrue($this->platform->supportsIdentityColumns());
    }

    public function testDoesNotSupportSavePoints(): void
    {
        self::assertFalse($this->platform->supportsSavepoints());
    }

    public function testDoesNotSupportReleasePoints(): void
    {
        self::assertFalse($this->platform->supportsReleaseSavepoints());
    }

    public function testGetVariableLengthStringTypeDeclarationSQLNoLength(): void
    {
        $this->expectException(InvalidColumnDeclaration::class);

        parent::testGetVariableLengthStringTypeDeclarationSQLNoLength();
    }

    public function getExpectedFixedLengthBinaryTypeDeclarationSQLNoLength(): string
    {
        return 'CHAR FOR BIT DATA';
    }

    public function getExpectedFixedLengthBinaryTypeDeclarationSQLWithLength(): string
    {
        return 'CHAR(16) FOR BIT DATA';
    }

    public function getExpectedVariableLengthBinaryTypeDeclarationSQLNoLength(): string
    {
        return 'CHAR(16) FOR BIT DATA';
    }

    public function testGetVariableLengthBinaryTypeDeclarationSQLNoLength(): void
    {
        $this->expectException(InvalidColumnDeclaration::class);

        parent::testGetVariableLengthBinaryTypeDeclarationSQLNoLength();
    }

    public function getExpectedVariableLengthBinaryTypeDeclarationSQLWithLength(): string
    {
        return 'VARCHAR(16) FOR BIT DATA';
    }

    /**
     * {@inheritDoc}
     */
    protected function getAlterTableRenameIndexSQL(): array
    {
        return ['RENAME INDEX idx_foo TO idx_bar'];
    }

    /**
     * {@inheritDoc}
     */
    protected function getQuotedAlterTableRenameIndexSQL(): array
    {
        return [
            'RENAME INDEX "create" TO "select"',
            'RENAME INDEX "foo" TO "bar"',
        ];
    }

    /**
     * {@inheritdoc}
     */
    protected function getQuotedAlterTableRenameColumnSQL(): array
    {
        return ['ALTER TABLE mytable ' .
            'RENAME COLUMN unquoted1 TO unquoted ' .
            'RENAME COLUMN unquoted2 TO "where" ' .
            'RENAME COLUMN unquoted3 TO "foo" ' .
            'RENAME COLUMN "create" TO reserved_keyword ' .
            'RENAME COLUMN "table" TO "from" ' .
            'RENAME COLUMN "select" TO "bar" ' .
            'RENAME COLUMN quoted1 TO quoted ' .
            'RENAME COLUMN quoted2 TO "and" ' .
            'RENAME COLUMN quoted3 TO "baz"',
        ];
    }

    /**
     * {@inheritdoc}
     */
    protected function getQuotedAlterTableChangeColumnLengthSQL(): array
    {
        self::markTestIncomplete('Not implemented yet');
    }

    /**
     * {@inheritDoc}
     */
    protected function getAlterTableRenameIndexInSchemaSQL(): array
    {
        return ['RENAME INDEX myschema.idx_foo TO idx_bar'];
    }

    /**
     * {@inheritDoc}
     */
    protected function getQuotedAlterTableRenameIndexInSchemaSQL(): array
    {
        return [
            'RENAME INDEX "schema"."create" TO "select"',
            'RENAME INDEX "schema"."foo" TO "bar"',
        ];
    }

    public function testReturnsGuidTypeDeclarationSQL(): void
    {
        self::assertSame('CHAR(36)', $this->platform->getGuidTypeDeclarationSQL([]));
    }

    /**
     * {@inheritdoc}
     */
    public function getAlterTableRenameColumnSQL(): array
    {
        return ['ALTER TABLE foo RENAME COLUMN bar TO baz'];
    }

    /**
     * {@inheritdoc}
     */
<<<<<<< HEAD
    protected function getQuotesTableIdentifiersInAlterTableSQL(): array
    {
        return [
            'ALTER TABLE "foo" DROP FOREIGN KEY fk1',
            'ALTER TABLE "foo" DROP FOREIGN KEY fk2',
            'ALTER TABLE "foo" ' .
            'ADD COLUMN bloo INTEGER NOT NULL WITH DEFAULT ' .
            'DROP COLUMN baz ' .
            'ALTER COLUMN bar DROP NOT NULL ' .
            'RENAME COLUMN id TO war',
            'CALL SYSPROC.ADMIN_CMD (\'REORG TABLE "foo"\')',
            'ALTER TABLE "foo" ADD CONSTRAINT fk_add FOREIGN KEY (fk3) REFERENCES fk_table (id)',
            'ALTER TABLE "foo" ADD CONSTRAINT fk2 FOREIGN KEY (fk2) REFERENCES fk_table2 (id)',
        ];
    }

    /**
     * {@inheritdoc}
     */
=======
>>>>>>> 8afb812c
    protected function getCommentOnColumnSQL(): array
    {
        return [
            'COMMENT ON COLUMN foo.bar IS \'comment\'',
            'COMMENT ON COLUMN "Foo"."BAR" IS \'comment\'',
            'COMMENT ON COLUMN "select"."from" IS \'comment\'',
        ];
    }

    /** @dataProvider getGeneratesAlterColumnSQL */
    public function testGeneratesAlterColumnSQL(
        Column $oldColumn,
        Column $newColumn,
        ?string $expectedSQLClause,
    ): void {
        $tableDiff = new TableDiff(new Table('foo'), [], [
            new ColumnDiff($oldColumn, $newColumn),
        ], [], [], [], [], [], [], [], [], []);

        $expectedSQL = [];

        if ($expectedSQLClause !== null) {
            $expectedSQL[] = 'ALTER TABLE foo ALTER COLUMN bar ' . $expectedSQLClause;
        }

        $expectedSQL[] = "CALL SYSPROC.ADMIN_CMD ('REORG TABLE foo')";

        self::assertSame($expectedSQL, $this->platform->getAlterTableSQL($tableDiff));
    }

    /** @return mixed[][] */
    public static function getGeneratesAlterColumnSQL(): iterable
    {
        return [
            [
                new Column('bar', Type::getType(Types::DECIMAL), ['columnDefinition' => 'MONEY NULL']),
                new Column('bar', Type::getType(Types::DECIMAL), ['columnDefinition' => 'MONEY NOT NULL']),
                'MONEY NOT NULL',
            ],
            [
                new Column('bar', Type::getType(Types::STRING)),
                new Column('bar', Type::getType(Types::INTEGER)),
                'SET DATA TYPE INTEGER',
            ],
            [
                new Column('bar', Type::getType(Types::STRING), ['length' => 50]),
                new Column('bar', Type::getType(Types::STRING), ['length' => 100]),
                'SET DATA TYPE VARCHAR(100)',
            ],
            [
                new Column('bar', Type::getType(Types::DECIMAL), ['precision' => 8, 'scale' => 2]),
                new Column('bar', Type::getType(Types::DECIMAL), ['precision' => 10, 'scale' => 2]),
                'SET DATA TYPE NUMERIC(10, 2)',
            ],
            [
                new Column('bar', Type::getType(Types::DECIMAL), ['precision' => 5, 'scale' => 3]),
                new Column('bar', Type::getType(Types::DECIMAL), ['precision' => 5, 'scale' => 4]),
                'SET DATA TYPE NUMERIC(5, 4)',
            ],
            [
                new Column('bar', Type::getType(Types::STRING), ['length' => 10, 'fixed' => true]),
                new Column('bar', Type::getType(Types::STRING), ['length' => 20, 'fixed' => true]),
                'SET DATA TYPE CHAR(20)',
            ],
            [
                new Column('bar', Type::getType(Types::STRING), ['notnull' => false]),
                new Column('bar', Type::getType(Types::STRING), ['notnull' => true]),
                'SET NOT NULL',
            ],
            [
                new Column('bar', Type::getType(Types::STRING), ['notnull' => true]),
                new Column('bar', Type::getType(Types::STRING), ['notnull' => false]),
                'DROP NOT NULL',
            ],
            [
                new Column('bar', Type::getType(Types::STRING)),
                new Column('bar', Type::getType(Types::STRING), ['default' => 'foo']),
                "SET DEFAULT 'foo'",
            ],
            [
                new Column('bar', Type::getType(Types::INTEGER)),
                new Column('bar', Type::getType(Types::INTEGER), ['autoincrement' => true, 'default' => 666]),
                null,
            ],
            [
                new Column('bar', Type::getType(Types::STRING), ['default' => 'foo']),
                new Column('bar', Type::getType(Types::STRING)),
                'DROP DEFAULT',
            ],
        ];
    }

    protected function getQuotesReservedKeywordInUniqueConstraintDeclarationSQL(): string
    {
        return 'CONSTRAINT "select" UNIQUE (foo)';
    }

    protected function getQuotesReservedKeywordInIndexDeclarationSQL(): string
    {
        return ''; // not supported by this platform
    }

    protected function getQuotesReservedKeywordInTruncateTableSQL(): string
    {
        return 'TRUNCATE "select" IMMEDIATE';
    }

    protected function supportsInlineIndexDeclaration(): bool
    {
        return false;
    }

    protected function supportsCommentOnStatement(): bool
    {
        return true;
    }

    /**
     * {@inheritdoc}
     */
    protected function getAlterStringToFixedStringSQL(): array
    {
        return [
            'ALTER TABLE mytable ALTER COLUMN name SET DATA TYPE CHAR(2)',
            'CALL SYSPROC.ADMIN_CMD (\'REORG TABLE mytable\')',
        ];
    }

    /**
     * {@inheritdoc}
     */
    protected function getGeneratesAlterTableRenameIndexUsedByForeignKeySQL(): array
    {
        return ['RENAME INDEX idx_foo TO idx_foo_renamed'];
    }
}<|MERGE_RESOLUTION|>--- conflicted
+++ resolved
@@ -466,28 +466,6 @@
     /**
      * {@inheritdoc}
      */
-<<<<<<< HEAD
-    protected function getQuotesTableIdentifiersInAlterTableSQL(): array
-    {
-        return [
-            'ALTER TABLE "foo" DROP FOREIGN KEY fk1',
-            'ALTER TABLE "foo" DROP FOREIGN KEY fk2',
-            'ALTER TABLE "foo" ' .
-            'ADD COLUMN bloo INTEGER NOT NULL WITH DEFAULT ' .
-            'DROP COLUMN baz ' .
-            'ALTER COLUMN bar DROP NOT NULL ' .
-            'RENAME COLUMN id TO war',
-            'CALL SYSPROC.ADMIN_CMD (\'REORG TABLE "foo"\')',
-            'ALTER TABLE "foo" ADD CONSTRAINT fk_add FOREIGN KEY (fk3) REFERENCES fk_table (id)',
-            'ALTER TABLE "foo" ADD CONSTRAINT fk2 FOREIGN KEY (fk2) REFERENCES fk_table2 (id)',
-        ];
-    }
-
-    /**
-     * {@inheritdoc}
-     */
-=======
->>>>>>> 8afb812c
     protected function getCommentOnColumnSQL(): array
     {
         return [
