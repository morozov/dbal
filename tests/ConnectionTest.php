<?php

declare(strict_types=1);

namespace Doctrine\DBAL\Tests;

use Doctrine\Common\Cache\Cache;
use Doctrine\Common\EventManager;
use Doctrine\DBAL\Abstraction\Result;
use Doctrine\DBAL\Cache\QueryCacheProfile;
use Doctrine\DBAL\Configuration;
use Doctrine\DBAL\Connection;
use Doctrine\DBAL\ConnectionException;
use Doctrine\DBAL\DBALException;
use Doctrine\DBAL\Driver;
use Doctrine\DBAL\Driver\Connection as DriverConnection;
use Doctrine\DBAL\Driver\ServerInfoAwareConnection;
use Doctrine\DBAL\DriverManager;
use Doctrine\DBAL\Events;
use Doctrine\DBAL\Exception\InvalidArgumentException;
use Doctrine\DBAL\Logging\DebugStack;
use Doctrine\DBAL\ParameterType;
use Doctrine\DBAL\Platforms\AbstractPlatform;
use Doctrine\DBAL\VersionAwarePlatformDriver;
use Exception;
use PHPUnit\Framework\MockObject\MockObject;
use PHPUnit\Framework\TestCase;
use stdClass;

/**
 * @requires extension pdo_mysql
 */
class ConnectionTest extends TestCase
{
    /** @var Connection */
    private $connection;

    /** @var array<string, mixed> */
    protected $params = [
        'driver' => 'pdo_mysql',
        'host' => 'localhost',
        'user' => 'root',
        'password' => 'password',
        'port' => 1234,
    ];

    protected function setUp(): void
    {
        $this->connection = DriverManager::getConnection($this->params);
    }

    /**
     * @return Connection|MockObject
     */
    private function getExecuteUpdateMockConnection()
    {
        $driverMock = $this->createMock(Driver::class);

        $driverMock->expects(self::any())
            ->method('connect')
            ->will(self::returnValue(
                $this->createMock(DriverConnection::class)
            ));

        $platform = $this->getMockForAbstractClass(AbstractPlatform::class);

        return $this->getMockBuilder(Connection::class)
            ->onlyMethods(['executeUpdate'])
            ->setConstructorArgs([['platform' => $platform], $driverMock])
            ->getMock();
    }

    public function testIsConnected(): void
    {
        self::assertFalse($this->connection->isConnected());
    }

    public function testNoTransactionActiveByDefault(): void
    {
        self::assertFalse($this->connection->isTransactionActive());
    }

    public function testCommitWithNoActiveTransactionThrowsException(): void
    {
        $this->expectException(ConnectionException::class);
        $this->connection->commit();
    }

    public function testRollbackWithNoActiveTransactionThrowsException(): void
    {
        $this->expectException(ConnectionException::class);
        $this->connection->rollBack();
    }

    public function testSetRollbackOnlyNoActiveTransactionThrowsException(): void
    {
        $this->expectException(ConnectionException::class);
        $this->connection->setRollbackOnly();
    }

    public function testIsRollbackOnlyNoActiveTransactionThrowsException(): void
    {
        $this->expectException(ConnectionException::class);
        $this->connection->isRollbackOnly();
    }

<<<<<<< HEAD
    public function testGetDriver() : void
=======
    public function testGetConfiguration(): void
    {
        $config = $this->connection->getConfiguration();

        self::assertInstanceOf(Configuration::class, $config);
    }

    public function testGetHost(): void
    {
        self::assertEquals('localhost', $this->connection->getHost());
    }

    public function testGetPort(): void
    {
        self::assertEquals('1234', $this->connection->getPort());
    }

    public function testGetUsername(): void
    {
        self::assertEquals('root', $this->connection->getUsername());
    }

    public function testGetPassword(): void
    {
        self::assertEquals('password', $this->connection->getPassword());
    }

    public function testGetDriver(): void
>>>>>>> 66b1f3d2
    {
        self::assertInstanceOf(\Doctrine\DBAL\Driver\PDOMySql\Driver::class, $this->connection->getDriver());
    }

<<<<<<< HEAD
    public function testConnectDispatchEvent() : void
=======
    public function testGetEventManager(): void
    {
        self::assertInstanceOf(EventManager::class, $this->connection->getEventManager());
    }

    public function testConnectDispatchEvent(): void
>>>>>>> 66b1f3d2
    {
        $listenerMock = $this->createMock(ConnectDispatchEventListener::class);
        $listenerMock->expects(self::once())->method('postConnect');

        $eventManager = new EventManager();
        $eventManager->addEventListener([Events::postConnect], $listenerMock);

        $driverMock = $this->createMock(Driver::class);
        $driverMock->expects(self::at(0))
                   ->method('connect');

        $conn = new Connection([], $driverMock, new Configuration(), $eventManager);
        $conn->connect();
    }

    public function testEventManagerPassedToPlatform(): void
    {
        $eventManager = new EventManager();

        $platform = $this->createMock(AbstractPlatform::class);
        $platform->expects(self::once())
            ->method('setEventManager')
            ->with($eventManager);

        $driver = $this->createMock(Driver::class);
        $driver->expects(self::any())
            ->method('getDatabasePlatform')
            ->willReturn($platform);

        $connection = new Connection($this->params, $driver, null, $eventManager);
        $connection->getDatabasePlatform();
    }

    /**
     * @requires extension pdo_sqlite
     * @dataProvider getQueryMethods
     */
    public function testDriverExceptionIsWrapped(callable $callback): void
    {
        $this->expectException(DBALException::class);
        $this->expectExceptionMessage("An exception occurred while executing \"MUUHAAAAHAAAA\":\n\nSQLSTATE[HY000]: General error: 1 near \"MUUHAAAAHAAAA\"");

        $connection = DriverManager::getConnection([
            'driver' => 'pdo_sqlite',
            'memory' => true,
        ]);

        $callback($connection, 'MUUHAAAAHAAAA');
    }

    /**
     * @return iterable<string, array<int, callable>>
     */
    public static function getQueryMethods(): iterable
    {
        yield 'exec' => [
            static function (Connection $connection, string $statement): void {
                $connection->exec($statement);
            },
        ];

        yield 'query' => [
            static function (Connection $connection, string $statement): void {
                $connection->query($statement);
            },
        ];

        yield 'executeQuery' => [
            static function (Connection $connection, string $statement): void {
                $connection->executeQuery($statement);
            },
        ];

        yield 'executeUpdate' => [
            static function (Connection $connection, string $statement): void {
                $connection->executeUpdate($statement);
            },
        ];

        yield 'prepare' => [
            static function (Connection $connection, string $statement): void {
                $connection->prepare($statement);
            },
        ];
    }

    /**
     * Pretty dumb test, however we want to check that the DebugStack correctly implements the interface.
     *
     * @group DBAL-11
     */
    public function testDebugSQLStack(): void
    {
        $logger = new DebugStack();
        $this->connection->getConfiguration()->setSQLLogger($logger);
        self::assertSame($logger, $this->connection->getConfiguration()->getSQLLogger());
    }

    /**
     * @group DBAL-81
     */
    public function testIsAutoCommit(): void
    {
        self::assertTrue($this->connection->isAutoCommit());
    }

    /**
     * @group DBAL-81
     */
    public function testSetAutoCommit(): void
    {
        $this->connection->setAutoCommit(false);
        self::assertFalse($this->connection->isAutoCommit());
    }

    /**
     * @group DBAL-81
     */
    public function testConnectStartsTransactionInNoAutoCommitMode(): void
    {
        $driverMock = $this->createMock(Driver::class);
        $driverMock->expects(self::any())
            ->method('connect')
            ->will(self::returnValue(
                $this->createMock(DriverConnection::class)
            ));
        $conn = new Connection([], $driverMock);

        $conn->setAutoCommit(false);

        self::assertFalse($conn->isTransactionActive());

        $conn->connect();

        self::assertTrue($conn->isTransactionActive());
    }

    /**
     * @group DBAL-81
     */
    public function testCommitStartsTransactionInNoAutoCommitMode(): void
    {
        $driverMock = $this->createMock(Driver::class);
        $driverMock->expects(self::any())
            ->method('connect')
            ->will(self::returnValue(
                $this->createMock(DriverConnection::class)
            ));
        $conn = new Connection([], $driverMock);

        $conn->setAutoCommit(false);
        $conn->connect();
        $conn->commit();

        self::assertTrue($conn->isTransactionActive());
    }

    /**
<<<<<<< HEAD
=======
     * @dataProvider resultProvider
     */
    public function testCommitReturn(bool $expectedResult): void
    {
        $driverConnection = $this->createMock(DriverConnection::class);
        $driverConnection->expects(self::once())
            ->method('commit')->willReturn($expectedResult);

        $driverMock = $this->createMock(Driver::class);
        $driverMock->expects(self::any())
            ->method('connect')
            ->will(self::returnValue($driverConnection));

        $conn = new Connection([], $driverMock);

        $conn->connect();
        $conn->beginTransaction();

        self::assertSame($expectedResult, $conn->commit());
    }

    /**
>>>>>>> 66b1f3d2
     * @return bool[][]
     */
    public function resultProvider(): array
    {
        return [[true], [false]];
    }

    /**
     * @group DBAL-81
     */
    public function testRollBackStartsTransactionInNoAutoCommitMode(): void
    {
        $driverMock = $this->createMock(Driver::class);
        $driverMock->expects(self::any())
            ->method('connect')
            ->will(self::returnValue(
                $this->createMock(DriverConnection::class)
            ));
        $conn = new Connection([], $driverMock);

        $conn->setAutoCommit(false);
        $conn->connect();
        $conn->rollBack();

        self::assertTrue($conn->isTransactionActive());
    }

    /**
     * @group DBAL-81
     */
    public function testSwitchingAutoCommitModeCommitsAllCurrentTransactions(): void
    {
        $driverMock = $this->createMock(Driver::class);
        $driverMock->expects(self::any())
            ->method('connect')
            ->will(self::returnValue(
                $this->createMock(DriverConnection::class)
            ));
        $conn = new Connection([], $driverMock);

        $conn->connect();
        $conn->beginTransaction();
        $conn->beginTransaction();
        $conn->setAutoCommit(false);

        self::assertSame(1, $conn->getTransactionNestingLevel());

        $conn->beginTransaction();
        $conn->beginTransaction();
        $conn->setAutoCommit(true);

        self::assertFalse($conn->isTransactionActive());
    }

    public function testEmptyInsert(): void
    {
        $conn = $this->getExecuteUpdateMockConnection();

        $conn->expects(self::once())
            ->method('executeUpdate')
            ->with('INSERT INTO footable () VALUES ()');

        $conn->insert('footable', []);
    }

    /**
     * @group DBAL-2511
     */
    public function testUpdateWithDifferentColumnsInDataAndIdentifiers(): void
    {
        $conn = $this->getExecuteUpdateMockConnection();

        $conn->expects(self::once())
            ->method('executeUpdate')
            ->with(
                'UPDATE TestTable SET text = ?, is_edited = ? WHERE id = ? AND name = ?',
                [
                    'some text',
                    true,
                    1,
                    'foo',
                ],
                [
                    'string',
                    'boolean',
                    'integer',
                    'string',
                ]
            );

        $conn->update(
            'TestTable',
            [
                'text' => 'some text',
                'is_edited' => true,
            ],
            [
                'id' => 1,
                'name' => 'foo',
            ],
            [
                'text' => 'string',
                'is_edited' => 'boolean',
                'id' => 'integer',
                'name' => 'string',
            ]
        );
    }

    /**
     * @group DBAL-2511
     */
    public function testUpdateWithSameColumnInDataAndIdentifiers(): void
    {
        $conn = $this->getExecuteUpdateMockConnection();

        $conn->expects(self::once())
            ->method('executeUpdate')
            ->with(
                'UPDATE TestTable SET text = ?, is_edited = ? WHERE id = ? AND is_edited = ?',
                [
                    'some text',
                    true,
                    1,
                    false,
                ],
                [
                    'string',
                    'boolean',
                    'integer',
                    'boolean',
                ]
            );

        $conn->update(
            'TestTable',
            [
                'text' => 'some text',
                'is_edited' => true,
            ],
            [
                'id' => 1,
                'is_edited' => false,
            ],
            [
                'text' => 'string',
                'is_edited' => 'boolean',
                'id' => 'integer',
            ]
        );
    }

    /**
     * @group DBAL-2688
     */
    public function testUpdateWithIsNull(): void
    {
        $conn = $this->getExecuteUpdateMockConnection();

        $conn->expects(self::once())
            ->method('executeUpdate')
            ->with(
                'UPDATE TestTable SET text = ?, is_edited = ? WHERE id IS NULL AND name = ?',
                [
                    'some text',
                    null,
                    'foo',
                ],
                [
                    'string',
                    'boolean',
                    'string',
                ]
            );

        $conn->update(
            'TestTable',
            [
                'text' => 'some text',
                'is_edited' => null,
            ],
            [
                'id' => null,
                'name' => 'foo',
            ],
            [
                'text' => 'string',
                'is_edited' => 'boolean',
                'id' => 'integer',
                'name' => 'string',
            ]
        );
    }

    /**
     * @group DBAL-2688
     */
    public function testDeleteWithIsNull(): void
    {
        $conn = $this->getExecuteUpdateMockConnection();

        $conn->expects(self::once())
            ->method('executeUpdate')
            ->with(
                'DELETE FROM TestTable WHERE id IS NULL AND name = ?',
                ['foo'],
                ['string']
            );

        $conn->delete(
            'TestTable',
            [
                'id' => null,
                'name' => 'foo',
            ],
            [
                'id' => 'integer',
                'name' => 'string',
            ]
        );
    }

    /**
     * @param mixed $expected
     *
     * @dataProvider fetchModeProvider
     */
    public function testFetch(string $method, callable $invoke, $expected): void
    {
        $query  = 'SELECT * FROM foo WHERE bar = ?';
        $params = [666];
        $types  = [ParameterType::INTEGER];

        $result = $this->createMock(Result::class);
        $result->expects(self::once())
            ->method($method)
            ->willReturn($expected);

        $driver = $this->createConfiguredMock(Driver::class, [
            'connect' => $this->createMock(DriverConnection::class),
        ]);

        $conn = $this->getMockBuilder(Connection::class)
            ->onlyMethods(['executeQuery'])
            ->setConstructorArgs([[], $driver])
            ->getMock();

        $conn->expects(self::once())
            ->method('executeQuery')
            ->with($query, $params, $types)
            ->willReturn($result);

        self::assertSame($expected, $invoke($conn, $query, $params, $types));
    }

    /**
     * @return iterable<string,array<int,mixed>>
     */
    public static function fetchModeProvider(): iterable
    {
        yield 'numeric' => [
            'fetchNumeric',
            static function (Connection $connection, string $query, array $params, array $types) {
                return $connection->fetchNumeric($query, $params, $types);
            },
            ['bar'],
        ];

        yield 'associative' => [
            'fetchAssociative',
            static function (Connection $connection, string $query, array $params, array $types) {
                return $connection->fetchAssociative($query, $params, $types);
            },
            ['foo' => 'bar'],
        ];

        yield 'one' => [
            'fetchOne',
            static function (Connection $connection, string $query, array $params, array $types) {
                return $connection->fetchOne($query, $params, $types);
            },
            'bar',
        ];

        yield 'all-numeric' => [
            'fetchAllNumeric',
            static function (Connection $connection, string $query, array $params, array $types) {
                return $connection->fetchAllNumeric($query, $params, $types);
            },
            [
                ['bar'],
                ['baz'],
            ],
        ];

        yield 'all-associative' => [
            'fetchAllAssociative',
            static function (Connection $connection, string $query, array $params, array $types) {
                return $connection->fetchAllAssociative($query, $params, $types);
            },
            [
                ['foo' => 'bar'],
                ['foo' => 'baz'],
            ],
        ];

        yield 'first-column' => [
            'fetchFirstColumn',
            static function (Connection $connection, string $query, array $params, array $types) {
                return $connection->fetchFirstColumn($query, $params, $types);
            },
            [
                'bar',
                'baz',
            ],
        ];
    }

    public function testCallingDeleteWithNoDeletionCriteriaResultsInInvalidArgumentException(): void
    {
        $driver = $this->createMock(Driver::class);
        $conn   = new Connection([], $driver);

        $this->expectException(InvalidArgumentException::class);
        $conn->delete('kittens', []);
    }

    public function testCallConnectOnce(): void
    {
        $driver = $this->createMock(Driver::class);
        $driver->expects(self::once())
            ->method('connect');

        $platform = $this->createMock(AbstractPlatform::class);

        $conn = new Connection(['platform' => $platform], $driver);
        $conn->connect();
        $conn->connect();
    }

    /**
     * @group DBAL-1127
     */
    public function testPlatformDetectionIsTriggerOnlyOnceOnRetrievingPlatform(): void
    {
        $driverMock = $this->createMock(VersionAwarePlatformDriver::class);

        $driverConnectionMock = $this->createMock(ServerInfoAwareConnection::class);

        $platformMock = $this->getMockForAbstractClass(AbstractPlatform::class);

        $connection = new Connection([], $driverMock);

        $driverMock->expects(self::once())
            ->method('connect')
            ->will(self::returnValue($driverConnectionMock));

        $driverConnectionMock->expects(self::once())
            ->method('getServerVersion')
            ->will(self::returnValue('6.6.6'));

        $driverMock->expects(self::once())
            ->method('createDatabasePlatformForVersion')
            ->with('6.6.6')
            ->will(self::returnValue($platformMock));

        self::assertSame($platformMock, $connection->getDatabasePlatform());
    }

    public function testConnectionParamsArePassedToTheQueryCacheProfileInExecuteCacheQuery(): void
    {
        $resultCacheDriverMock = $this->createMock(Cache::class);

        $resultCacheDriverMock
            ->expects(self::atLeastOnce())
            ->method('fetch')
            ->with('cacheKey')
            ->will(self::returnValue(['realKey' => []]));

        $query  = 'SELECT * FROM foo WHERE bar = ?';
        $params = [666];
        $types  = [ParameterType::INTEGER];

        $queryCacheProfileMock = $this->createMock(QueryCacheProfile::class);

        $queryCacheProfileMock
            ->expects(self::any())
            ->method('getResultCacheDriver')
            ->will(self::returnValue($resultCacheDriverMock));

        // This is our main expectation
        $queryCacheProfileMock
            ->expects(self::once())
            ->method('generateCacheKeys')
            ->with($query, $params, $types, $this->params)
            ->will(self::returnValue(['cacheKey', 'realKey']));

        $driver = $this->createMock(Driver::class);

        (new Connection($this->params, $driver))->executeCacheQuery($query, $params, $types, $queryCacheProfileMock);
    }

    /**
     * @group #2821
     */
    public function testShouldNotPassPlatformInParamsToTheQueryCacheProfileInExecuteCacheQuery(): void
    {
        $resultCacheDriverMock = $this->createMock(Cache::class);

        $resultCacheDriverMock
            ->expects(self::atLeastOnce())
            ->method('fetch')
            ->with('cacheKey')
            ->will(self::returnValue(['realKey' => []]));

        $queryCacheProfileMock = $this->createMock(QueryCacheProfile::class);

        $queryCacheProfileMock
            ->expects(self::any())
            ->method('getResultCacheDriver')
            ->will(self::returnValue($resultCacheDriverMock));

        $query = 'SELECT 1';

        $connectionParams = $this->params;

        $queryCacheProfileMock
            ->expects(self::once())
            ->method('generateCacheKeys')
            ->with($query, [], [], $connectionParams)
            ->will(self::returnValue(['cacheKey', 'realKey']));

        $connectionParams['platform'] = $this->createMock(AbstractPlatform::class);

        $driver = $this->createMock(Driver::class);

        (new Connection($connectionParams, $driver))->executeCacheQuery($query, [], [], $queryCacheProfileMock);
    }

    /**
     * @group #2821
     */
    public function testThrowsExceptionWhenInValidPlatformSpecified(): void
    {
        $connectionParams             = $this->params;
        $connectionParams['platform'] = new stdClass();

        $driver = $this->createMock(Driver::class);

        $this->expectException(DBALException::class);

        new Connection($connectionParams, $driver);
    }

    /**
     * @group DBAL-990
     */
    public function testRethrowsOriginalExceptionOnDeterminingPlatformWhenConnectingToNonExistentDatabase(): void
    {
        $driverMock = $this->createMock(VersionAwarePlatformDriver::class);

        $connection        = new Connection(['dbname' => 'foo'], $driverMock);
        $originalException = new Exception('Original exception');
        $fallbackException = new Exception('Fallback exception');

        $driverMock->expects(self::at(0))
            ->method('connect')
            ->willThrowException($originalException);

        $driverMock->expects(self::at(1))
            ->method('connect')
            ->willThrowException($fallbackException);

        $this->expectExceptionMessage($originalException->getMessage());

        $connection->getDatabasePlatform();
    }

    /**
     * @group #3194
     */
    public function testExecuteCacheQueryStripsPlatformFromConnectionParamsBeforeGeneratingCacheKeys(): void
    {
        $driver = $this->createMock(Driver::class);

        $platform = $this->createMock(AbstractPlatform::class);

        $queryCacheProfile = $this->createMock(QueryCacheProfile::class);

        $resultCacheDriver = $this->createMock(Cache::class);

        $queryCacheProfile
            ->expects(self::any())
            ->method('getResultCacheDriver')
            ->will(self::returnValue($resultCacheDriver));

        $resultCacheDriver
            ->expects(self::atLeastOnce())
            ->method('fetch')
            ->with('cacheKey')
            ->will(self::returnValue(['realKey' => []]));

        $query = 'SELECT 1';

        $params = [
            'dbname' => 'foo',
            'platform' => $platform,
        ];

        $paramsWithoutPlatform = $params;
        unset($paramsWithoutPlatform['platform']);

        $queryCacheProfile
            ->expects(self::once())
            ->method('generateCacheKeys')
            ->with($query, [], [], $paramsWithoutPlatform)
            ->will(self::returnValue(['cacheKey', 'realKey']));

        $connection = new Connection($params, $driver);

        self::assertSame($params, $connection->getParams());

        $connection->executeCacheQuery($query, [], [], $queryCacheProfile);
    }
}

interface ConnectDispatchEventListener
{
    public function postConnect(): void;
}<|MERGE_RESOLUTION|>--- conflicted
+++ resolved
@@ -104,52 +104,12 @@
         $this->connection->isRollbackOnly();
     }
 
-<<<<<<< HEAD
-    public function testGetDriver() : void
-=======
-    public function testGetConfiguration(): void
-    {
-        $config = $this->connection->getConfiguration();
-
-        self::assertInstanceOf(Configuration::class, $config);
-    }
-
-    public function testGetHost(): void
-    {
-        self::assertEquals('localhost', $this->connection->getHost());
-    }
-
-    public function testGetPort(): void
-    {
-        self::assertEquals('1234', $this->connection->getPort());
-    }
-
-    public function testGetUsername(): void
-    {
-        self::assertEquals('root', $this->connection->getUsername());
-    }
-
-    public function testGetPassword(): void
-    {
-        self::assertEquals('password', $this->connection->getPassword());
-    }
-
     public function testGetDriver(): void
->>>>>>> 66b1f3d2
     {
         self::assertInstanceOf(\Doctrine\DBAL\Driver\PDOMySql\Driver::class, $this->connection->getDriver());
     }
 
-<<<<<<< HEAD
-    public function testConnectDispatchEvent() : void
-=======
-    public function testGetEventManager(): void
-    {
-        self::assertInstanceOf(EventManager::class, $this->connection->getEventManager());
-    }
-
     public function testConnectDispatchEvent(): void
->>>>>>> 66b1f3d2
     {
         $listenerMock = $this->createMock(ConnectDispatchEventListener::class);
         $listenerMock->expects(self::once())->method('postConnect');
@@ -308,31 +268,6 @@
     }
 
     /**
-<<<<<<< HEAD
-=======
-     * @dataProvider resultProvider
-     */
-    public function testCommitReturn(bool $expectedResult): void
-    {
-        $driverConnection = $this->createMock(DriverConnection::class);
-        $driverConnection->expects(self::once())
-            ->method('commit')->willReturn($expectedResult);
-
-        $driverMock = $this->createMock(Driver::class);
-        $driverMock->expects(self::any())
-            ->method('connect')
-            ->will(self::returnValue($driverConnection));
-
-        $conn = new Connection([], $driverMock);
-
-        $conn->connect();
-        $conn->beginTransaction();
-
-        self::assertSame($expectedResult, $conn->commit());
-    }
-
-    /**
->>>>>>> 66b1f3d2
      * @return bool[][]
      */
     public function resultProvider(): array
@@ -619,7 +554,7 @@
 
         yield 'all-numeric' => [
             'fetchAllNumeric',
-            static function (Connection $connection, string $query, array $params, array $types) {
+            static function (Connection $connection, string $query, array $params, array $types): array {
                 return $connection->fetchAllNumeric($query, $params, $types);
             },
             [
@@ -630,7 +565,7 @@
 
         yield 'all-associative' => [
             'fetchAllAssociative',
-            static function (Connection $connection, string $query, array $params, array $types) {
+            static function (Connection $connection, string $query, array $params, array $types): array {
                 return $connection->fetchAllAssociative($query, $params, $types);
             },
             [
@@ -641,7 +576,7 @@
 
         yield 'first-column' => [
             'fetchFirstColumn',
-            static function (Connection $connection, string $query, array $params, array $types) {
+            static function (Connection $connection, string $query, array $params, array $types): array {
                 return $connection->fetchFirstColumn($query, $params, $types);
             },
             [
