{
    "name": "doctrine/dbal",
    "type": "library",
    "description": "Powerful PHP database abstraction layer (DBAL) with many features for database schema introspection and management.",
    "keywords": [
        "abstraction",
        "database",
        "dbal",
        "db2",
        "mariadb",
        "mssql",
        "mysql",
        "pgsql",
        "postgresql",
        "oci8",
        "oracle",
        "pdo",
        "queryobject",
        "sasql",
        "sql",
        "sqlanywhere",
        "sqlite",
        "sqlserver",
        "sqlsrv"
    ],
    "homepage": "https://www.doctrine-project.org/projects/dbal.html",
    "license": "MIT",
    "authors": [
        {"name": "Guilherme Blanco", "email": "guilhermeblanco@gmail.com"},
        {"name": "Roman Borschel", "email": "roman@code-factory.org"},
        {"name": "Benjamin Eberlei", "email": "kontakt@beberlei.de"},
        {"name": "Jonathan Wage", "email": "jonwage@gmail.com"}
    ],
    "require": {
        "php": "^7.3 || ^8.0",
        "doctrine/cache": "^1.0",
        "doctrine/event-manager": "^1.0",
        "ocramius/package-versions": "^1.4"
    },
    "require-dev": {
        "doctrine/coding-standard": "^7.0",
        "jetbrains/phpstorm-stubs": "^2019.1",
        "nikic/php-parser": "^4.4",
<<<<<<< HEAD
        "phpstan/phpstan": "^0.12.18",
        "phpstan/phpstan-strict-rules": "^0.12.2",
        "phpunit/phpunit": "^9.1.1",
=======
        "phpstan/phpstan": "^0.12",
        "phpunit/phpunit": "^8.4.1",
        "slevomat/coding-standard": "^6.3.6",
>>>>>>> 256cefa6
        "symfony/console": "^2.0.5|^3.0|^4.0|^5.0",
        "vimeo/psalm": "^3.11"
    },
    "suggest": {
        "symfony/console": "For helpful console commands such as SQL execution and import of files."
    },
    "bin": ["bin/doctrine-dbal"],
    "config": {
        "platform": {
            "php": "7.3.0"
        },
        "sort-packages": true
    },
    "autoload": {
        "psr-4": { "Doctrine\\DBAL\\": "src" }
    },
    "autoload-dev": {
        "psr-4": { "Doctrine\\DBAL\\Tests\\": "tests" }
    },
    "extra": {
        "branch-alias": {
            "dev-master": "2.10.x-dev",
            "dev-develop": "3.0.x-dev"
        }
    }
}<|MERGE_RESOLUTION|>--- conflicted
+++ resolved
@@ -41,15 +41,10 @@
         "doctrine/coding-standard": "^7.0",
         "jetbrains/phpstorm-stubs": "^2019.1",
         "nikic/php-parser": "^4.4",
-<<<<<<< HEAD
         "phpstan/phpstan": "^0.12.18",
         "phpstan/phpstan-strict-rules": "^0.12.2",
         "phpunit/phpunit": "^9.1.1",
-=======
-        "phpstan/phpstan": "^0.12",
-        "phpunit/phpunit": "^8.4.1",
         "slevomat/coding-standard": "^6.3.6",
->>>>>>> 256cefa6
         "symfony/console": "^2.0.5|^3.0|^4.0|^5.0",
         "vimeo/psalm": "^3.11"
     },
