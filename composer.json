--- conflicted
+++ resolved
@@ -44,15 +44,9 @@
         "phpstan/phpstan-strict-rules": "^0.12.11",
         "phpunit/phpunit": "9.5.10",
         "psalm/plugin-phpunit": "0.16.1",
-<<<<<<< HEAD
-        "squizlabs/php_codesniffer": "3.6.0",
+        "squizlabs/php_codesniffer": "3.6.1",
         "symfony/cache": "^5.2|^6.0",
         "symfony/console": "^2.0.5|^3.0|^4.0|^5.0|^6.0",
-=======
-        "squizlabs/php_codesniffer": "3.6.1",
-        "symfony/cache": "^4.4",
-        "symfony/console": "^2.0.5|^3.0|^4.0|^5.0",
->>>>>>> cbd8cd8e
         "vimeo/psalm": "4.10.0"
     },
     "suggest": {
