{
    "name": "doctrine/dbal",
    "type": "library",
    "description": "Powerful PHP database abstraction layer (DBAL) with many features for database schema introspection and management.",
    "keywords": [
        "abstraction",
        "database",
        "dbal",
        "db2",
        "mariadb",
        "mssql",
        "mysql",
        "pgsql",
        "postgresql",
        "oci8",
        "oracle",
        "pdo",
        "queryobject",
        "sasql",
        "sql",
        "sqlite",
        "sqlserver",
        "sqlsrv"
    ],
    "homepage": "https://www.doctrine-project.org/projects/dbal.html",
    "license": "MIT",
    "authors": [
        {"name": "Guilherme Blanco", "email": "guilhermeblanco@gmail.com"},
        {"name": "Roman Borschel", "email": "roman@code-factory.org"},
        {"name": "Benjamin Eberlei", "email": "kontakt@beberlei.de"},
        {"name": "Jonathan Wage", "email": "jonwage@gmail.com"}
    ],
    "require": {
        "php": "^7.3 || ^8.0",
        "composer/package-versions-deprecated": "^1.11.99",
        "doctrine/cache": "^1.0",
        "doctrine/event-manager": "^1.0"
    },
    "require-dev": {
        "doctrine/coding-standard": "8.2.0",
        "jetbrains/phpstorm-stubs": "2019.3",
<<<<<<< HEAD
        "phpstan/phpstan": "0.12.57",
        "phpstan/phpstan-phpunit": "0.12.8",
        "phpstan/phpstan-strict-rules": "0.12.2",
=======
        "phpstan/phpstan": "0.12.80",
        "phpstan/phpstan-strict-rules": "^0.12.2",
>>>>>>> 7da29b1c
        "phpunit/phpunit": "9.5.0",
        "psalm/plugin-phpunit": "0.13.0",
        "symfony/console": "^2.0.5|^3.0|^4.0|^5.0",
        "vimeo/psalm": "4.5.2"
    },
    "suggest": {
        "symfony/console": "For helpful console commands such as SQL execution and import of files."
    },
    "bin": ["bin/doctrine-dbal"],
    "config": {
        "platform": {
            "php": "7.3.0"
        },
        "sort-packages": true
    },
    "autoload": {
        "psr-4": { "Doctrine\\DBAL\\": "src" }
    },
    "autoload-dev": {
        "psr-4": { "Doctrine\\DBAL\\Tests\\": "tests" }
    }
}<|MERGE_RESOLUTION|>--- conflicted
+++ resolved
@@ -39,14 +39,9 @@
     "require-dev": {
         "doctrine/coding-standard": "8.2.0",
         "jetbrains/phpstorm-stubs": "2019.3",
-<<<<<<< HEAD
-        "phpstan/phpstan": "0.12.57",
+        "phpstan/phpstan": "0.12.80",
         "phpstan/phpstan-phpunit": "0.12.8",
         "phpstan/phpstan-strict-rules": "0.12.2",
-=======
-        "phpstan/phpstan": "0.12.80",
-        "phpstan/phpstan-strict-rules": "^0.12.2",
->>>>>>> 7da29b1c
         "phpunit/phpunit": "9.5.0",
         "psalm/plugin-phpunit": "0.13.0",
         "symfony/console": "^2.0.5|^3.0|^4.0|^5.0",
