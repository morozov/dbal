--- conflicted
+++ resolved
@@ -40,34 +40,21 @@
     "require-dev": {
         "doctrine/coding-standard": "^6.0",
         "jetbrains/phpstorm-stubs": "^2019.1",
-<<<<<<< HEAD
         "phpstan/phpstan": "^0.12.18",
         "phpstan/phpstan-strict-rules": "^0.12.2",
         "phpunit/phpunit": "^9.1.1",
-        "symfony/console": "^2.0.5|^3.0|^4.0|^5.0"
-=======
-        "phpstan/phpstan": "^0.12",
-        "phpunit/phpunit": "^8.4.1",
         "symfony/console": "^2.0.5|^3.0|^4.0|^5.0",
         "vimeo/psalm": "^3.11"
->>>>>>> c7749236
     },
     "suggest": {
         "symfony/console": "For helpful console commands such as SQL execution and import of files."
     },
     "bin": ["bin/doctrine-dbal"],
     "config": {
-<<<<<<< HEAD
         "platform": {
             "php": "7.3.0"
         },
         "sort-packages": true
-=======
-        "sort-packages": true,
-        "platform": {
-            "php": "7.2.0"
-        }
->>>>>>> c7749236
     },
     "autoload": {
         "psr-4": { "Doctrine\\DBAL\\": "src" }
