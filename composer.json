{
    "name": "doctrine/dbal",
    "type": "library",
    "description": "Powerful PHP database abstraction layer (DBAL) with many features for database schema introspection and management.",
    "keywords": [
        "abstraction",
        "database",
        "dbal",
        "db2",
        "mariadb",
        "mssql",
        "mysql",
        "pgsql",
        "postgresql",
        "oci8",
        "oracle",
        "pdo",
        "queryobject",
        "sasql",
        "sql",
        "sqlite",
        "sqlserver",
        "sqlsrv"
    ],
    "homepage": "https://www.doctrine-project.org/projects/dbal.html",
    "license": "MIT",
    "authors": [
        {"name": "Guilherme Blanco", "email": "guilhermeblanco@gmail.com"},
        {"name": "Roman Borschel", "email": "roman@code-factory.org"},
        {"name": "Benjamin Eberlei", "email": "kontakt@beberlei.de"},
        {"name": "Jonathan Wage", "email": "jonwage@gmail.com"}
    ],
    "require": {
        "php": "^7.3 || ^8.0",
        "composer/package-versions-deprecated": "^1.11.99",
<<<<<<< HEAD
        "doctrine/cache": "^1.11",
=======
        "doctrine/cache": "^1.0|^2.0",
>>>>>>> b5c29796
        "doctrine/deprecations": "^0.5.3",
        "doctrine/event-manager": "^1.0",
        "psr/cache": "^1|^2|^3"
    },
    "require-dev": {
        "doctrine/coding-standard": "8.2.0",
        "jetbrains/phpstorm-stubs": "2020.2",
        "phpstan/phpstan": "0.12.81",
        "phpstan/phpstan-strict-rules": "^0.12.2",
        "phpunit/phpunit": "9.5.0",
        "psalm/plugin-phpunit": "0.13.0",
        "squizlabs/php_codesniffer": "3.6.0",
<<<<<<< HEAD
        "symfony/cache": "^5.2",
        "symfony/console": "^2.0.5|^3.0|^4.0|^5.0",
=======
        "symfony/cache": "^5.2|^6.0",
        "symfony/console": "^2.0.5|^3.0|^4.0|^5.0|^6.0",
>>>>>>> b5c29796
        "vimeo/psalm": "4.6.4"
    },
    "suggest": {
        "symfony/console": "For helpful console commands such as SQL execution and import of files."
    },
    "bin": ["bin/doctrine-dbal"],
    "config": {
        "platform": {
            "php": "7.3.0"
        },
        "sort-packages": true
    },
    "autoload": {
        "psr-4": { "Doctrine\\DBAL\\": "src" }
    },
    "autoload-dev": {
        "psr-4": { "Doctrine\\DBAL\\Tests\\": "tests" }
    }
}<|MERGE_RESOLUTION|>--- conflicted
+++ resolved
@@ -33,11 +33,7 @@
     "require": {
         "php": "^7.3 || ^8.0",
         "composer/package-versions-deprecated": "^1.11.99",
-<<<<<<< HEAD
-        "doctrine/cache": "^1.11",
-=======
-        "doctrine/cache": "^1.0|^2.0",
->>>>>>> b5c29796
+        "doctrine/cache": "^1.11|^2.0",
         "doctrine/deprecations": "^0.5.3",
         "doctrine/event-manager": "^1.0",
         "psr/cache": "^1|^2|^3"
@@ -50,13 +46,8 @@
         "phpunit/phpunit": "9.5.0",
         "psalm/plugin-phpunit": "0.13.0",
         "squizlabs/php_codesniffer": "3.6.0",
-<<<<<<< HEAD
-        "symfony/cache": "^5.2",
-        "symfony/console": "^2.0.5|^3.0|^4.0|^5.0",
-=======
         "symfony/cache": "^5.2|^6.0",
         "symfony/console": "^2.0.5|^3.0|^4.0|^5.0|^6.0",
->>>>>>> b5c29796
         "vimeo/psalm": "4.6.4"
     },
     "suggest": {
