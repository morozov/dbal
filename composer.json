{
    "name": "doctrine/dbal",
    "type": "library",
    "description": "Powerful PHP database abstraction layer (DBAL) with many features for database schema introspection and management.",
    "keywords": [
        "abstraction",
        "database",
        "dbal",
        "db2",
        "mariadb",
        "mssql",
        "mysql",
        "pgsql",
        "postgresql",
        "oci8",
        "oracle",
        "pdo",
        "queryobject",
        "sasql",
        "sql",
        "sqlite",
        "sqlserver",
        "sqlsrv"
    ],
    "homepage": "https://www.doctrine-project.org/projects/dbal.html",
    "license": "MIT",
    "authors": [
        {"name": "Guilherme Blanco", "email": "guilhermeblanco@gmail.com"},
        {"name": "Roman Borschel", "email": "roman@code-factory.org"},
        {"name": "Benjamin Eberlei", "email": "kontakt@beberlei.de"},
        {"name": "Jonathan Wage", "email": "jonwage@gmail.com"}
    ],
    "require": {
        "php": "^7.3 || ^8.0",
        "composer/package-versions-deprecated": "^1.11.99",
        "doctrine/cache": "^1.11|^2.0",
        "doctrine/deprecations": "^0.5.3",
        "doctrine/event-manager": "^1.0",
        "psr/cache": "^1|^2|^3",
        "psr/log": "^1|^2|^3"
    },
    "require-dev": {
        "doctrine/coding-standard": "9.0.0",
        "jetbrains/phpstorm-stubs": "2021.1",
<<<<<<< HEAD
        "phpstan/phpstan": "1.2.0",
        "phpstan/phpstan-strict-rules": "^1.1",
        "phpunit/phpunit": "9.5.10",
        "psalm/plugin-phpunit": "0.16.1",
        "squizlabs/php_codesniffer": "3.6.2",
        "symfony/cache": "^5.2|^6.0",
        "symfony/console": "^2.0.5|^3.0|^4.0|^5.0|^6.0",
        "vimeo/psalm": "4.15.0"
=======
        "phpstan/phpstan": "1.3.0",
        "phpunit/phpunit": "^7.5.20|^8.5|9.5.11",
        "psalm/plugin-phpunit": "0.16.1",
        "squizlabs/php_codesniffer": "3.6.2",
        "symfony/cache": "^4.4",
        "symfony/console": "^2.0.5|^3.0|^4.0|^5.0",
        "vimeo/psalm": "4.16.1"
>>>>>>> ed77d0b8
    },
    "suggest": {
        "symfony/console": "For helpful console commands such as SQL execution and import of files."
    },
    "bin": ["bin/doctrine-dbal"],
    "config": {
        "sort-packages": true,
        "allow-plugins": {
            "dealerdirect/phpcodesniffer-composer-installer": true,
            "composer/package-versions-deprecated": true
        }
    },
    "autoload": {
        "psr-4": { "Doctrine\\DBAL\\": "src" }
    },
    "autoload-dev": {
        "psr-4": { "Doctrine\\DBAL\\Tests\\": "tests" }
    }
}<|MERGE_RESOLUTION|>--- conflicted
+++ resolved
@@ -42,24 +42,14 @@
     "require-dev": {
         "doctrine/coding-standard": "9.0.0",
         "jetbrains/phpstorm-stubs": "2021.1",
-<<<<<<< HEAD
-        "phpstan/phpstan": "1.2.0",
+        "phpstan/phpstan": "1.3.0",
         "phpstan/phpstan-strict-rules": "^1.1",
-        "phpunit/phpunit": "9.5.10",
+        "phpunit/phpunit": "9.5.11",
         "psalm/plugin-phpunit": "0.16.1",
         "squizlabs/php_codesniffer": "3.6.2",
         "symfony/cache": "^5.2|^6.0",
         "symfony/console": "^2.0.5|^3.0|^4.0|^5.0|^6.0",
-        "vimeo/psalm": "4.15.0"
-=======
-        "phpstan/phpstan": "1.3.0",
-        "phpunit/phpunit": "^7.5.20|^8.5|9.5.11",
-        "psalm/plugin-phpunit": "0.16.1",
-        "squizlabs/php_codesniffer": "3.6.2",
-        "symfony/cache": "^4.4",
-        "symfony/console": "^2.0.5|^3.0|^4.0|^5.0",
         "vimeo/psalm": "4.16.1"
->>>>>>> ed77d0b8
     },
     "suggest": {
         "symfony/console": "For helpful console commands such as SQL execution and import of files."
