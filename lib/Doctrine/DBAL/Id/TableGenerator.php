--- conflicted
+++ resolved
@@ -74,15 +74,11 @@
             throw new DBALException('Cannot use TableGenerator with SQLite.');
         }
 
-<<<<<<< HEAD
         $this->conn = DriverManager::getConnection(
             $conn->getParams(),
             $conn->getConfiguration(),
             $conn->getEventManager()
         );
-=======
-        $this->conn = DriverManager::getConnection($params, $conn->getConfiguration(), $conn->getEventManager());
->>>>>>> 217b2cf9
 
         $this->generatorTableName = $generatorTableName;
     }
