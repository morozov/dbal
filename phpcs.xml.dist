<?xml version="1.0"?>
<ruleset
        xmlns:xsi="http://www.w3.org/2001/XMLSchema-instance"
        xsi:noNamespaceSchemaLocation="vendor/squizlabs/php_codesniffer/phpcs.xsd"
>
    <arg name="basepath" value="."/>
    <arg name="extensions" value="php"/>
    <arg name="parallel" value="80"/>
    <arg name="cache" value=".phpcs-cache"/>
    <arg name="colors"/>

    <!-- Show progress of the run and show sniff names -->
    <arg value="ps"/>

    <config name="php_version" value="70400"/>

    <file>bin</file>
    <file>src</file>
    <file>tests</file>

    <rule ref="Doctrine">
        <exclude name="SlevomatCodingStandard.Classes.SuperfluousAbstractClassNaming"/>
        <exclude name="SlevomatCodingStandard.Classes.SuperfluousExceptionNaming"/>
        <exclude name="SlevomatCodingStandard.Classes.DisallowLateStaticBindingForConstants.DisallowedLateStaticBindingForConstant"/>
        <exclude name="SlevomatCodingStandard.ControlStructures.ControlStructureSpacing.IncorrectLinesCountAfterLastControlStructure"/>
        <exclude name="SlevomatCodingStandard.ControlStructures.RequireNullCoalesceEqualOperator.RequiredNullCoalesceEqualOperator"/>

        <exclude name="PSR2.Methods.MethodDeclaration.Underscore"/>
        <!-- https://github.com/slevomat/coding-standard/issues/867 -->
        <exclude name="SlevomatCodingStandard.ControlStructures.JumpStatementsSpacing.IncorrectLinesCountAfterLastControlStructure"/>
        <!-- See https://github.com/squizlabs/PHP_CodeSniffer/issues/2937 -->
        <exclude name="Squiz.Arrays.ArrayDeclaration.ValueNoNewline"/>
        <exclude name="Squiz.NamingConventions.ValidVariableName.PublicHasUnderscore"/>
    </rule>

    <rule ref="Generic.Classes.DuplicateClassName.Found">
        <exclude-pattern>*/lib/Doctrine/DBAL/Driver/PDOQueryImplementation.php</exclude-pattern>
        <exclude-pattern>*/lib/Doctrine/DBAL/Driver/PDOStatementImplementations.php</exclude-pattern>
    </rule>

    <rule ref="PSR2.Classes.PropertyDeclaration.Underscore">
        <exclude-pattern>*/src/Configuration.php</exclude-pattern>
        <exclude-pattern>*/src/Connection.php</exclude-pattern>
        <exclude-pattern>*/src/Driver</exclude-pattern>
        <exclude-pattern>*/src/Event/Listeners</exclude-pattern>
        <exclude-pattern>*/src/Platforms</exclude-pattern>
        <exclude-pattern>*/src/Schema</exclude-pattern>
        <exclude-pattern>*/src/Tools/Console/Helper/ConnectionHelper.php</exclude-pattern>
    </rule>

    <rule ref="SlevomatCodingStandard.TypeHints.ParameterTypeHint.MissingNativeTypeHint">
        <exclude-pattern>*/src/*</exclude-pattern>
    </rule>

    <rule ref="SlevomatCodingStandard.TypeHints.ReturnTypeHint.MissingNativeTypeHint">
        <exclude-pattern>*/src/*</exclude-pattern>
    </rule>

    <rule ref="PSR1.Classes.ClassDeclaration.MultipleClasses">
        <exclude-pattern>*/lib/Doctrine/DBAL/Driver/PDOQueryImplementation.php</exclude-pattern>
        <exclude-pattern>*/lib/Doctrine/DBAL/Driver/PDOStatementImplementations.php</exclude-pattern>
        <exclude-pattern>*/tests/*</exclude-pattern>
    </rule>

    <rule ref="SlevomatCodingStandard.PHP.RequireExplicitAssertion.RequiredExplicitAssertion">
        <exclude-pattern>tests/*</exclude-pattern>
    </rule>

    <rule ref="Squiz.Classes.ClassFileName.NoMatch">
        <exclude-pattern>*/tests/*</exclude-pattern>
    </rule>

    <rule ref="Generic.NamingConventions.UpperCaseConstantName.ClassConstantNotUpperCase">
        <exclude-pattern>src/Events.php</exclude-pattern>
    </rule>

    <!-- see https://github.com/squizlabs/PHP_CodeSniffer/issues/2099 -->
    <rule ref="Squiz.Commenting.FunctionComment.InvalidNoReturn">
        <exclude-pattern>src/Platforms/AbstractPlatform.php</exclude-pattern>
        <exclude-pattern>src/Schema/AbstractSchemaManager.php</exclude-pattern>
        <exclude-pattern>tests/Platforms/AbstractPlatformTestCase.php</exclude-pattern>
    </rule>

    <!-- see https://github.com/squizlabs/PHP_CodeSniffer/issues/2838 -->
    <rule ref="Squiz.Commenting.FunctionComment.SpacingAfter">
        <exclude-pattern>src/Driver/AbstractMySQLDriver.php</exclude-pattern>
    </rule>

    <rule ref="Squiz.NamingConventions.ValidVariableName.MemberNotCamelCaps">
        <exclude-pattern>tests/Functional/DataAccess/FetchClass.php</exclude-pattern>
    </rule>

    <rule ref="Squiz.NamingConventions.ValidVariableName.MemberNotCamelCaps">
        <!--
            These files use the underlying driver APIs that don't comply with the coding standard
            phpcs wrongly complains about them, and that has been reported here:
            https://github.com/squizlabs/PHP_CodeSniffer/issues/2950
        -->
        <exclude-pattern>src/Driver/IBMDB2/Connection.php</exclude-pattern>
        <exclude-pattern>src/Driver/Mysqli/Exception/ConnectionFailed.php</exclude-pattern>
        <!-- See https://github.com/squizlabs/PHP_CodeSniffer/issues/2837 -->
        <exclude-pattern>src/Tools/Dumper.php</exclude-pattern>
        <exclude-pattern>tests/Driver/StatementIteratorTest.php</exclude-pattern>
        <exclude-pattern>tests/Tools/DumperTest.php</exclude-pattern>
    </rule>

    <!-- See https://github.com/squizlabs/PHP_CodeSniffer/issues/2837 -->
    <rule ref="Squiz.NamingConventions.ValidVariableName.NotCamelCaps">
        <exclude-pattern>src/Schema/Comparator.php</exclude-pattern>
        <exclude-pattern>src/SQLParserUtils.php</exclude-pattern>
    </rule>

    <!-- some statement classes close cursor using an empty while-loop -->
    <rule ref="Generic.CodeAnalysis.EmptyStatement.DetectedWhile">
        <exclude-pattern>src/Driver/SQLSrv/Result.php</exclude-pattern>
        <exclude-pattern>tests/Functional/ResultCacheTest.php</exclude-pattern>
    </rule>

    <!-- See https://github.com/slevomat/coding-standard/issues/770 -->
    <rule ref="SlevomatCodingStandard.Namespaces.UnusedUses">
        <exclude-pattern>src/Driver/ExceptionConverterDriver.php</exclude-pattern>
        <exclude-pattern>src/Query/QueryBuilder.php</exclude-pattern>
    </rule>

    <!-- see https://github.com/doctrine/dbal/issues/3377 -->
    <rule ref="SlevomatCodingStandard.Operators.DisallowEqualOperators.DisallowedNotEqualOperator">
        <exclude-pattern>src/Schema/Comparator.php</exclude-pattern>
    </rule>

    <!-- The SQLSRV_* functions are defined in the upper case by the sqlsrv extension and violate the standard
         see https://docs.microsoft.com/en-us/sql/connect/php/constants-microsoft-drivers-for-php-for-sql-server -->
    <rule ref="Squiz.PHP.LowercasePHPFunctions">
        <exclude-pattern>src/Driver/SQLSrv/Statement.php</exclude-pattern>
    </rule>

<<<<<<< HEAD
    <!-- This could be considered a bug in the sniff or the shortcoming of the Platform API design
         see https://github.com/squizlabs/PHP_CodeSniffer/issues/3035 -->
    <rule ref="Generic.CodeAnalysis.UselessOverridingMethod.Found">
        <exclude-pattern>src/Platforms/SqlitePlatform.php</exclude-pattern>
=======
    <!-- See https://github.com/squizlabs/PHP_CodeSniffer/issues/3035 -->
    <rule ref="Generic.CodeAnalysis.UselessOverridingMethod.Found">
        <exclude-pattern>src/Platforms/*/Comparator.php</exclude-pattern>
>>>>>>> d04d0d6a
    </rule>
</ruleset><|MERGE_RESOLUTION|>--- conflicted
+++ resolved
@@ -133,15 +133,10 @@
         <exclude-pattern>src/Driver/SQLSrv/Statement.php</exclude-pattern>
     </rule>
 
-<<<<<<< HEAD
     <!-- This could be considered a bug in the sniff or the shortcoming of the Platform API design
          see https://github.com/squizlabs/PHP_CodeSniffer/issues/3035 -->
     <rule ref="Generic.CodeAnalysis.UselessOverridingMethod.Found">
         <exclude-pattern>src/Platforms/SqlitePlatform.php</exclude-pattern>
-=======
-    <!-- See https://github.com/squizlabs/PHP_CodeSniffer/issues/3035 -->
-    <rule ref="Generic.CodeAnalysis.UselessOverridingMethod.Found">
         <exclude-pattern>src/Platforms/*/Comparator.php</exclude-pattern>
->>>>>>> d04d0d6a
     </rule>
 </ruleset>