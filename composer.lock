--- conflicted
+++ resolved
@@ -4,11 +4,7 @@
         "Read more about it at https://getcomposer.org/doc/01-basic-usage.md#installing-dependencies",
         "This file is @generated automatically"
     ],
-<<<<<<< HEAD
-    "content-hash": "9b005c1fb034d6cecc96cfeccbd0e19d",
-=======
-    "content-hash": "24d769e96bdd77bb222036a69d9c5e1a",
->>>>>>> b2bd586c
+    "content-hash": "6f8e216ee18faa24ca65b077dc5a0897",
     "packages": [
         {
             "name": "composer/package-versions-deprecated",
@@ -932,7 +928,6 @@
         },
         {
             "name": "nikic/php-parser",
-<<<<<<< HEAD
             "version": "v4.8.0",
             "source": {
                 "type": "git",
@@ -943,18 +938,6 @@
                 "type": "zip",
                 "url": "https://api.github.com/repos/nikic/PHP-Parser/zipball/8c58eb4cd4f3883f82611abeac2efbc3dbed787e",
                 "reference": "8c58eb4cd4f3883f82611abeac2efbc3dbed787e",
-=======
-            "version": "v4.9.0",
-            "source": {
-                "type": "git",
-                "url": "https://github.com/nikic/PHP-Parser.git",
-                "reference": "aaee038b912e567780949787d5fe1977be11a778"
-            },
-            "dist": {
-                "type": "zip",
-                "url": "https://api.github.com/repos/nikic/PHP-Parser/zipball/aaee038b912e567780949787d5fe1977be11a778",
-                "reference": "aaee038b912e567780949787d5fe1977be11a778",
->>>>>>> b2bd586c
                 "shasum": ""
             },
             "require": {
@@ -962,11 +945,7 @@
                 "php": ">=7.0"
             },
             "require-dev": {
-<<<<<<< HEAD
                 "ircmaxell/php-yacc": "^0.0.6",
-=======
-                "ircmaxell/php-yacc": "^0.0.7",
->>>>>>> b2bd586c
                 "phpunit/phpunit": "^6.5 || ^7.0 || ^8.0 || ^9.0"
             },
             "bin": [
@@ -975,11 +954,7 @@
             "type": "library",
             "extra": {
                 "branch-alias": {
-<<<<<<< HEAD
                     "dev-master": "4.8-dev"
-=======
-                    "dev-master": "4.9-dev"
->>>>>>> b2bd586c
                 }
             },
             "autoload": {
@@ -1001,15 +976,11 @@
                 "parser",
                 "php"
             ],
-<<<<<<< HEAD
             "support": {
                 "issues": "https://github.com/nikic/PHP-Parser/issues",
                 "source": "https://github.com/nikic/PHP-Parser/tree/master"
             },
             "time": "2020-08-09T10:23:20+00:00"
-=======
-            "time": "2020-08-18T19:48:01+00:00"
->>>>>>> b2bd586c
         },
         {
             "name": "openlss/lib-array2xml",
@@ -1218,10 +1189,6 @@
                 "reflection",
                 "static analysis"
             ],
-            "support": {
-                "issues": "https://github.com/phpDocumentor/ReflectionCommon/issues",
-                "source": "https://github.com/phpDocumentor/ReflectionCommon/tree/2.x"
-            },
             "time": "2020-06-27T09:03:43+00:00"
         },
         {
@@ -1274,13 +1241,6 @@
                 }
             ],
             "description": "With this component, a library can provide support for annotations via DocBlocks or otherwise retrieve information that is embedded in a DocBlock.",
-<<<<<<< HEAD
-            "support": {
-                "issues": "https://github.com/phpDocumentor/ReflectionDocBlock/issues",
-                "source": "https://github.com/phpDocumentor/ReflectionDocBlock/tree/master"
-            },
-=======
->>>>>>> b2bd586c
             "time": "2020-08-15T11:14:08+00:00"
         },
         {
@@ -1326,10 +1286,6 @@
                 }
             ],
             "description": "A PSR-5 based resolver of Class names, Types and Structural Element Names",
-            "support": {
-                "issues": "https://github.com/phpDocumentor/TypeResolver/issues",
-                "source": "https://github.com/phpDocumentor/TypeResolver/tree/1.x"
-            },
             "time": "2020-06-27T10:12:23+00:00"
         },
         {
@@ -1678,11 +1634,7 @@
             ],
             "support": {
                 "issues": "https://github.com/sebastianbergmann/php-code-coverage/issues",
-<<<<<<< HEAD
                 "source": "https://github.com/sebastianbergmann/php-code-coverage/tree/master"
-=======
-                "source": "https://github.com/sebastianbergmann/php-code-coverage/tree/9.0.0"
->>>>>>> b2bd586c
             },
             "funding": [
                 {
@@ -2021,11 +1973,7 @@
             ],
             "support": {
                 "issues": "https://github.com/sebastianbergmann/phpunit/issues",
-<<<<<<< HEAD
                 "source": "https://github.com/sebastianbergmann/phpunit/tree/9.3"
-=======
-                "source": "https://github.com/sebastianbergmann/phpunit/tree/9.3.2"
->>>>>>> b2bd586c
             },
             "funding": [
                 {
@@ -3409,9 +3357,6 @@
                 "polyfill",
                 "portable"
             ],
-            "support": {
-                "source": "https://github.com/symfony/polyfill-ctype/tree/v1.18.0"
-            },
             "funding": [
                 {
                     "url": "https://symfony.com/sponsor",
@@ -3681,10 +3626,6 @@
                 "check",
                 "validate"
             ],
-            "support": {
-                "issues": "https://github.com/webmozart/assert/issues",
-                "source": "https://github.com/webmozart/assert/tree/master"
-            },
             "time": "2020-07-08T17:02:28+00:00"
         },
         {
