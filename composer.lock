--- conflicted
+++ resolved
@@ -4,11 +4,7 @@
         "Read more about it at https://getcomposer.org/doc/01-basic-usage.md#installing-dependencies",
         "This file is @generated automatically"
     ],
-<<<<<<< HEAD
-    "content-hash": "460f5786b56442efb5575eab9b3a33b5",
-=======
-    "content-hash": "6aedcf219070e1e18337673327278034",
->>>>>>> bd5fc0d7
+    "content-hash": "701e54febc21b8e278a3a0e94df29eb0",
     "packages": [
         {
             "name": "composer/package-versions-deprecated",
@@ -1520,18 +1516,6 @@
         },
         {
             "name": "phpstan/phpstan",
-<<<<<<< HEAD
-            "version": "0.12.44",
-            "source": {
-                "type": "git",
-                "url": "https://github.com/phpstan/phpstan.git",
-                "reference": "330b45776ea77f167b150e24787412414a8fa469"
-            },
-            "dist": {
-                "type": "zip",
-                "url": "https://api.github.com/repos/phpstan/phpstan/zipball/330b45776ea77f167b150e24787412414a8fa469",
-                "reference": "330b45776ea77f167b150e24787412414a8fa469",
-=======
             "version": "0.12.57",
             "source": {
                 "type": "git",
@@ -1542,7 +1526,6 @@
                 "type": "zip",
                 "url": "https://api.github.com/repos/phpstan/phpstan/zipball/f9909d1d0c44b4cbaf72babcf80e8f14d6fdd55b",
                 "reference": "f9909d1d0c44b4cbaf72babcf80e8f14d6fdd55b",
->>>>>>> bd5fc0d7
                 "shasum": ""
             },
             "require": {
@@ -1573,11 +1556,7 @@
             "description": "PHPStan - PHP Static Analysis Tool",
             "support": {
                 "issues": "https://github.com/phpstan/phpstan/issues",
-<<<<<<< HEAD
-                "source": "https://github.com/phpstan/phpstan/tree/0.12.44"
-=======
                 "source": "https://github.com/phpstan/phpstan/tree/0.12.57"
->>>>>>> bd5fc0d7
             },
             "funding": [
                 {
@@ -1593,8 +1572,7 @@
                     "type": "tidelift"
                 }
             ],
-<<<<<<< HEAD
-            "time": "2020-09-24T15:28:47+00:00"
+            "time": "2020-11-21T12:53:28+00:00"
         },
         {
             "name": "phpstan/phpstan-phpunit",
@@ -1651,9 +1629,6 @@
             ],
             "description": "PHPUnit extensions and rules for PHPStan",
             "time": "2020-04-17T08:04:10+00:00"
-=======
-            "time": "2020-11-21T12:53:28+00:00"
->>>>>>> bd5fc0d7
         },
         {
             "name": "phpstan/phpstan-strict-rules",
