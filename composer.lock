{
    "_readme": [
        "This file locks the dependencies of your project to a known state",
        "Read more about it at https://getcomposer.org/doc/01-basic-usage.md#installing-dependencies",
        "This file is @generated automatically"
    ],
<<<<<<< HEAD
    "content-hash": "5be45ec5a1bc11259882d3ba66538ee2",
=======
    "content-hash": "c5e7640a7c04d2174aa72c365cf067eb",
>>>>>>> 239d3fb0
    "packages": [
        {
            "name": "doctrine/cache",
            "version": "v1.7.1",
            "source": {
                "type": "git",
                "url": "https://github.com/doctrine/cache.git",
                "reference": "b3217d58609e9c8e661cd41357a54d926c4a2a1a"
            },
            "dist": {
                "type": "zip",
                "url": "https://api.github.com/repos/doctrine/cache/zipball/b3217d58609e9c8e661cd41357a54d926c4a2a1a",
                "reference": "b3217d58609e9c8e661cd41357a54d926c4a2a1a",
                "shasum": ""
            },
            "require": {
                "php": "~7.1"
            },
            "conflict": {
                "doctrine/common": ">2.2,<2.4"
            },
            "require-dev": {
                "alcaeus/mongo-php-adapter": "^1.1",
                "mongodb/mongodb": "^1.1",
                "phpunit/phpunit": "^5.7",
                "predis/predis": "~1.0"
            },
            "suggest": {
                "alcaeus/mongo-php-adapter": "Required to use legacy MongoDB driver"
            },
            "type": "library",
            "extra": {
                "branch-alias": {
                    "dev-master": "1.7.x-dev"
                }
            },
            "autoload": {
                "psr-4": {
                    "Doctrine\\Common\\Cache\\": "lib/Doctrine/Common/Cache"
                }
            },
            "notification-url": "https://packagist.org/downloads/",
            "license": [
                "MIT"
            ],
            "authors": [
                {
                    "name": "Roman Borschel",
                    "email": "roman@code-factory.org"
                },
                {
                    "name": "Benjamin Eberlei",
                    "email": "kontakt@beberlei.de"
                },
                {
                    "name": "Guilherme Blanco",
                    "email": "guilhermeblanco@gmail.com"
                },
                {
                    "name": "Jonathan Wage",
                    "email": "jonwage@gmail.com"
                },
                {
                    "name": "Johannes Schmitt",
                    "email": "schmittjoh@gmail.com"
                }
            ],
            "description": "Caching library offering an object-oriented API for many cache backends",
            "homepage": "http://www.doctrine-project.org",
            "keywords": [
                "cache",
                "caching"
            ],
            "time": "2017-08-25T07:02:50+00:00"
        },
        {
            "name": "doctrine/event-manager",
            "version": "v1.0.0",
            "source": {
                "type": "git",
                "url": "https://github.com/doctrine/event-manager.git",
                "reference": "a520bc093a0170feeb6b14e9d83f3a14452e64b3"
            },
            "dist": {
                "type": "zip",
                "url": "https://api.github.com/repos/doctrine/event-manager/zipball/a520bc093a0170feeb6b14e9d83f3a14452e64b3",
                "reference": "a520bc093a0170feeb6b14e9d83f3a14452e64b3",
                "shasum": ""
            },
            "require": {
                "php": "^7.1"
            },
            "conflict": {
                "doctrine/common": "<2.9@dev"
            },
            "require-dev": {
                "doctrine/coding-standard": "^4.0",
                "phpunit/phpunit": "^7.0"
            },
            "type": "library",
            "extra": {
                "branch-alias": {
                    "dev-master": "1.0.x-dev"
                }
            },
            "autoload": {
                "psr-4": {
                    "Doctrine\\Common\\": "lib/Doctrine/Common"
                }
            },
            "notification-url": "https://packagist.org/downloads/",
            "license": [
                "MIT"
            ],
            "authors": [
                {
                    "name": "Roman Borschel",
                    "email": "roman@code-factory.org"
                },
                {
                    "name": "Benjamin Eberlei",
                    "email": "kontakt@beberlei.de"
                },
                {
                    "name": "Guilherme Blanco",
                    "email": "guilhermeblanco@gmail.com"
                },
                {
                    "name": "Jonathan Wage",
                    "email": "jonwage@gmail.com"
                },
                {
                    "name": "Johannes Schmitt",
                    "email": "schmittjoh@gmail.com"
                },
                {
                    "name": "Marco Pivetta",
                    "email": "ocramius@gmail.com"
                }
            ],
            "description": "Doctrine Event Manager component",
            "homepage": "https://www.doctrine-project.org/projects/event-manager.html",
            "keywords": [
                "event",
                "eventdispatcher",
                "eventmanager"
            ],
            "time": "2018-06-11T11:59:03+00:00"
        },
        {
            "name": "ocramius/package-versions",
            "version": "1.4.2",
            "source": {
                "type": "git",
                "url": "https://github.com/Ocramius/PackageVersions.git",
                "reference": "44af6f3a2e2e04f2af46bcb302ad9600cba41c7d"
            },
            "dist": {
                "type": "zip",
                "url": "https://api.github.com/repos/Ocramius/PackageVersions/zipball/44af6f3a2e2e04f2af46bcb302ad9600cba41c7d",
                "reference": "44af6f3a2e2e04f2af46bcb302ad9600cba41c7d",
                "shasum": ""
            },
            "require": {
                "composer-plugin-api": "^1.0.0",
                "php": "^7.1.0"
            },
            "require-dev": {
                "composer/composer": "^1.6.3",
                "doctrine/coding-standard": "^5.0.1",
                "ext-zip": "*",
                "infection/infection": "^0.7.1",
                "phpunit/phpunit": "^7.5.17"
            },
            "type": "composer-plugin",
            "extra": {
                "class": "PackageVersions\\Installer",
                "branch-alias": {
                    "dev-master": "2.0.x-dev"
                }
            },
            "autoload": {
                "psr-4": {
                    "PackageVersions\\": "src/PackageVersions"
                }
            },
            "notification-url": "https://packagist.org/downloads/",
            "license": [
                "MIT"
            ],
            "authors": [
                {
                    "name": "Marco Pivetta",
                    "email": "ocramius@gmail.com"
                }
            ],
            "description": "Composer plugin that provides efficient querying for installed package versions (no runtime IO)",
            "time": "2019-11-15T16:17:10+00:00"
        }
    ],
    "packages-dev": [
        {
            "name": "dealerdirect/phpcodesniffer-composer-installer",
            "version": "v0.5.0",
            "source": {
                "type": "git",
                "url": "https://github.com/Dealerdirect/phpcodesniffer-composer-installer.git",
                "reference": "e749410375ff6fb7a040a68878c656c2e610b132"
            },
            "dist": {
                "type": "zip",
                "url": "https://api.github.com/repos/Dealerdirect/phpcodesniffer-composer-installer/zipball/e749410375ff6fb7a040a68878c656c2e610b132",
                "reference": "e749410375ff6fb7a040a68878c656c2e610b132",
                "shasum": ""
            },
            "require": {
                "composer-plugin-api": "^1.0",
                "php": "^5.3|^7",
                "squizlabs/php_codesniffer": "^2|^3"
            },
            "require-dev": {
                "composer/composer": "*",
                "phpcompatibility/php-compatibility": "^9.0",
                "sensiolabs/security-checker": "^4.1.0"
            },
            "type": "composer-plugin",
            "extra": {
                "class": "Dealerdirect\\Composer\\Plugin\\Installers\\PHPCodeSniffer\\Plugin"
            },
            "autoload": {
                "psr-4": {
                    "Dealerdirect\\Composer\\Plugin\\Installers\\PHPCodeSniffer\\": "src/"
                }
            },
            "notification-url": "https://packagist.org/downloads/",
            "license": [
                "MIT"
            ],
            "authors": [
                {
                    "name": "Franck Nijhof",
                    "email": "franck.nijhof@dealerdirect.com",
                    "homepage": "http://www.frenck.nl",
                    "role": "Developer / IT Manager"
                }
            ],
            "description": "PHP_CodeSniffer Standards Composer Installer Plugin",
            "homepage": "http://www.dealerdirect.com",
            "keywords": [
                "PHPCodeSniffer",
                "PHP_CodeSniffer",
                "code quality",
                "codesniffer",
                "composer",
                "installer",
                "phpcs",
                "plugin",
                "qa",
                "quality",
                "standard",
                "standards",
                "style guide",
                "stylecheck",
                "tests"
            ],
            "time": "2018-10-26T13:21:45+00:00"
        },
        {
            "name": "doctrine/coding-standard",
            "version": "6.0.0",
            "source": {
                "type": "git",
                "url": "https://github.com/doctrine/coding-standard.git",
                "reference": "d33f69eb98b25aa51ffe3a909f0ec77000af4701"
            },
            "dist": {
                "type": "zip",
                "url": "https://api.github.com/repos/doctrine/coding-standard/zipball/d33f69eb98b25aa51ffe3a909f0ec77000af4701",
                "reference": "d33f69eb98b25aa51ffe3a909f0ec77000af4701",
                "shasum": ""
            },
            "require": {
                "dealerdirect/phpcodesniffer-composer-installer": "^0.5.0",
                "php": "^7.1",
                "slevomat/coding-standard": "^5.0",
                "squizlabs/php_codesniffer": "^3.4.0"
            },
            "type": "phpcodesniffer-standard",
            "extra": {
                "branch-alias": {
                    "dev-master": "6.0.x-dev"
                }
            },
            "autoload": {
                "psr-4": {
                    "Doctrine\\Sniffs\\": "lib/Doctrine/Sniffs"
                }
            },
            "notification-url": "https://packagist.org/downloads/",
            "license": [
                "MIT"
            ],
            "authors": [
                {
                    "name": "Benjamin Eberlei",
                    "email": "kontakt@beberlei.de"
                },
                {
                    "name": "Steve Müller",
                    "email": "st.mueller@dzh-online.de"
                }
            ],
            "description": "The Doctrine Coding Standard is a set of PHPCS rules applied to all Doctrine projects.",
            "homepage": "https://www.doctrine-project.org/projects/coding-standard.html",
            "keywords": [
                "checks",
                "code",
                "coding",
                "cs",
                "doctrine",
                "rules",
                "sniffer",
                "sniffs",
                "standard",
                "style"
            ],
            "time": "2019-03-15T12:45:47+00:00"
        },
        {
            "name": "doctrine/instantiator",
            "version": "1.3.0",
            "source": {
                "type": "git",
                "url": "https://github.com/doctrine/instantiator.git",
                "reference": "ae466f726242e637cebdd526a7d991b9433bacf1"
            },
            "dist": {
                "type": "zip",
                "url": "https://api.github.com/repos/doctrine/instantiator/zipball/ae466f726242e637cebdd526a7d991b9433bacf1",
                "reference": "ae466f726242e637cebdd526a7d991b9433bacf1",
                "shasum": ""
            },
            "require": {
                "php": "^7.1"
            },
            "require-dev": {
                "doctrine/coding-standard": "^6.0",
                "ext-pdo": "*",
                "ext-phar": "*",
                "phpbench/phpbench": "^0.13",
                "phpstan/phpstan-phpunit": "^0.11",
                "phpstan/phpstan-shim": "^0.11",
                "phpunit/phpunit": "^7.0"
            },
            "type": "library",
            "extra": {
                "branch-alias": {
                    "dev-master": "1.2.x-dev"
                }
            },
            "autoload": {
                "psr-4": {
                    "Doctrine\\Instantiator\\": "src/Doctrine/Instantiator/"
                }
            },
            "notification-url": "https://packagist.org/downloads/",
            "license": [
                "MIT"
            ],
            "authors": [
                {
                    "name": "Marco Pivetta",
                    "email": "ocramius@gmail.com",
                    "homepage": "http://ocramius.github.com/"
                }
            ],
            "description": "A small, lightweight utility to instantiate objects in PHP without invoking their constructors",
            "homepage": "https://www.doctrine-project.org/projects/instantiator.html",
            "keywords": [
                "constructor",
                "instantiate"
            ],
            "time": "2019-10-21T16:45:58+00:00"
        },
        {
            "name": "jetbrains/phpstorm-stubs",
            "version": "v2019.1",
            "source": {
                "type": "git",
                "url": "https://github.com/JetBrains/phpstorm-stubs.git",
                "reference": "9e309771f362e979ecfb429303ad7a402c657234"
            },
            "dist": {
                "type": "zip",
                "url": "https://api.github.com/repos/JetBrains/phpstorm-stubs/zipball/9e309771f362e979ecfb429303ad7a402c657234",
                "reference": "9e309771f362e979ecfb429303ad7a402c657234",
                "shasum": ""
            },
            "require-dev": {
                "nikic/php-parser": "v4.0.1",
                "php": "^7.1",
                "phpdocumentor/reflection-docblock": "^4.3",
                "phpunit/phpunit": "7.1.4"
            },
            "type": "library",
            "notification-url": "https://packagist.org/downloads/",
            "license": [
                "Apache-2.0"
            ],
            "description": "PHP runtime & extensions header files for PhpStorm",
            "homepage": "https://www.jetbrains.com/phpstorm",
            "keywords": [
                "autocomplete",
                "code",
                "inference",
                "inspection",
                "jetbrains",
                "phpstorm",
                "stubs",
                "type"
            ],
            "time": "2019-03-25T16:59:23+00:00"
        },
        {
            "name": "myclabs/deep-copy",
            "version": "1.9.5",
            "source": {
                "type": "git",
                "url": "https://github.com/myclabs/DeepCopy.git",
                "reference": "b2c28789e80a97badd14145fda39b545d83ca3ef"
            },
            "dist": {
                "type": "zip",
                "url": "https://api.github.com/repos/myclabs/DeepCopy/zipball/b2c28789e80a97badd14145fda39b545d83ca3ef",
                "reference": "b2c28789e80a97badd14145fda39b545d83ca3ef",
                "shasum": ""
            },
            "require": {
                "php": "^7.1"
            },
            "replace": {
                "myclabs/deep-copy": "self.version"
            },
            "require-dev": {
                "doctrine/collections": "^1.0",
                "doctrine/common": "^2.6",
                "phpunit/phpunit": "^7.1"
            },
            "type": "library",
            "autoload": {
                "psr-4": {
                    "DeepCopy\\": "src/DeepCopy/"
                },
                "files": [
                    "src/DeepCopy/deep_copy.php"
                ]
            },
            "notification-url": "https://packagist.org/downloads/",
            "license": [
                "MIT"
<<<<<<< HEAD
            ],
            "description": "Create deep copies (clones) of your objects",
            "keywords": [
                "clone",
                "copy",
                "duplicate",
                "object",
                "object graph"
            ],
            "time": "2020-01-17T21:11:47+00:00"
        },
        {
            "name": "nette/bootstrap",
            "version": "v3.0.0",
            "source": {
                "type": "git",
                "url": "https://github.com/nette/bootstrap.git",
                "reference": "e1075af05c211915e03e0c86542f3ba5433df4a3"
            },
            "dist": {
                "type": "zip",
                "url": "https://api.github.com/repos/nette/bootstrap/zipball/e1075af05c211915e03e0c86542f3ba5433df4a3",
                "reference": "e1075af05c211915e03e0c86542f3ba5433df4a3",
                "shasum": ""
            },
            "require": {
                "nette/di": "^3.0",
                "nette/utils": "^3.0",
                "php": ">=7.1"
            },
            "require-dev": {
                "latte/latte": "^2.2",
                "nette/application": "^3.0",
                "nette/caching": "^3.0",
                "nette/database": "^3.0",
                "nette/forms": "^3.0",
                "nette/http": "^3.0",
                "nette/mail": "^3.0",
                "nette/robot-loader": "^3.0",
                "nette/safe-stream": "^2.2",
                "nette/security": "^3.0",
                "nette/tester": "^2.0",
                "tracy/tracy": "^2.6"
            },
            "suggest": {
                "nette/robot-loader": "to use Configurator::createRobotLoader()",
                "tracy/tracy": "to use Configurator::enableTracy()"
            },
            "type": "library",
            "extra": {
                "branch-alias": {
                    "dev-master": "3.0-dev"
                }
            },
            "autoload": {
                "classmap": [
                    "src/"
                ]
            },
            "notification-url": "https://packagist.org/downloads/",
            "license": [
                "BSD-3-Clause",
                "GPL-2.0",
                "GPL-3.0"
            ],
            "authors": [
                {
                    "name": "David Grudl",
                    "homepage": "https://davidgrudl.com"
                },
                {
                    "name": "Nette Community",
                    "homepage": "https://nette.org/contributors"
                }
            ],
            "description": "🅱 Nette Bootstrap: the simple way to configure and bootstrap your Nette application.",
            "homepage": "https://nette.org",
            "keywords": [
                "bootstrapping",
                "configurator",
                "nette"
            ],
            "time": "2019-03-26T12:59:07+00:00"
        },
        {
            "name": "nette/di",
            "version": "v3.0.1",
            "source": {
                "type": "git",
                "url": "https://github.com/nette/di.git",
                "reference": "4aff517a1c6bb5c36fa09733d4cea089f529de6d"
            },
            "dist": {
                "type": "zip",
                "url": "https://api.github.com/repos/nette/di/zipball/4aff517a1c6bb5c36fa09733d4cea089f529de6d",
                "reference": "4aff517a1c6bb5c36fa09733d4cea089f529de6d",
                "shasum": ""
            },
            "require": {
                "ext-tokenizer": "*",
                "nette/neon": "^3.0",
                "nette/php-generator": "^3.2.2",
                "nette/robot-loader": "^3.2",
                "nette/schema": "^1.0",
                "nette/utils": "^3.0",
                "php": ">=7.1"
            },
            "conflict": {
                "nette/bootstrap": "<3.0"
            },
            "require-dev": {
                "nette/tester": "^2.2",
                "tracy/tracy": "^2.3"
            },
            "type": "library",
            "extra": {
                "branch-alias": {
                    "dev-master": "3.0-dev"
                }
            },
            "autoload": {
                "classmap": [
                    "src/"
                ],
                "files": [
                    "src/compatibility.php"
                ]
            },
            "notification-url": "https://packagist.org/downloads/",
            "license": [
                "BSD-3-Clause",
                "GPL-2.0",
                "GPL-3.0"
            ],
            "authors": [
                {
                    "name": "David Grudl",
                    "homepage": "https://davidgrudl.com"
                },
                {
                    "name": "Nette Community",
                    "homepage": "https://nette.org/contributors"
                }
            ],
            "description": "💎 Nette Dependency Injection Container: Flexible, compiled and full-featured DIC with perfectly usable autowiring and support for all new PHP 7.1 features.",
            "homepage": "https://nette.org",
            "keywords": [
                "compiled",
                "di",
                "dic",
                "factory",
                "ioc",
                "nette",
                "static"
            ],
            "time": "2019-08-07T12:11:33+00:00"
        },
        {
            "name": "nette/finder",
            "version": "v2.5.0",
            "source": {
                "type": "git",
                "url": "https://github.com/nette/finder.git",
                "reference": "6be1b83ea68ac558aff189d640abe242e0306fe2"
            },
            "dist": {
                "type": "zip",
                "url": "https://api.github.com/repos/nette/finder/zipball/6be1b83ea68ac558aff189d640abe242e0306fe2",
                "reference": "6be1b83ea68ac558aff189d640abe242e0306fe2",
                "shasum": ""
            },
            "require": {
                "nette/utils": "^2.4 || ~3.0.0",
                "php": ">=7.1"
            },
            "conflict": {
                "nette/nette": "<2.2"
            },
            "require-dev": {
                "nette/tester": "^2.0",
                "tracy/tracy": "^2.3"
            },
            "type": "library",
            "extra": {
                "branch-alias": {
                    "dev-master": "2.5-dev"
                }
            },
            "autoload": {
                "classmap": [
                    "src/"
                ]
            },
            "notification-url": "https://packagist.org/downloads/",
            "license": [
                "BSD-3-Clause",
                "GPL-2.0",
                "GPL-3.0"
            ],
            "authors": [
                {
                    "name": "David Grudl",
                    "homepage": "https://davidgrudl.com"
                },
                {
                    "name": "Nette Community",
                    "homepage": "https://nette.org/contributors"
                }
            ],
            "description": "🔍 Nette Finder: find files and directories with an intuitive API.",
            "homepage": "https://nette.org",
            "keywords": [
                "filesystem",
                "glob",
                "iterator",
                "nette"
            ],
            "time": "2019-02-28T18:13:25+00:00"
        },
        {
            "name": "nette/neon",
            "version": "v3.0.0",
            "source": {
                "type": "git",
                "url": "https://github.com/nette/neon.git",
                "reference": "cbff32059cbdd8720deccf9e9eace6ee516f02eb"
            },
            "dist": {
                "type": "zip",
                "url": "https://api.github.com/repos/nette/neon/zipball/cbff32059cbdd8720deccf9e9eace6ee516f02eb",
                "reference": "cbff32059cbdd8720deccf9e9eace6ee516f02eb",
                "shasum": ""
            },
            "require": {
                "ext-iconv": "*",
                "ext-json": "*",
                "php": ">=7.0"
            },
            "require-dev": {
                "nette/tester": "^2.0",
                "tracy/tracy": "^2.3"
            },
            "type": "library",
            "extra": {
                "branch-alias": {
                    "dev-master": "3.0-dev"
                }
            },
            "autoload": {
                "classmap": [
                    "src/"
                ]
            },
            "notification-url": "https://packagist.org/downloads/",
            "license": [
                "BSD-3-Clause",
                "GPL-2.0",
                "GPL-3.0"
            ],
            "authors": [
                {
                    "name": "David Grudl",
                    "homepage": "https://davidgrudl.com"
                },
                {
                    "name": "Nette Community",
                    "homepage": "https://nette.org/contributors"
                }
            ],
            "description": "🍸 Nette NEON: encodes and decodes NEON file format.",
            "homepage": "http://ne-on.org",
            "keywords": [
                "export",
                "import",
                "neon",
                "nette",
                "yaml"
            ],
            "time": "2019-02-05T21:30:40+00:00"
        },
        {
            "name": "nette/php-generator",
            "version": "v3.2.3",
            "source": {
                "type": "git",
                "url": "https://github.com/nette/php-generator.git",
                "reference": "aea6e81437bb238e5f0e5b5ce06337433908e63b"
            },
            "dist": {
                "type": "zip",
                "url": "https://api.github.com/repos/nette/php-generator/zipball/aea6e81437bb238e5f0e5b5ce06337433908e63b",
                "reference": "aea6e81437bb238e5f0e5b5ce06337433908e63b",
                "shasum": ""
            },
            "require": {
                "nette/utils": "^2.4.2 || ~3.0.0",
                "php": ">=7.1"
            },
            "require-dev": {
                "nette/tester": "^2.0",
                "tracy/tracy": "^2.3"
            },
            "type": "library",
            "extra": {
                "branch-alias": {
                    "dev-master": "3.2-dev"
                }
            },
            "autoload": {
                "classmap": [
                    "src/"
                ]
            },
            "notification-url": "https://packagist.org/downloads/",
            "license": [
                "BSD-3-Clause",
                "GPL-2.0",
                "GPL-3.0"
            ],
            "authors": [
                {
                    "name": "David Grudl",
                    "homepage": "https://davidgrudl.com"
                },
                {
                    "name": "Nette Community",
                    "homepage": "https://nette.org/contributors"
                }
            ],
            "description": "🐘 Nette PHP Generator: generates neat PHP code for you. Supports new PHP 7.3 features.",
            "homepage": "https://nette.org",
            "keywords": [
                "code",
                "nette",
                "php",
                "scaffolding"
            ],
            "time": "2019-07-05T13:01:56+00:00"
        },
        {
            "name": "nette/robot-loader",
            "version": "v3.2.0",
            "source": {
                "type": "git",
                "url": "https://github.com/nette/robot-loader.git",
                "reference": "0712a0e39ae7956d6a94c0ab6ad41aa842544b5c"
            },
            "dist": {
                "type": "zip",
                "url": "https://api.github.com/repos/nette/robot-loader/zipball/0712a0e39ae7956d6a94c0ab6ad41aa842544b5c",
                "reference": "0712a0e39ae7956d6a94c0ab6ad41aa842544b5c",
                "shasum": ""
            },
            "require": {
                "ext-tokenizer": "*",
                "nette/finder": "^2.5",
                "nette/utils": "^3.0",
                "php": ">=7.1"
            },
            "require-dev": {
                "nette/tester": "^2.0",
                "tracy/tracy": "^2.3"
            },
            "type": "library",
            "extra": {
                "branch-alias": {
                    "dev-master": "3.2-dev"
                }
            },
            "autoload": {
                "classmap": [
                    "src/"
                ]
            },
            "notification-url": "https://packagist.org/downloads/",
            "license": [
                "BSD-3-Clause",
                "GPL-2.0",
                "GPL-3.0"
            ],
            "authors": [
                {
                    "name": "David Grudl",
                    "homepage": "https://davidgrudl.com"
                },
                {
                    "name": "Nette Community",
                    "homepage": "https://nette.org/contributors"
                }
            ],
            "description": "? Nette RobotLoader: high performance and comfortable autoloader that will search and autoload classes within your application.",
            "homepage": "https://nette.org",
            "keywords": [
                "autoload",
                "class",
                "interface",
                "nette",
                "trait"
            ],
            "time": "2019-03-08T21:57:24+00:00"
        },
        {
            "name": "nette/schema",
            "version": "v1.0.0",
            "source": {
                "type": "git",
                "url": "https://github.com/nette/schema.git",
                "reference": "6241d8d4da39e825dd6cb5bfbe4242912f4d7e4d"
            },
            "dist": {
                "type": "zip",
                "url": "https://api.github.com/repos/nette/schema/zipball/6241d8d4da39e825dd6cb5bfbe4242912f4d7e4d",
                "reference": "6241d8d4da39e825dd6cb5bfbe4242912f4d7e4d",
                "shasum": ""
            },
            "require": {
                "nette/utils": "^3.0.1",
                "php": ">=7.1"
            },
            "require-dev": {
                "nette/tester": "^2.2",
                "tracy/tracy": "^2.3"
            },
            "type": "library",
            "extra": {
                "branch-alias": {
                    "dev-master": "1.0-dev"
                }
            },
            "autoload": {
                "classmap": [
                    "src/"
                ]
            },
            "notification-url": "https://packagist.org/downloads/",
            "license": [
                "BSD-3-Clause",
                "GPL-2.0",
                "GPL-3.0"
            ],
            "authors": [
                {
                    "name": "David Grudl",
                    "homepage": "https://davidgrudl.com"
                },
                {
                    "name": "Nette Community",
                    "homepage": "https://nette.org/contributors"
                }
            ],
            "description": "📐 Nette Schema: validating data structures against a given Schema.",
            "homepage": "https://nette.org",
            "keywords": [
                "config",
                "nette"
            ],
            "time": "2019-04-03T15:53:25+00:00"
        },
        {
            "name": "nette/utils",
            "version": "v3.0.1",
            "source": {
                "type": "git",
                "url": "https://github.com/nette/utils.git",
                "reference": "bd961f49b211997202bda1d0fbc410905be370d4"
            },
            "dist": {
                "type": "zip",
                "url": "https://api.github.com/repos/nette/utils/zipball/bd961f49b211997202bda1d0fbc410905be370d4",
                "reference": "bd961f49b211997202bda1d0fbc410905be370d4",
                "shasum": ""
            },
            "require": {
                "php": ">=7.1"
            },
            "require-dev": {
                "nette/tester": "~2.0",
                "tracy/tracy": "^2.3"
            },
            "suggest": {
                "ext-gd": "to use Image",
                "ext-iconv": "to use Strings::webalize() and toAscii()",
                "ext-intl": "to use Strings::webalize(), toAscii(), normalize() and compare()",
                "ext-json": "to use Nette\\Utils\\Json",
                "ext-mbstring": "to use Strings::lower() etc...",
                "ext-xml": "to use Strings::length() etc. when mbstring is not available"
            },
            "type": "library",
            "extra": {
                "branch-alias": {
                    "dev-master": "3.0-dev"
                }
            },
            "autoload": {
                "classmap": [
                    "src/"
                ]
            },
            "notification-url": "https://packagist.org/downloads/",
            "license": [
                "BSD-3-Clause",
                "GPL-2.0",
                "GPL-3.0"
            ],
            "authors": [
                {
                    "name": "David Grudl",
                    "homepage": "https://davidgrudl.com"
                },
                {
                    "name": "Nette Community",
                    "homepage": "https://nette.org/contributors"
                }
=======
>>>>>>> 239d3fb0
            ],
            "description": "Create deep copies (clones) of your objects",
            "keywords": [
                "clone",
                "copy",
                "duplicate",
                "object",
                "object graph"
            ],
            "time": "2019-08-09T12:45:53+00:00"
        },
        {
            "name": "nikic/php-parser",
            "version": "v4.3.0",
            "source": {
                "type": "git",
                "url": "https://github.com/nikic/PHP-Parser.git",
                "reference": "9a9981c347c5c49d6dfe5cf826bb882b824080dc"
            },
            "dist": {
                "type": "zip",
                "url": "https://api.github.com/repos/nikic/PHP-Parser/zipball/9a9981c347c5c49d6dfe5cf826bb882b824080dc",
                "reference": "9a9981c347c5c49d6dfe5cf826bb882b824080dc",
                "shasum": ""
            },
            "require": {
                "ext-tokenizer": "*",
                "php": ">=7.0"
            },
            "require-dev": {
                "ircmaxell/php-yacc": "0.0.5",
                "phpunit/phpunit": "^6.5 || ^7.0 || ^8.0"
            },
            "bin": [
                "bin/php-parse"
            ],
            "type": "library",
            "extra": {
                "branch-alias": {
                    "dev-master": "4.3-dev"
                }
            },
            "autoload": {
                "psr-4": {
                    "PhpParser\\": "lib/PhpParser"
                }
            },
            "notification-url": "https://packagist.org/downloads/",
            "license": [
                "BSD-3-Clause"
            ],
            "authors": [
                {
                    "name": "Nikita Popov"
                }
            ],
            "description": "A PHP parser written in PHP",
            "keywords": [
                "parser",
                "php"
            ],
<<<<<<< HEAD
            "time": "2019-08-12T20:17:41+00:00"
=======
            "time": "2019-11-08T13:50:10+00:00"
>>>>>>> 239d3fb0
        },
        {
            "name": "phar-io/manifest",
            "version": "1.0.3",
            "source": {
                "type": "git",
                "url": "https://github.com/phar-io/manifest.git",
                "reference": "7761fcacf03b4d4f16e7ccb606d4879ca431fcf4"
            },
            "dist": {
                "type": "zip",
                "url": "https://api.github.com/repos/phar-io/manifest/zipball/7761fcacf03b4d4f16e7ccb606d4879ca431fcf4",
                "reference": "7761fcacf03b4d4f16e7ccb606d4879ca431fcf4",
                "shasum": ""
            },
            "require": {
                "ext-dom": "*",
                "ext-phar": "*",
                "phar-io/version": "^2.0",
                "php": "^5.6 || ^7.0"
            },
            "type": "library",
            "extra": {
                "branch-alias": {
                    "dev-master": "1.0.x-dev"
                }
            },
            "autoload": {
                "classmap": [
                    "src/"
                ]
            },
            "notification-url": "https://packagist.org/downloads/",
            "license": [
                "BSD-3-Clause"
            ],
            "authors": [
                {
                    "name": "Arne Blankerts",
                    "email": "arne@blankerts.de",
                    "role": "Developer"
                },
                {
                    "name": "Sebastian Heuer",
                    "email": "sebastian@phpeople.de",
                    "role": "Developer"
                },
                {
                    "name": "Sebastian Bergmann",
                    "email": "sebastian@phpunit.de",
                    "role": "Developer"
                }
            ],
            "description": "Component for reading phar.io manifest information from a PHP Archive (PHAR)",
            "time": "2018-07-08T19:23:20+00:00"
        },
        {
            "name": "phar-io/version",
            "version": "2.0.1",
            "source": {
                "type": "git",
                "url": "https://github.com/phar-io/version.git",
                "reference": "45a2ec53a73c70ce41d55cedef9063630abaf1b6"
            },
            "dist": {
                "type": "zip",
                "url": "https://api.github.com/repos/phar-io/version/zipball/45a2ec53a73c70ce41d55cedef9063630abaf1b6",
                "reference": "45a2ec53a73c70ce41d55cedef9063630abaf1b6",
                "shasum": ""
            },
            "require": {
                "php": "^5.6 || ^7.0"
            },
            "type": "library",
            "autoload": {
                "classmap": [
                    "src/"
                ]
            },
            "notification-url": "https://packagist.org/downloads/",
            "license": [
                "BSD-3-Clause"
            ],
            "authors": [
                {
                    "name": "Arne Blankerts",
                    "email": "arne@blankerts.de",
                    "role": "Developer"
                },
                {
                    "name": "Sebastian Heuer",
                    "email": "sebastian@phpeople.de",
                    "role": "Developer"
                },
                {
                    "name": "Sebastian Bergmann",
                    "email": "sebastian@phpunit.de",
                    "role": "Developer"
                }
            ],
            "description": "Library for handling version information and constraints",
            "time": "2018-07-08T19:19:57+00:00"
        },
        {
            "name": "phpdocumentor/reflection-common",
            "version": "2.0.0",
            "source": {
                "type": "git",
                "url": "https://github.com/phpDocumentor/ReflectionCommon.git",
                "reference": "63a995caa1ca9e5590304cd845c15ad6d482a62a"
            },
            "dist": {
                "type": "zip",
                "url": "https://api.github.com/repos/phpDocumentor/ReflectionCommon/zipball/63a995caa1ca9e5590304cd845c15ad6d482a62a",
                "reference": "63a995caa1ca9e5590304cd845c15ad6d482a62a",
                "shasum": ""
            },
            "require": {
                "php": ">=7.1"
            },
            "require-dev": {
                "phpunit/phpunit": "~6"
            },
            "type": "library",
            "extra": {
                "branch-alias": {
                    "dev-master": "2.x-dev"
                }
            },
            "autoload": {
                "psr-4": {
                    "phpDocumentor\\Reflection\\": "src/"
                }
            },
            "notification-url": "https://packagist.org/downloads/",
            "license": [
                "MIT"
            ],
            "authors": [
                {
                    "name": "Jaap van Otterdijk",
                    "email": "opensource@ijaap.nl"
                }
            ],
            "description": "Common reflection classes used by phpdocumentor to reflect the code structure",
            "homepage": "http://www.phpdoc.org",
            "keywords": [
                "FQSEN",
                "phpDocumentor",
                "phpdoc",
                "reflection",
                "static analysis"
            ],
            "time": "2018-08-07T13:53:10+00:00"
        },
        {
            "name": "phpdocumentor/reflection-docblock",
            "version": "5.1.0",
            "source": {
                "type": "git",
                "url": "https://github.com/phpDocumentor/ReflectionDocBlock.git",
                "reference": "cd72d394ca794d3466a3b2fc09d5a6c1dc86b47e"
            },
            "dist": {
                "type": "zip",
                "url": "https://api.github.com/repos/phpDocumentor/ReflectionDocBlock/zipball/cd72d394ca794d3466a3b2fc09d5a6c1dc86b47e",
                "reference": "cd72d394ca794d3466a3b2fc09d5a6c1dc86b47e",
                "shasum": ""
            },
            "require": {
                "ext-filter": "^7.1",
                "php": "^7.2",
                "phpdocumentor/reflection-common": "^2.0",
                "phpdocumentor/type-resolver": "^1.0",
                "webmozart/assert": "^1"
            },
            "require-dev": {
                "doctrine/instantiator": "^1",
                "mockery/mockery": "^1"
            },
            "type": "library",
            "extra": {
                "branch-alias": {
                    "dev-master": "5.x-dev"
                }
            },
            "autoload": {
                "psr-4": {
                    "phpDocumentor\\Reflection\\": "src"
                }
            },
            "notification-url": "https://packagist.org/downloads/",
            "license": [
                "MIT"
            ],
            "authors": [
                {
                    "name": "Mike van Riel",
                    "email": "me@mikevanriel.com"
                },
                {
                    "name": "Jaap van Otterdijk",
                    "email": "account@ijaap.nl"
                }
            ],
            "description": "With this component, a library can provide support for annotations via DocBlocks or otherwise retrieve information that is embedded in a DocBlock.",
            "time": "2020-02-22T12:28:44+00:00"
        },
        {
            "name": "phpdocumentor/type-resolver",
            "version": "1.1.0",
            "source": {
                "type": "git",
                "url": "https://github.com/phpDocumentor/TypeResolver.git",
                "reference": "7462d5f123dfc080dfdf26897032a6513644fc95"
            },
            "dist": {
                "type": "zip",
                "url": "https://api.github.com/repos/phpDocumentor/TypeResolver/zipball/7462d5f123dfc080dfdf26897032a6513644fc95",
                "reference": "7462d5f123dfc080dfdf26897032a6513644fc95",
                "shasum": ""
            },
            "require": {
                "php": "^7.2",
                "phpdocumentor/reflection-common": "^2.0"
            },
            "require-dev": {
                "ext-tokenizer": "^7.2",
                "mockery/mockery": "~1"
            },
            "type": "library",
            "extra": {
                "branch-alias": {
                    "dev-master": "1.x-dev"
                }
            },
            "autoload": {
                "psr-4": {
                    "phpDocumentor\\Reflection\\": "src"
                }
            },
            "notification-url": "https://packagist.org/downloads/",
            "license": [
                "MIT"
            ],
            "authors": [
                {
                    "name": "Mike van Riel",
                    "email": "me@mikevanriel.com"
                }
            ],
            "description": "A PSR-5 based resolver of Class names, Types and Structural Element Names",
            "time": "2020-02-18T18:59:58+00:00"
        },
        {
            "name": "phpspec/prophecy",
            "version": "v1.10.3",
            "source": {
                "type": "git",
                "url": "https://github.com/phpspec/prophecy.git",
                "reference": "451c3cd1418cf640de218914901e51b064abb093"
            },
            "dist": {
                "type": "zip",
                "url": "https://api.github.com/repos/phpspec/prophecy/zipball/451c3cd1418cf640de218914901e51b064abb093",
                "reference": "451c3cd1418cf640de218914901e51b064abb093",
                "shasum": ""
            },
            "require": {
                "doctrine/instantiator": "^1.0.2",
                "php": "^5.3|^7.0",
                "phpdocumentor/reflection-docblock": "^2.0|^3.0.2|^4.0|^5.0",
                "sebastian/comparator": "^1.2.3|^2.0|^3.0|^4.0",
                "sebastian/recursion-context": "^1.0|^2.0|^3.0|^4.0"
            },
            "require-dev": {
                "phpspec/phpspec": "^2.5 || ^3.2",
                "phpunit/phpunit": "^4.8.35 || ^5.7 || ^6.5 || ^7.1"
            },
            "type": "library",
            "extra": {
                "branch-alias": {
                    "dev-master": "1.10.x-dev"
                }
            },
            "autoload": {
                "psr-4": {
                    "Prophecy\\": "src/Prophecy"
                }
            },
            "notification-url": "https://packagist.org/downloads/",
            "license": [
                "MIT"
            ],
            "authors": [
                {
                    "name": "Konstantin Kudryashov",
                    "email": "ever.zet@gmail.com",
                    "homepage": "http://everzet.com"
                },
                {
                    "name": "Marcello Duarte",
                    "email": "marcello.duarte@gmail.com"
                }
            ],
            "description": "Highly opinionated mocking framework for PHP 5.3+",
            "homepage": "https://github.com/phpspec/prophecy",
            "keywords": [
                "Double",
                "Dummy",
                "fake",
                "mock",
                "spy",
                "stub"
            ],
            "time": "2020-03-05T15:02:03+00:00"
        },
        {
            "name": "phpstan/phpdoc-parser",
            "version": "0.3.5",
            "source": {
                "type": "git",
                "url": "https://github.com/phpstan/phpdoc-parser.git",
                "reference": "8c4ef2aefd9788238897b678a985e1d5c8df6db4"
            },
            "dist": {
                "type": "zip",
                "url": "https://api.github.com/repos/phpstan/phpdoc-parser/zipball/8c4ef2aefd9788238897b678a985e1d5c8df6db4",
                "reference": "8c4ef2aefd9788238897b678a985e1d5c8df6db4",
                "shasum": ""
            },
            "require": {
                "php": "~7.1"
            },
            "require-dev": {
                "consistence/coding-standard": "^3.5",
                "jakub-onderka/php-parallel-lint": "^0.9.2",
                "phing/phing": "^2.16.0",
                "phpstan/phpstan": "^0.10",
                "phpunit/phpunit": "^6.3",
                "slevomat/coding-standard": "^4.7.2",
                "squizlabs/php_codesniffer": "^3.3.2",
                "symfony/process": "^3.4 || ^4.0"
            },
            "type": "library",
            "extra": {
                "branch-alias": {
                    "dev-master": "0.3-dev"
                }
            },
            "autoload": {
                "psr-4": {
                    "PHPStan\\PhpDocParser\\": [
                        "src/"
                    ]
                }
            },
            "notification-url": "https://packagist.org/downloads/",
            "license": [
                "MIT"
            ],
            "description": "PHPDoc parser with support for nullable, intersection and generic types",
            "time": "2019-06-07T19:13:52+00:00"
        },
        {
            "name": "phpstan/phpstan",
            "version": "0.12.18",
            "source": {
                "type": "git",
                "url": "https://github.com/phpstan/phpstan.git",
                "reference": "1ce27fe29c8660a27926127d350d53d80c4d4286"
            },
            "dist": {
                "type": "zip",
                "url": "https://api.github.com/repos/phpstan/phpstan/zipball/1ce27fe29c8660a27926127d350d53d80c4d4286",
                "reference": "1ce27fe29c8660a27926127d350d53d80c4d4286",
                "shasum": ""
            },
            "require": {
                "php": "^7.1"
            },
            "bin": [
                "phpstan",
                "phpstan.phar"
            ],
            "type": "library",
            "extra": {
                "branch-alias": {
                    "dev-master": "0.12-dev"
                }
            },
            "autoload": {
                "files": [
                    "bootstrap.php"
                ]
            },
            "notification-url": "https://packagist.org/downloads/",
            "license": [
                "MIT"
            ],
            "description": "PHPStan - PHP Static Analysis Tool",
            "funding": [
                {
                    "url": "https://github.com/ondrejmirtes",
                    "type": "github"
                },
                {
                    "url": "https://www.patreon.com/phpstan",
                    "type": "patreon"
                },
                {
                    "url": "https://tidelift.com/funding/github/packagist/phpstan/phpstan",
                    "type": "tidelift"
                }
            ],
            "time": "2020-03-22T16:51:47+00:00"
        },
        {
            "name": "phpunit/php-code-coverage",
            "version": "8.0.1",
            "source": {
                "type": "git",
                "url": "https://github.com/sebastianbergmann/php-code-coverage.git",
                "reference": "31e94ccc084025d6abee0585df533eb3a792b96a"
            },
            "dist": {
                "type": "zip",
                "url": "https://api.github.com/repos/sebastianbergmann/php-code-coverage/zipball/31e94ccc084025d6abee0585df533eb3a792b96a",
                "reference": "31e94ccc084025d6abee0585df533eb3a792b96a",
                "shasum": ""
            },
            "require": {
                "ext-dom": "*",
                "ext-xmlwriter": "*",
                "php": "^7.3",
                "phpunit/php-file-iterator": "^3.0",
                "phpunit/php-text-template": "^2.0",
                "phpunit/php-token-stream": "^4.0",
                "sebastian/code-unit-reverse-lookup": "^2.0",
                "sebastian/environment": "^5.0",
                "sebastian/version": "^3.0",
                "theseer/tokenizer": "^1.1.3"
            },
            "require-dev": {
                "phpunit/phpunit": "^9.0"
            },
            "suggest": {
                "ext-pcov": "*",
                "ext-xdebug": "*"
            },
            "type": "library",
            "extra": {
                "branch-alias": {
                    "dev-master": "8.0-dev"
                }
            },
            "autoload": {
                "classmap": [
                    "src/"
                ]
            },
            "notification-url": "https://packagist.org/downloads/",
            "license": [
                "BSD-3-Clause"
            ],
            "authors": [
                {
                    "name": "Sebastian Bergmann",
                    "email": "sebastian@phpunit.de",
                    "role": "lead"
                }
            ],
            "description": "Library that provides collection, processing, and rendering functionality for PHP code coverage information.",
            "homepage": "https://github.com/sebastianbergmann/php-code-coverage",
            "keywords": [
                "coverage",
                "testing",
                "xunit"
            ],
            "time": "2020-02-19T13:41:19+00:00"
        },
        {
            "name": "phpunit/php-file-iterator",
            "version": "3.0.0",
            "source": {
                "type": "git",
                "url": "https://github.com/sebastianbergmann/php-file-iterator.git",
                "reference": "354d4a5faa7449a377a18b94a2026ca3415e3d7a"
            },
            "dist": {
                "type": "zip",
                "url": "https://api.github.com/repos/sebastianbergmann/php-file-iterator/zipball/354d4a5faa7449a377a18b94a2026ca3415e3d7a",
                "reference": "354d4a5faa7449a377a18b94a2026ca3415e3d7a",
                "shasum": ""
            },
            "require": {
                "php": "^7.3"
            },
            "require-dev": {
                "phpunit/phpunit": "^9.0"
            },
            "type": "library",
            "extra": {
                "branch-alias": {
                    "dev-master": "3.0-dev"
                }
            },
            "autoload": {
                "classmap": [
                    "src/"
                ]
            },
            "notification-url": "https://packagist.org/downloads/",
            "license": [
                "BSD-3-Clause"
            ],
            "authors": [
                {
                    "name": "Sebastian Bergmann",
                    "email": "sebastian@phpunit.de",
                    "role": "lead"
                }
            ],
            "description": "FilterIterator implementation that filters files based on a list of suffixes.",
            "homepage": "https://github.com/sebastianbergmann/php-file-iterator/",
            "keywords": [
                "filesystem",
                "iterator"
            ],
            "time": "2020-02-07T06:05:22+00:00"
        },
        {
            "name": "phpunit/php-invoker",
            "version": "3.0.0",
            "source": {
                "type": "git",
                "url": "https://github.com/sebastianbergmann/php-invoker.git",
                "reference": "7579d5a1ba7f3ac11c80004d205877911315ae7a"
            },
            "dist": {
                "type": "zip",
                "url": "https://api.github.com/repos/sebastianbergmann/php-invoker/zipball/7579d5a1ba7f3ac11c80004d205877911315ae7a",
                "reference": "7579d5a1ba7f3ac11c80004d205877911315ae7a",
                "shasum": ""
            },
            "require": {
                "php": "^7.3"
            },
            "require-dev": {
                "ext-pcntl": "*",
                "phpunit/phpunit": "^9.0"
            },
            "suggest": {
                "ext-pcntl": "*"
            },
            "type": "library",
            "extra": {
                "branch-alias": {
                    "dev-master": "3.0-dev"
                }
            },
            "autoload": {
                "classmap": [
                    "src/"
                ]
            },
            "notification-url": "https://packagist.org/downloads/",
            "license": [
                "BSD-3-Clause"
            ],
            "authors": [
                {
                    "name": "Sebastian Bergmann",
                    "email": "sebastian@phpunit.de",
                    "role": "lead"
                }
            ],
            "description": "Invoke callables with a timeout",
            "homepage": "https://github.com/sebastianbergmann/php-invoker/",
            "keywords": [
                "process"
            ],
            "time": "2020-02-07T06:06:11+00:00"
        },
        {
            "name": "phpunit/php-text-template",
            "version": "2.0.0",
            "source": {
                "type": "git",
                "url": "https://github.com/sebastianbergmann/php-text-template.git",
                "reference": "526dc996cc0ebdfa428cd2dfccd79b7b53fee346"
            },
            "dist": {
                "type": "zip",
                "url": "https://api.github.com/repos/sebastianbergmann/php-text-template/zipball/526dc996cc0ebdfa428cd2dfccd79b7b53fee346",
                "reference": "526dc996cc0ebdfa428cd2dfccd79b7b53fee346",
                "shasum": ""
            },
            "require": {
                "php": "^7.3"
            },
            "type": "library",
            "extra": {
                "branch-alias": {
                    "dev-master": "2.0-dev"
                }
            },
            "autoload": {
                "classmap": [
                    "src/"
                ]
            },
            "notification-url": "https://packagist.org/downloads/",
            "license": [
                "BSD-3-Clause"
            ],
            "authors": [
                {
                    "name": "Sebastian Bergmann",
                    "email": "sebastian@phpunit.de",
                    "role": "lead"
                }
            ],
            "description": "Simple template engine.",
            "homepage": "https://github.com/sebastianbergmann/php-text-template/",
            "keywords": [
                "template"
            ],
            "time": "2020-02-01T07:43:44+00:00"
        },
        {
            "name": "phpunit/php-timer",
            "version": "3.0.0",
            "source": {
                "type": "git",
                "url": "https://github.com/sebastianbergmann/php-timer.git",
                "reference": "4118013a4d0f97356eae8e7fb2f6c6472575d1df"
            },
            "dist": {
                "type": "zip",
                "url": "https://api.github.com/repos/sebastianbergmann/php-timer/zipball/4118013a4d0f97356eae8e7fb2f6c6472575d1df",
                "reference": "4118013a4d0f97356eae8e7fb2f6c6472575d1df",
                "shasum": ""
            },
            "require": {
                "php": "^7.3"
            },
            "require-dev": {
                "phpunit/phpunit": "^9.0"
            },
            "type": "library",
            "extra": {
                "branch-alias": {
                    "dev-master": "3.0-dev"
                }
            },
            "autoload": {
                "classmap": [
                    "src/"
                ]
            },
            "notification-url": "https://packagist.org/downloads/",
            "license": [
                "BSD-3-Clause"
            ],
            "authors": [
                {
                    "name": "Sebastian Bergmann",
                    "email": "sebastian@phpunit.de",
                    "role": "lead"
                }
            ],
            "description": "Utility class for timing",
            "homepage": "https://github.com/sebastianbergmann/php-timer/",
            "keywords": [
                "timer"
            ],
            "time": "2020-02-07T06:08:11+00:00"
        },
        {
            "name": "phpunit/php-token-stream",
            "version": "4.0.0",
            "source": {
                "type": "git",
                "url": "https://github.com/sebastianbergmann/php-token-stream.git",
                "reference": "b2560a0c33f7710e4d7f8780964193e8e8f8effe"
            },
            "dist": {
                "type": "zip",
                "url": "https://api.github.com/repos/sebastianbergmann/php-token-stream/zipball/b2560a0c33f7710e4d7f8780964193e8e8f8effe",
                "reference": "b2560a0c33f7710e4d7f8780964193e8e8f8effe",
                "shasum": ""
            },
            "require": {
                "ext-tokenizer": "*",
                "php": "^7.3"
            },
            "require-dev": {
                "phpunit/phpunit": "^9.0"
            },
            "type": "library",
            "extra": {
                "branch-alias": {
                    "dev-master": "4.0-dev"
                }
            },
            "autoload": {
                "classmap": [
                    "src/"
                ]
            },
            "notification-url": "https://packagist.org/downloads/",
            "license": [
                "BSD-3-Clause"
            ],
            "authors": [
                {
                    "name": "Sebastian Bergmann",
                    "email": "sebastian@phpunit.de"
                }
            ],
            "description": "Wrapper around PHP's tokenizer extension.",
            "homepage": "https://github.com/sebastianbergmann/php-token-stream/",
            "keywords": [
                "tokenizer"
            ],
            "time": "2020-02-07T06:19:00+00:00"
        },
        {
            "name": "phpunit/phpunit",
            "version": "9.0.1",
            "source": {
                "type": "git",
                "url": "https://github.com/sebastianbergmann/phpunit.git",
                "reference": "68d7e5b17a6b9461e17c00446caa409863154f76"
            },
            "dist": {
                "type": "zip",
                "url": "https://api.github.com/repos/sebastianbergmann/phpunit/zipball/68d7e5b17a6b9461e17c00446caa409863154f76",
                "reference": "68d7e5b17a6b9461e17c00446caa409863154f76",
                "shasum": ""
            },
            "require": {
                "doctrine/instantiator": "^1.2.0",
                "ext-dom": "*",
                "ext-json": "*",
                "ext-libxml": "*",
                "ext-mbstring": "*",
                "ext-xml": "*",
                "ext-xmlwriter": "*",
                "myclabs/deep-copy": "^1.9.1",
                "phar-io/manifest": "^1.0.3",
                "phar-io/version": "^2.0.1",
                "php": "^7.3",
                "phpspec/prophecy": "^1.8.1",
                "phpunit/php-code-coverage": "^8.0",
                "phpunit/php-file-iterator": "^3.0",
                "phpunit/php-invoker": "^3.0",
                "phpunit/php-text-template": "^2.0",
                "phpunit/php-timer": "^3.0",
                "sebastian/comparator": "^4.0",
                "sebastian/diff": "^4.0",
                "sebastian/environment": "^5.0",
                "sebastian/exporter": "^4.0",
                "sebastian/global-state": "^4.0",
                "sebastian/object-enumerator": "^4.0",
                "sebastian/resource-operations": "^3.0",
                "sebastian/type": "^2.0",
                "sebastian/version": "^3.0"
            },
            "require-dev": {
                "ext-pdo": "*"
            },
            "suggest": {
                "ext-soap": "*",
                "ext-xdebug": "*"
            },
            "bin": [
                "phpunit"
            ],
            "type": "library",
            "extra": {
                "branch-alias": {
                    "dev-master": "9.0-dev"
                }
            },
            "autoload": {
                "classmap": [
                    "src/"
                ],
                "files": [
                    "src/Framework/Assert/Functions.php"
                ]
            },
            "notification-url": "https://packagist.org/downloads/",
            "license": [
                "BSD-3-Clause"
            ],
            "authors": [
                {
                    "name": "Sebastian Bergmann",
                    "email": "sebastian@phpunit.de",
                    "role": "lead"
                }
            ],
            "description": "The PHP Unit Testing framework.",
            "homepage": "https://phpunit.de/",
            "keywords": [
                "phpunit",
                "testing",
                "xunit"
            ],
            "time": "2020-02-13T07:30:12+00:00"
        },
        {
            "name": "psr/container",
            "version": "1.0.0",
            "source": {
                "type": "git",
                "url": "https://github.com/php-fig/container.git",
                "reference": "b7ce3b176482dbbc1245ebf52b181af44c2cf55f"
            },
            "dist": {
                "type": "zip",
                "url": "https://api.github.com/repos/php-fig/container/zipball/b7ce3b176482dbbc1245ebf52b181af44c2cf55f",
                "reference": "b7ce3b176482dbbc1245ebf52b181af44c2cf55f",
                "shasum": ""
            },
            "require": {
                "php": ">=5.3.0"
            },
            "type": "library",
            "extra": {
                "branch-alias": {
                    "dev-master": "1.0.x-dev"
                }
            },
            "autoload": {
                "psr-4": {
                    "Psr\\Container\\": "src/"
                }
            },
            "notification-url": "https://packagist.org/downloads/",
            "license": [
                "MIT"
            ],
            "authors": [
                {
                    "name": "PHP-FIG",
                    "homepage": "http://www.php-fig.org/"
                }
            ],
            "description": "Common Container Interface (PHP FIG PSR-11)",
            "homepage": "https://github.com/php-fig/container",
            "keywords": [
                "PSR-11",
                "container",
                "container-interface",
                "container-interop",
                "psr"
            ],
            "time": "2017-02-14T16:28:37+00:00"
        },
        {
            "name": "psr/log",
            "version": "1.1.2",
            "source": {
                "type": "git",
                "url": "https://github.com/php-fig/log.git",
                "reference": "446d54b4cb6bf489fc9d75f55843658e6f25d801"
            },
            "dist": {
                "type": "zip",
                "url": "https://api.github.com/repos/php-fig/log/zipball/446d54b4cb6bf489fc9d75f55843658e6f25d801",
                "reference": "446d54b4cb6bf489fc9d75f55843658e6f25d801",
                "shasum": ""
            },
            "require": {
                "php": ">=5.3.0"
            },
            "type": "library",
            "extra": {
                "branch-alias": {
                    "dev-master": "1.1.x-dev"
                }
            },
            "autoload": {
                "psr-4": {
                    "Psr\\Log\\": "Psr/Log/"
                }
            },
            "notification-url": "https://packagist.org/downloads/",
            "license": [
                "MIT"
            ],
            "authors": [
                {
                    "name": "PHP-FIG",
                    "homepage": "http://www.php-fig.org/"
                }
            ],
            "description": "Common interface for logging libraries",
            "homepage": "https://github.com/php-fig/log",
            "keywords": [
                "log",
                "psr",
                "psr-3"
            ],
            "time": "2019-11-01T11:05:21+00:00"
        },
        {
            "name": "sebastian/code-unit-reverse-lookup",
            "version": "2.0.0",
            "source": {
                "type": "git",
                "url": "https://github.com/sebastianbergmann/code-unit-reverse-lookup.git",
                "reference": "5b5dbe0044085ac41df47e79d34911a15b96d82e"
            },
            "dist": {
                "type": "zip",
                "url": "https://api.github.com/repos/sebastianbergmann/code-unit-reverse-lookup/zipball/5b5dbe0044085ac41df47e79d34911a15b96d82e",
                "reference": "5b5dbe0044085ac41df47e79d34911a15b96d82e",
                "shasum": ""
            },
            "require": {
                "php": "^7.3"
            },
            "require-dev": {
                "phpunit/phpunit": "^9.0"
            },
            "type": "library",
            "extra": {
                "branch-alias": {
                    "dev-master": "2.0-dev"
                }
            },
            "autoload": {
                "classmap": [
                    "src/"
                ]
            },
            "notification-url": "https://packagist.org/downloads/",
            "license": [
                "BSD-3-Clause"
            ],
            "authors": [
                {
                    "name": "Sebastian Bergmann",
                    "email": "sebastian@phpunit.de"
                }
            ],
            "description": "Looks up which function or method a line of code belongs to",
            "homepage": "https://github.com/sebastianbergmann/code-unit-reverse-lookup/",
            "time": "2020-02-07T06:20:13+00:00"
        },
        {
            "name": "sebastian/comparator",
            "version": "4.0.0",
            "source": {
                "type": "git",
                "url": "https://github.com/sebastianbergmann/comparator.git",
                "reference": "85b3435da967696ed618ff745f32be3ff4a2b8e8"
            },
            "dist": {
                "type": "zip",
                "url": "https://api.github.com/repos/sebastianbergmann/comparator/zipball/85b3435da967696ed618ff745f32be3ff4a2b8e8",
                "reference": "85b3435da967696ed618ff745f32be3ff4a2b8e8",
                "shasum": ""
            },
            "require": {
                "php": "^7.3",
                "sebastian/diff": "^4.0",
                "sebastian/exporter": "^4.0"
            },
            "require-dev": {
                "phpunit/phpunit": "^9.0"
            },
            "type": "library",
            "extra": {
                "branch-alias": {
                    "dev-master": "4.0-dev"
                }
            },
            "autoload": {
                "classmap": [
                    "src/"
                ]
            },
            "notification-url": "https://packagist.org/downloads/",
            "license": [
                "BSD-3-Clause"
            ],
            "authors": [
                {
                    "name": "Sebastian Bergmann",
                    "email": "sebastian@phpunit.de"
                },
                {
                    "name": "Jeff Welch",
                    "email": "whatthejeff@gmail.com"
                },
                {
                    "name": "Volker Dusch",
                    "email": "github@wallbash.com"
                },
                {
                    "name": "Bernhard Schussek",
                    "email": "bschussek@2bepublished.at"
                }
            ],
            "description": "Provides the functionality to compare PHP values for equality",
            "homepage": "https://github.com/sebastianbergmann/comparator",
            "keywords": [
                "comparator",
                "compare",
                "equality"
            ],
            "time": "2020-02-07T06:08:51+00:00"
        },
        {
            "name": "sebastian/diff",
            "version": "4.0.0",
            "source": {
                "type": "git",
                "url": "https://github.com/sebastianbergmann/diff.git",
                "reference": "c0c26c9188b538bfa985ae10c9f05d278f12060d"
            },
            "dist": {
                "type": "zip",
                "url": "https://api.github.com/repos/sebastianbergmann/diff/zipball/c0c26c9188b538bfa985ae10c9f05d278f12060d",
                "reference": "c0c26c9188b538bfa985ae10c9f05d278f12060d",
                "shasum": ""
            },
            "require": {
                "php": "^7.3"
            },
            "require-dev": {
                "phpunit/phpunit": "^9.0",
                "symfony/process": "^4 || ^5"
            },
            "type": "library",
            "extra": {
                "branch-alias": {
                    "dev-master": "4.0-dev"
                }
            },
            "autoload": {
                "classmap": [
                    "src/"
                ]
            },
            "notification-url": "https://packagist.org/downloads/",
            "license": [
                "BSD-3-Clause"
            ],
            "authors": [
                {
                    "name": "Sebastian Bergmann",
                    "email": "sebastian@phpunit.de"
                },
                {
                    "name": "Kore Nordmann",
                    "email": "mail@kore-nordmann.de"
                }
            ],
            "description": "Diff implementation",
            "homepage": "https://github.com/sebastianbergmann/diff",
            "keywords": [
                "diff",
                "udiff",
                "unidiff",
                "unified diff"
            ],
            "time": "2020-02-07T06:09:38+00:00"
        },
        {
            "name": "sebastian/environment",
            "version": "5.0.1",
            "source": {
                "type": "git",
                "url": "https://github.com/sebastianbergmann/environment.git",
                "reference": "9bffdefa7810031a165ddd6275da6a2c1f6f2dfb"
            },
            "dist": {
                "type": "zip",
                "url": "https://api.github.com/repos/sebastianbergmann/environment/zipball/9bffdefa7810031a165ddd6275da6a2c1f6f2dfb",
                "reference": "9bffdefa7810031a165ddd6275da6a2c1f6f2dfb",
                "shasum": ""
            },
            "require": {
                "php": "^7.3"
            },
            "require-dev": {
                "phpunit/phpunit": "^9.0"
            },
            "suggest": {
                "ext-posix": "*"
            },
            "type": "library",
            "extra": {
                "branch-alias": {
                    "dev-master": "5.0-dev"
                }
            },
            "autoload": {
                "classmap": [
                    "src/"
                ]
            },
            "notification-url": "https://packagist.org/downloads/",
            "license": [
                "BSD-3-Clause"
            ],
            "authors": [
                {
                    "name": "Sebastian Bergmann",
                    "email": "sebastian@phpunit.de"
                }
            ],
            "description": "Provides functionality to handle HHVM/PHP environments",
            "homepage": "http://www.github.com/sebastianbergmann/environment",
            "keywords": [
                "Xdebug",
                "environment",
                "hhvm"
            ],
            "time": "2020-02-19T13:40:20+00:00"
        },
        {
            "name": "sebastian/exporter",
            "version": "4.0.0",
            "source": {
                "type": "git",
                "url": "https://github.com/sebastianbergmann/exporter.git",
                "reference": "80c26562e964016538f832f305b2286e1ec29566"
            },
            "dist": {
                "type": "zip",
                "url": "https://api.github.com/repos/sebastianbergmann/exporter/zipball/80c26562e964016538f832f305b2286e1ec29566",
                "reference": "80c26562e964016538f832f305b2286e1ec29566",
                "shasum": ""
            },
            "require": {
                "php": "^7.3",
                "sebastian/recursion-context": "^4.0"
            },
            "require-dev": {
                "ext-mbstring": "*",
                "phpunit/phpunit": "^9.0"
            },
            "type": "library",
            "extra": {
                "branch-alias": {
                    "dev-master": "4.0-dev"
                }
            },
            "autoload": {
                "classmap": [
                    "src/"
                ]
            },
            "notification-url": "https://packagist.org/downloads/",
            "license": [
                "BSD-3-Clause"
            ],
            "authors": [
                {
                    "name": "Sebastian Bergmann",
                    "email": "sebastian@phpunit.de"
                },
                {
                    "name": "Jeff Welch",
                    "email": "whatthejeff@gmail.com"
                },
                {
                    "name": "Volker Dusch",
                    "email": "github@wallbash.com"
                },
                {
                    "name": "Adam Harvey",
                    "email": "aharvey@php.net"
                },
                {
                    "name": "Bernhard Schussek",
                    "email": "bschussek@gmail.com"
                }
            ],
            "description": "Provides the functionality to export PHP variables for visualization",
            "homepage": "http://www.github.com/sebastianbergmann/exporter",
            "keywords": [
                "export",
                "exporter"
            ],
            "time": "2020-02-07T06:10:52+00:00"
        },
        {
            "name": "sebastian/global-state",
            "version": "4.0.0",
            "source": {
                "type": "git",
                "url": "https://github.com/sebastianbergmann/global-state.git",
                "reference": "bdb1e7c79e592b8c82cb1699be3c8743119b8a72"
            },
            "dist": {
                "type": "zip",
                "url": "https://api.github.com/repos/sebastianbergmann/global-state/zipball/bdb1e7c79e592b8c82cb1699be3c8743119b8a72",
                "reference": "bdb1e7c79e592b8c82cb1699be3c8743119b8a72",
                "shasum": ""
            },
            "require": {
                "php": "^7.3",
                "sebastian/object-reflector": "^2.0",
                "sebastian/recursion-context": "^4.0"
            },
            "require-dev": {
                "ext-dom": "*",
                "phpunit/phpunit": "^9.0"
            },
            "suggest": {
                "ext-uopz": "*"
            },
            "type": "library",
            "extra": {
                "branch-alias": {
                    "dev-master": "4.0-dev"
                }
            },
            "autoload": {
                "classmap": [
                    "src/"
                ]
            },
            "notification-url": "https://packagist.org/downloads/",
            "license": [
                "BSD-3-Clause"
            ],
            "authors": [
                {
                    "name": "Sebastian Bergmann",
                    "email": "sebastian@phpunit.de"
                }
            ],
            "description": "Snapshotting of global state",
            "homepage": "http://www.github.com/sebastianbergmann/global-state",
            "keywords": [
                "global state"
            ],
            "time": "2020-02-07T06:11:37+00:00"
        },
        {
            "name": "sebastian/object-enumerator",
            "version": "4.0.0",
            "source": {
                "type": "git",
                "url": "https://github.com/sebastianbergmann/object-enumerator.git",
                "reference": "e67516b175550abad905dc952f43285957ef4363"
            },
            "dist": {
                "type": "zip",
                "url": "https://api.github.com/repos/sebastianbergmann/object-enumerator/zipball/e67516b175550abad905dc952f43285957ef4363",
                "reference": "e67516b175550abad905dc952f43285957ef4363",
                "shasum": ""
            },
            "require": {
                "php": "^7.3",
                "sebastian/object-reflector": "^2.0",
                "sebastian/recursion-context": "^4.0"
            },
            "require-dev": {
                "phpunit/phpunit": "^9.0"
            },
            "type": "library",
            "extra": {
                "branch-alias": {
                    "dev-master": "4.0-dev"
                }
            },
            "autoload": {
                "classmap": [
                    "src/"
                ]
            },
            "notification-url": "https://packagist.org/downloads/",
            "license": [
                "BSD-3-Clause"
            ],
            "authors": [
                {
                    "name": "Sebastian Bergmann",
                    "email": "sebastian@phpunit.de"
                }
            ],
            "description": "Traverses array structures and object graphs to enumerate all referenced objects",
            "homepage": "https://github.com/sebastianbergmann/object-enumerator/",
            "time": "2020-02-07T06:12:23+00:00"
        },
        {
            "name": "sebastian/object-reflector",
            "version": "2.0.0",
            "source": {
                "type": "git",
                "url": "https://github.com/sebastianbergmann/object-reflector.git",
                "reference": "f4fd0835cabb0d4a6546d9fe291e5740037aa1e7"
            },
            "dist": {
                "type": "zip",
                "url": "https://api.github.com/repos/sebastianbergmann/object-reflector/zipball/f4fd0835cabb0d4a6546d9fe291e5740037aa1e7",
                "reference": "f4fd0835cabb0d4a6546d9fe291e5740037aa1e7",
                "shasum": ""
            },
            "require": {
                "php": "^7.3"
            },
            "require-dev": {
                "phpunit/phpunit": "^9.0"
            },
            "type": "library",
            "extra": {
                "branch-alias": {
                    "dev-master": "2.0-dev"
                }
            },
            "autoload": {
                "classmap": [
                    "src/"
                ]
            },
            "notification-url": "https://packagist.org/downloads/",
            "license": [
                "BSD-3-Clause"
            ],
            "authors": [
                {
                    "name": "Sebastian Bergmann",
                    "email": "sebastian@phpunit.de"
                }
            ],
            "description": "Allows reflection of object attributes, including inherited and non-public ones",
            "homepage": "https://github.com/sebastianbergmann/object-reflector/",
            "time": "2020-02-07T06:19:40+00:00"
        },
        {
            "name": "sebastian/recursion-context",
            "version": "4.0.0",
            "source": {
                "type": "git",
                "url": "https://github.com/sebastianbergmann/recursion-context.git",
                "reference": "cdd86616411fc3062368b720b0425de10bd3d579"
            },
            "dist": {
                "type": "zip",
                "url": "https://api.github.com/repos/sebastianbergmann/recursion-context/zipball/cdd86616411fc3062368b720b0425de10bd3d579",
                "reference": "cdd86616411fc3062368b720b0425de10bd3d579",
                "shasum": ""
            },
            "require": {
                "php": "^7.3"
            },
            "require-dev": {
                "phpunit/phpunit": "^9.0"
            },
            "type": "library",
            "extra": {
                "branch-alias": {
                    "dev-master": "4.0-dev"
                }
            },
            "autoload": {
                "classmap": [
                    "src/"
                ]
            },
            "notification-url": "https://packagist.org/downloads/",
            "license": [
                "BSD-3-Clause"
            ],
            "authors": [
                {
                    "name": "Sebastian Bergmann",
                    "email": "sebastian@phpunit.de"
                },
                {
                    "name": "Jeff Welch",
                    "email": "whatthejeff@gmail.com"
                },
                {
                    "name": "Adam Harvey",
                    "email": "aharvey@php.net"
                }
            ],
            "description": "Provides functionality to recursively process PHP variables",
            "homepage": "http://www.github.com/sebastianbergmann/recursion-context",
            "time": "2020-02-07T06:18:20+00:00"
        },
        {
            "name": "sebastian/resource-operations",
            "version": "3.0.0",
            "source": {
                "type": "git",
                "url": "https://github.com/sebastianbergmann/resource-operations.git",
                "reference": "8c98bf0dfa1f9256d0468b9803a1e1df31b6fa98"
            },
            "dist": {
                "type": "zip",
                "url": "https://api.github.com/repos/sebastianbergmann/resource-operations/zipball/8c98bf0dfa1f9256d0468b9803a1e1df31b6fa98",
                "reference": "8c98bf0dfa1f9256d0468b9803a1e1df31b6fa98",
                "shasum": ""
            },
            "require": {
                "php": "^7.3"
            },
            "require-dev": {
                "phpunit/phpunit": "^9.0"
            },
            "type": "library",
            "extra": {
                "branch-alias": {
                    "dev-master": "3.0-dev"
                }
            },
            "autoload": {
                "classmap": [
                    "src/"
                ]
            },
            "notification-url": "https://packagist.org/downloads/",
            "license": [
                "BSD-3-Clause"
            ],
            "authors": [
                {
                    "name": "Sebastian Bergmann",
                    "email": "sebastian@phpunit.de"
                }
            ],
            "description": "Provides a list of PHP built-in functions that operate on resources",
            "homepage": "https://www.github.com/sebastianbergmann/resource-operations",
            "time": "2020-02-07T06:13:02+00:00"
        },
        {
            "name": "sebastian/type",
            "version": "2.0.0",
            "source": {
                "type": "git",
                "url": "https://github.com/sebastianbergmann/type.git",
                "reference": "9e8f42f740afdea51f5f4e8cec2035580e797ee1"
            },
            "dist": {
                "type": "zip",
                "url": "https://api.github.com/repos/sebastianbergmann/type/zipball/9e8f42f740afdea51f5f4e8cec2035580e797ee1",
                "reference": "9e8f42f740afdea51f5f4e8cec2035580e797ee1",
                "shasum": ""
            },
            "require": {
                "php": "^7.3"
            },
            "require-dev": {
                "phpunit/phpunit": "^9.0"
            },
            "type": "library",
            "extra": {
                "branch-alias": {
                    "dev-master": "2.0-dev"
                }
            },
            "autoload": {
                "classmap": [
                    "src/"
                ]
            },
            "notification-url": "https://packagist.org/downloads/",
            "license": [
                "BSD-3-Clause"
            ],
            "authors": [
                {
                    "name": "Sebastian Bergmann",
                    "email": "sebastian@phpunit.de",
                    "role": "lead"
                }
            ],
            "description": "Collection of value objects that represent the types of the PHP type system",
            "homepage": "https://github.com/sebastianbergmann/type",
            "time": "2020-02-07T06:13:43+00:00"
        },
        {
            "name": "sebastian/version",
            "version": "3.0.0",
            "source": {
                "type": "git",
                "url": "https://github.com/sebastianbergmann/version.git",
                "reference": "0411bde656dce64202b39c2f4473993a9081d39e"
            },
            "dist": {
                "type": "zip",
                "url": "https://api.github.com/repos/sebastianbergmann/version/zipball/0411bde656dce64202b39c2f4473993a9081d39e",
                "reference": "0411bde656dce64202b39c2f4473993a9081d39e",
                "shasum": ""
            },
            "require": {
                "php": "^7.3"
            },
            "type": "library",
            "extra": {
                "branch-alias": {
                    "dev-master": "3.0-dev"
                }
            },
            "autoload": {
                "classmap": [
                    "src/"
                ]
            },
            "notification-url": "https://packagist.org/downloads/",
            "license": [
                "BSD-3-Clause"
            ],
            "authors": [
                {
                    "name": "Sebastian Bergmann",
                    "email": "sebastian@phpunit.de",
                    "role": "lead"
                }
            ],
            "description": "Library that helps with managing the version number of Git-hosted PHP projects",
            "homepage": "https://github.com/sebastianbergmann/version",
            "time": "2020-01-21T06:36:37+00:00"
        },
        {
            "name": "slevomat/coding-standard",
            "version": "5.0.2",
            "source": {
                "type": "git",
                "url": "https://github.com/slevomat/coding-standard.git",
                "reference": "223f02b6193fe47b7b483bfa5bf75693535482dd"
            },
            "dist": {
                "type": "zip",
                "url": "https://api.github.com/repos/slevomat/coding-standard/zipball/223f02b6193fe47b7b483bfa5bf75693535482dd",
                "reference": "223f02b6193fe47b7b483bfa5bf75693535482dd",
                "shasum": ""
            },
            "require": {
                "php": "^7.1",
                "phpstan/phpdoc-parser": "^0.3.1",
                "squizlabs/php_codesniffer": "^3.4.0"
            },
            "require-dev": {
                "jakub-onderka/php-parallel-lint": "1.0.0",
                "phing/phing": "2.16.1",
                "phpstan/phpstan": "0.11.1",
                "phpstan/phpstan-phpunit": "0.11",
                "phpstan/phpstan-strict-rules": "0.11",
                "phpunit/phpunit": "8.0.0"
            },
            "type": "phpcodesniffer-standard",
            "autoload": {
                "psr-4": {
                    "SlevomatCodingStandard\\": "SlevomatCodingStandard"
                }
            },
            "notification-url": "https://packagist.org/downloads/",
            "license": [
                "MIT"
            ],
            "description": "Slevomat Coding Standard for PHP_CodeSniffer complements Consistence Coding Standard by providing sniffs with additional checks.",
            "time": "2019-03-12T20:26:36+00:00"
        },
        {
            "name": "squizlabs/php_codesniffer",
            "version": "3.5.3",
            "source": {
                "type": "git",
                "url": "https://github.com/squizlabs/PHP_CodeSniffer.git",
                "reference": "557a1fc7ac702c66b0bbfe16ab3d55839ef724cb"
            },
            "dist": {
                "type": "zip",
                "url": "https://api.github.com/repos/squizlabs/PHP_CodeSniffer/zipball/557a1fc7ac702c66b0bbfe16ab3d55839ef724cb",
                "reference": "557a1fc7ac702c66b0bbfe16ab3d55839ef724cb",
                "shasum": ""
            },
            "require": {
                "ext-simplexml": "*",
                "ext-tokenizer": "*",
                "ext-xmlwriter": "*",
                "php": ">=5.4.0"
            },
            "require-dev": {
                "phpunit/phpunit": "^4.0 || ^5.0 || ^6.0 || ^7.0"
            },
            "bin": [
                "bin/phpcs",
                "bin/phpcbf"
            ],
            "type": "library",
            "extra": {
                "branch-alias": {
                    "dev-master": "3.x-dev"
                }
            },
            "notification-url": "https://packagist.org/downloads/",
            "license": [
                "BSD-3-Clause"
            ],
            "authors": [
                {
                    "name": "Greg Sherwood",
                    "role": "lead"
                }
            ],
            "description": "PHP_CodeSniffer tokenizes PHP, JavaScript and CSS files and detects violations of a defined set of coding standards.",
            "homepage": "https://github.com/squizlabs/PHP_CodeSniffer",
            "keywords": [
                "phpcs",
                "standards"
            ],
            "time": "2019-12-04T04:46:47+00:00"
        },
        {
            "name": "symfony/console",
            "version": "v5.0.2",
            "source": {
                "type": "git",
                "url": "https://github.com/symfony/console.git",
                "reference": "fe6e3cd889ca64172d7a742a2eb058541404ef47"
            },
            "dist": {
                "type": "zip",
                "url": "https://api.github.com/repos/symfony/console/zipball/fe6e3cd889ca64172d7a742a2eb058541404ef47",
                "reference": "fe6e3cd889ca64172d7a742a2eb058541404ef47",
                "shasum": ""
            },
            "require": {
                "php": "^7.2.5",
                "symfony/polyfill-mbstring": "~1.0",
                "symfony/polyfill-php73": "^1.8",
                "symfony/service-contracts": "^1.1|^2"
            },
            "conflict": {
                "symfony/dependency-injection": "<4.4",
                "symfony/event-dispatcher": "<4.4",
                "symfony/lock": "<4.4",
                "symfony/process": "<4.4"
            },
            "provide": {
                "psr/log-implementation": "1.0"
            },
            "require-dev": {
                "psr/log": "~1.0",
                "symfony/config": "^4.4|^5.0",
                "symfony/dependency-injection": "^4.4|^5.0",
                "symfony/event-dispatcher": "^4.4|^5.0",
                "symfony/lock": "^4.4|^5.0",
                "symfony/process": "^4.4|^5.0",
                "symfony/var-dumper": "^4.4|^5.0"
            },
            "suggest": {
                "psr/log": "For using the console logger",
                "symfony/event-dispatcher": "",
                "symfony/lock": "",
                "symfony/process": ""
            },
            "type": "library",
            "extra": {
                "branch-alias": {
                    "dev-master": "5.0-dev"
                }
            },
            "autoload": {
                "psr-4": {
                    "Symfony\\Component\\Console\\": ""
                },
                "exclude-from-classmap": [
                    "/Tests/"
                ]
            },
            "notification-url": "https://packagist.org/downloads/",
            "license": [
                "MIT"
            ],
            "authors": [
                {
                    "name": "Fabien Potencier",
                    "email": "fabien@symfony.com"
                },
                {
                    "name": "Symfony Community",
                    "homepage": "https://symfony.com/contributors"
                }
            ],
            "description": "Symfony Console Component",
            "homepage": "https://symfony.com",
            "time": "2019-12-17T13:20:22+00:00"
        },
        {
            "name": "symfony/debug",
            "version": "v4.0.6",
            "source": {
                "type": "git",
                "url": "https://github.com/symfony/debug.git",
                "reference": "1721e4e7effb23480966690cdcdc7d2a4152d489"
            },
            "dist": {
                "type": "zip",
                "url": "https://api.github.com/repos/symfony/debug/zipball/1721e4e7effb23480966690cdcdc7d2a4152d489",
                "reference": "1721e4e7effb23480966690cdcdc7d2a4152d489",
                "shasum": ""
            },
            "require": {
                "php": "^7.1.3",
                "psr/log": "~1.0"
            },
            "conflict": {
                "symfony/http-kernel": "<3.4"
            },
            "require-dev": {
                "symfony/http-kernel": "~3.4|~4.0"
            },
            "type": "library",
            "extra": {
                "branch-alias": {
                    "dev-master": "4.0-dev"
                }
            },
            "autoload": {
                "psr-4": {
                    "Symfony\\Component\\Debug\\": ""
                },
                "exclude-from-classmap": [
                    "/Tests/"
                ]
            },
            "notification-url": "https://packagist.org/downloads/",
            "license": [
                "MIT"
            ],
            "authors": [
                {
                    "name": "Fabien Potencier",
                    "email": "fabien@symfony.com"
                },
                {
                    "name": "Symfony Community",
                    "homepage": "https://symfony.com/contributors"
                }
            ],
            "description": "Symfony Debug Component",
            "homepage": "https://symfony.com",
            "time": "2018-02-28T21:50:02+00:00"
        },
        {
            "name": "symfony/polyfill-ctype",
            "version": "v1.12.0",
            "source": {
                "type": "git",
                "url": "https://github.com/symfony/polyfill-ctype.git",
                "reference": "550ebaac289296ce228a706d0867afc34687e3f4"
            },
            "dist": {
                "type": "zip",
                "url": "https://api.github.com/repos/symfony/polyfill-ctype/zipball/550ebaac289296ce228a706d0867afc34687e3f4",
                "reference": "550ebaac289296ce228a706d0867afc34687e3f4",
                "shasum": ""
            },
            "require": {
                "php": ">=5.3.3"
            },
            "suggest": {
                "ext-ctype": "For best performance"
            },
            "type": "library",
            "extra": {
                "branch-alias": {
                    "dev-master": "1.12-dev"
                }
            },
            "autoload": {
                "psr-4": {
                    "Symfony\\Polyfill\\Ctype\\": ""
                },
                "files": [
                    "bootstrap.php"
                ]
            },
            "notification-url": "https://packagist.org/downloads/",
            "license": [
                "MIT"
            ],
            "authors": [
                {
                    "name": "Gert de Pagter",
                    "email": "BackEndTea@gmail.com"
                },
                {
                    "name": "Symfony Community",
                    "homepage": "https://symfony.com/contributors"
                }
            ],
            "description": "Symfony polyfill for ctype functions",
            "homepage": "https://symfony.com",
            "keywords": [
                "compatibility",
                "ctype",
                "polyfill",
                "portable"
            ],
            "time": "2019-08-06T08:03:45+00:00"
        },
        {
            "name": "symfony/polyfill-mbstring",
            "version": "v1.13.1",
            "source": {
                "type": "git",
                "url": "https://github.com/symfony/polyfill-mbstring.git",
                "reference": "7b4aab9743c30be783b73de055d24a39cf4b954f"
            },
            "dist": {
                "type": "zip",
                "url": "https://api.github.com/repos/symfony/polyfill-mbstring/zipball/7b4aab9743c30be783b73de055d24a39cf4b954f",
                "reference": "7b4aab9743c30be783b73de055d24a39cf4b954f",
                "shasum": ""
            },
            "require": {
                "php": ">=5.3.3"
            },
            "suggest": {
                "ext-mbstring": "For best performance"
            },
            "type": "library",
            "extra": {
                "branch-alias": {
                    "dev-master": "1.13-dev"
                }
            },
            "autoload": {
                "psr-4": {
                    "Symfony\\Polyfill\\Mbstring\\": ""
                },
                "files": [
                    "bootstrap.php"
                ]
            },
            "notification-url": "https://packagist.org/downloads/",
            "license": [
                "MIT"
            ],
            "authors": [
                {
                    "name": "Nicolas Grekas",
                    "email": "p@tchwork.com"
                },
                {
                    "name": "Symfony Community",
                    "homepage": "https://symfony.com/contributors"
                }
            ],
            "description": "Symfony polyfill for the Mbstring extension",
            "homepage": "https://symfony.com",
            "keywords": [
                "compatibility",
                "mbstring",
                "polyfill",
                "portable",
                "shim"
            ],
            "time": "2019-11-27T14:18:11+00:00"
        },
        {
<<<<<<< HEAD
            "name": "symfony/polyfill-ctype",
            "version": "v1.14.0",
            "source": {
                "type": "git",
                "url": "https://github.com/symfony/polyfill-ctype.git",
                "reference": "fbdeaec0df06cf3d51c93de80c7eb76e271f5a38"
            },
            "dist": {
                "type": "zip",
                "url": "https://api.github.com/repos/symfony/polyfill-ctype/zipball/fbdeaec0df06cf3d51c93de80c7eb76e271f5a38",
                "reference": "fbdeaec0df06cf3d51c93de80c7eb76e271f5a38",
=======
            "name": "symfony/polyfill-php73",
            "version": "v1.13.1",
            "source": {
                "type": "git",
                "url": "https://github.com/symfony/polyfill-php73.git",
                "reference": "4b0e2222c55a25b4541305a053013d5647d3a25f"
            },
            "dist": {
                "type": "zip",
                "url": "https://api.github.com/repos/symfony/polyfill-php73/zipball/4b0e2222c55a25b4541305a053013d5647d3a25f",
                "reference": "4b0e2222c55a25b4541305a053013d5647d3a25f",
>>>>>>> 239d3fb0
                "shasum": ""
            },
            "require": {
                "php": ">=5.3.3"
            },
            "type": "library",
            "extra": {
                "branch-alias": {
<<<<<<< HEAD
                    "dev-master": "1.14-dev"
=======
                    "dev-master": "1.13-dev"
>>>>>>> 239d3fb0
                }
            },
            "autoload": {
                "psr-4": {
                    "Symfony\\Polyfill\\Php73\\": ""
                },
                "files": [
                    "bootstrap.php"
                ],
                "classmap": [
                    "Resources/stubs"
                ]
            },
            "notification-url": "https://packagist.org/downloads/",
            "license": [
                "MIT"
            ],
            "authors": [
                {
                    "name": "Nicolas Grekas",
                    "email": "p@tchwork.com"
                },
                {
                    "name": "Symfony Community",
                    "homepage": "https://symfony.com/contributors"
                }
            ],
            "description": "Symfony polyfill backporting some PHP 7.3+ features to lower PHP versions",
            "homepage": "https://symfony.com",
            "keywords": [
                "compatibility",
                "polyfill",
                "portable",
                "shim"
            ],
<<<<<<< HEAD
            "time": "2020-01-13T11:15:53+00:00"
=======
            "time": "2019-11-27T16:25:15+00:00"
>>>>>>> 239d3fb0
        },
        {
            "name": "symfony/service-contracts",
            "version": "v2.0.1",
            "source": {
                "type": "git",
                "url": "https://github.com/symfony/service-contracts.git",
                "reference": "144c5e51266b281231e947b51223ba14acf1a749"
            },
            "dist": {
                "type": "zip",
                "url": "https://api.github.com/repos/symfony/service-contracts/zipball/144c5e51266b281231e947b51223ba14acf1a749",
                "reference": "144c5e51266b281231e947b51223ba14acf1a749",
                "shasum": ""
            },
            "require": {
                "php": "^7.2.5",
                "psr/container": "^1.0"
            },
            "suggest": {
                "symfony/service-implementation": ""
            },
            "type": "library",
            "extra": {
                "branch-alias": {
                    "dev-master": "2.0-dev"
                }
            },
            "autoload": {
                "psr-4": {
                    "Symfony\\Contracts\\Service\\": ""
                }
            },
            "notification-url": "https://packagist.org/downloads/",
            "license": [
                "MIT"
            ],
            "authors": [
                {
                    "name": "Nicolas Grekas",
                    "email": "p@tchwork.com"
                },
                {
                    "name": "Symfony Community",
                    "homepage": "https://symfony.com/contributors"
                }
            ],
            "description": "Generic abstractions related to writing services",
            "homepage": "https://symfony.com",
            "keywords": [
                "abstractions",
                "contracts",
                "decoupling",
                "interfaces",
                "interoperability",
                "standards"
            ],
            "time": "2019-11-18T17:27:11+00:00"
        },
        {
            "name": "theseer/tokenizer",
            "version": "1.1.3",
            "source": {
                "type": "git",
                "url": "https://github.com/theseer/tokenizer.git",
                "reference": "11336f6f84e16a720dae9d8e6ed5019efa85a0f9"
            },
            "dist": {
                "type": "zip",
                "url": "https://api.github.com/repos/theseer/tokenizer/zipball/11336f6f84e16a720dae9d8e6ed5019efa85a0f9",
                "reference": "11336f6f84e16a720dae9d8e6ed5019efa85a0f9",
                "shasum": ""
            },
            "require": {
                "ext-dom": "*",
                "ext-tokenizer": "*",
                "ext-xmlwriter": "*",
                "php": "^7.0"
            },
            "type": "library",
            "autoload": {
                "classmap": [
                    "src/"
                ]
            },
            "notification-url": "https://packagist.org/downloads/",
            "license": [
                "BSD-3-Clause"
            ],
            "authors": [
                {
                    "name": "Arne Blankerts",
                    "role": "Developer",
                    "email": "arne@blankerts.de"
                }
            ],
            "description": "A small library for converting tokenized PHP source code into XML and potentially other formats",
            "time": "2019-06-13T22:48:21+00:00"
        },
        {
            "name": "webmozart/assert",
            "version": "1.7.0",
            "source": {
                "type": "git",
                "url": "https://github.com/webmozart/assert.git",
                "reference": "aed98a490f9a8f78468232db345ab9cf606cf598"
            },
            "dist": {
                "type": "zip",
                "url": "https://api.github.com/repos/webmozart/assert/zipball/aed98a490f9a8f78468232db345ab9cf606cf598",
                "reference": "aed98a490f9a8f78468232db345ab9cf606cf598",
                "shasum": ""
            },
            "require": {
                "php": "^5.3.3 || ^7.0",
                "symfony/polyfill-ctype": "^1.8"
            },
            "conflict": {
                "vimeo/psalm": "<3.6.0"
            },
            "require-dev": {
                "phpunit/phpunit": "^4.8.36 || ^7.5.13"
            },
            "type": "library",
            "autoload": {
                "psr-4": {
                    "Webmozart\\Assert\\": "src/"
                }
            },
            "notification-url": "https://packagist.org/downloads/",
            "license": [
                "MIT"
            ],
            "authors": [
                {
                    "name": "Bernhard Schussek",
                    "email": "bschussek@gmail.com"
                }
            ],
            "description": "Assertions to validate method input/output with nice error messages.",
            "keywords": [
                "assert",
                "check",
                "validate"
            ],
            "time": "2020-02-14T12:15:55+00:00"
        }
    ],
    "aliases": [],
    "minimum-stability": "stable",
    "stability-flags": [],
    "prefer-stable": false,
    "prefer-lowest": false,
    "platform": {
        "php": "^7.3"
    },
    "platform-dev": [],
<<<<<<< HEAD
    "platform-overrides": {
        "php": "7.3.0"
    }
=======
    "plugin-api-version": "1.1.0"
>>>>>>> 239d3fb0
}<|MERGE_RESOLUTION|>--- conflicted
+++ resolved
@@ -4,11 +4,7 @@
         "Read more about it at https://getcomposer.org/doc/01-basic-usage.md#installing-dependencies",
         "This file is @generated automatically"
     ],
-<<<<<<< HEAD
-    "content-hash": "5be45ec5a1bc11259882d3ba66538ee2",
-=======
-    "content-hash": "c5e7640a7c04d2174aa72c365cf067eb",
->>>>>>> 239d3fb0
+    "content-hash": "33232ba3c41c9de6f6bc60c784726991",
     "packages": [
         {
             "name": "doctrine/cache",
@@ -469,7 +465,6 @@
             "notification-url": "https://packagist.org/downloads/",
             "license": [
                 "MIT"
-<<<<<<< HEAD
             ],
             "description": "Create deep copies (clones) of your objects",
             "keywords": [
@@ -480,577 +475,6 @@
                 "object graph"
             ],
             "time": "2020-01-17T21:11:47+00:00"
-        },
-        {
-            "name": "nette/bootstrap",
-            "version": "v3.0.0",
-            "source": {
-                "type": "git",
-                "url": "https://github.com/nette/bootstrap.git",
-                "reference": "e1075af05c211915e03e0c86542f3ba5433df4a3"
-            },
-            "dist": {
-                "type": "zip",
-                "url": "https://api.github.com/repos/nette/bootstrap/zipball/e1075af05c211915e03e0c86542f3ba5433df4a3",
-                "reference": "e1075af05c211915e03e0c86542f3ba5433df4a3",
-                "shasum": ""
-            },
-            "require": {
-                "nette/di": "^3.0",
-                "nette/utils": "^3.0",
-                "php": ">=7.1"
-            },
-            "require-dev": {
-                "latte/latte": "^2.2",
-                "nette/application": "^3.0",
-                "nette/caching": "^3.0",
-                "nette/database": "^3.0",
-                "nette/forms": "^3.0",
-                "nette/http": "^3.0",
-                "nette/mail": "^3.0",
-                "nette/robot-loader": "^3.0",
-                "nette/safe-stream": "^2.2",
-                "nette/security": "^3.0",
-                "nette/tester": "^2.0",
-                "tracy/tracy": "^2.6"
-            },
-            "suggest": {
-                "nette/robot-loader": "to use Configurator::createRobotLoader()",
-                "tracy/tracy": "to use Configurator::enableTracy()"
-            },
-            "type": "library",
-            "extra": {
-                "branch-alias": {
-                    "dev-master": "3.0-dev"
-                }
-            },
-            "autoload": {
-                "classmap": [
-                    "src/"
-                ]
-            },
-            "notification-url": "https://packagist.org/downloads/",
-            "license": [
-                "BSD-3-Clause",
-                "GPL-2.0",
-                "GPL-3.0"
-            ],
-            "authors": [
-                {
-                    "name": "David Grudl",
-                    "homepage": "https://davidgrudl.com"
-                },
-                {
-                    "name": "Nette Community",
-                    "homepage": "https://nette.org/contributors"
-                }
-            ],
-            "description": "🅱 Nette Bootstrap: the simple way to configure and bootstrap your Nette application.",
-            "homepage": "https://nette.org",
-            "keywords": [
-                "bootstrapping",
-                "configurator",
-                "nette"
-            ],
-            "time": "2019-03-26T12:59:07+00:00"
-        },
-        {
-            "name": "nette/di",
-            "version": "v3.0.1",
-            "source": {
-                "type": "git",
-                "url": "https://github.com/nette/di.git",
-                "reference": "4aff517a1c6bb5c36fa09733d4cea089f529de6d"
-            },
-            "dist": {
-                "type": "zip",
-                "url": "https://api.github.com/repos/nette/di/zipball/4aff517a1c6bb5c36fa09733d4cea089f529de6d",
-                "reference": "4aff517a1c6bb5c36fa09733d4cea089f529de6d",
-                "shasum": ""
-            },
-            "require": {
-                "ext-tokenizer": "*",
-                "nette/neon": "^3.0",
-                "nette/php-generator": "^3.2.2",
-                "nette/robot-loader": "^3.2",
-                "nette/schema": "^1.0",
-                "nette/utils": "^3.0",
-                "php": ">=7.1"
-            },
-            "conflict": {
-                "nette/bootstrap": "<3.0"
-            },
-            "require-dev": {
-                "nette/tester": "^2.2",
-                "tracy/tracy": "^2.3"
-            },
-            "type": "library",
-            "extra": {
-                "branch-alias": {
-                    "dev-master": "3.0-dev"
-                }
-            },
-            "autoload": {
-                "classmap": [
-                    "src/"
-                ],
-                "files": [
-                    "src/compatibility.php"
-                ]
-            },
-            "notification-url": "https://packagist.org/downloads/",
-            "license": [
-                "BSD-3-Clause",
-                "GPL-2.0",
-                "GPL-3.0"
-            ],
-            "authors": [
-                {
-                    "name": "David Grudl",
-                    "homepage": "https://davidgrudl.com"
-                },
-                {
-                    "name": "Nette Community",
-                    "homepage": "https://nette.org/contributors"
-                }
-            ],
-            "description": "💎 Nette Dependency Injection Container: Flexible, compiled and full-featured DIC with perfectly usable autowiring and support for all new PHP 7.1 features.",
-            "homepage": "https://nette.org",
-            "keywords": [
-                "compiled",
-                "di",
-                "dic",
-                "factory",
-                "ioc",
-                "nette",
-                "static"
-            ],
-            "time": "2019-08-07T12:11:33+00:00"
-        },
-        {
-            "name": "nette/finder",
-            "version": "v2.5.0",
-            "source": {
-                "type": "git",
-                "url": "https://github.com/nette/finder.git",
-                "reference": "6be1b83ea68ac558aff189d640abe242e0306fe2"
-            },
-            "dist": {
-                "type": "zip",
-                "url": "https://api.github.com/repos/nette/finder/zipball/6be1b83ea68ac558aff189d640abe242e0306fe2",
-                "reference": "6be1b83ea68ac558aff189d640abe242e0306fe2",
-                "shasum": ""
-            },
-            "require": {
-                "nette/utils": "^2.4 || ~3.0.0",
-                "php": ">=7.1"
-            },
-            "conflict": {
-                "nette/nette": "<2.2"
-            },
-            "require-dev": {
-                "nette/tester": "^2.0",
-                "tracy/tracy": "^2.3"
-            },
-            "type": "library",
-            "extra": {
-                "branch-alias": {
-                    "dev-master": "2.5-dev"
-                }
-            },
-            "autoload": {
-                "classmap": [
-                    "src/"
-                ]
-            },
-            "notification-url": "https://packagist.org/downloads/",
-            "license": [
-                "BSD-3-Clause",
-                "GPL-2.0",
-                "GPL-3.0"
-            ],
-            "authors": [
-                {
-                    "name": "David Grudl",
-                    "homepage": "https://davidgrudl.com"
-                },
-                {
-                    "name": "Nette Community",
-                    "homepage": "https://nette.org/contributors"
-                }
-            ],
-            "description": "🔍 Nette Finder: find files and directories with an intuitive API.",
-            "homepage": "https://nette.org",
-            "keywords": [
-                "filesystem",
-                "glob",
-                "iterator",
-                "nette"
-            ],
-            "time": "2019-02-28T18:13:25+00:00"
-        },
-        {
-            "name": "nette/neon",
-            "version": "v3.0.0",
-            "source": {
-                "type": "git",
-                "url": "https://github.com/nette/neon.git",
-                "reference": "cbff32059cbdd8720deccf9e9eace6ee516f02eb"
-            },
-            "dist": {
-                "type": "zip",
-                "url": "https://api.github.com/repos/nette/neon/zipball/cbff32059cbdd8720deccf9e9eace6ee516f02eb",
-                "reference": "cbff32059cbdd8720deccf9e9eace6ee516f02eb",
-                "shasum": ""
-            },
-            "require": {
-                "ext-iconv": "*",
-                "ext-json": "*",
-                "php": ">=7.0"
-            },
-            "require-dev": {
-                "nette/tester": "^2.0",
-                "tracy/tracy": "^2.3"
-            },
-            "type": "library",
-            "extra": {
-                "branch-alias": {
-                    "dev-master": "3.0-dev"
-                }
-            },
-            "autoload": {
-                "classmap": [
-                    "src/"
-                ]
-            },
-            "notification-url": "https://packagist.org/downloads/",
-            "license": [
-                "BSD-3-Clause",
-                "GPL-2.0",
-                "GPL-3.0"
-            ],
-            "authors": [
-                {
-                    "name": "David Grudl",
-                    "homepage": "https://davidgrudl.com"
-                },
-                {
-                    "name": "Nette Community",
-                    "homepage": "https://nette.org/contributors"
-                }
-            ],
-            "description": "🍸 Nette NEON: encodes and decodes NEON file format.",
-            "homepage": "http://ne-on.org",
-            "keywords": [
-                "export",
-                "import",
-                "neon",
-                "nette",
-                "yaml"
-            ],
-            "time": "2019-02-05T21:30:40+00:00"
-        },
-        {
-            "name": "nette/php-generator",
-            "version": "v3.2.3",
-            "source": {
-                "type": "git",
-                "url": "https://github.com/nette/php-generator.git",
-                "reference": "aea6e81437bb238e5f0e5b5ce06337433908e63b"
-            },
-            "dist": {
-                "type": "zip",
-                "url": "https://api.github.com/repos/nette/php-generator/zipball/aea6e81437bb238e5f0e5b5ce06337433908e63b",
-                "reference": "aea6e81437bb238e5f0e5b5ce06337433908e63b",
-                "shasum": ""
-            },
-            "require": {
-                "nette/utils": "^2.4.2 || ~3.0.0",
-                "php": ">=7.1"
-            },
-            "require-dev": {
-                "nette/tester": "^2.0",
-                "tracy/tracy": "^2.3"
-            },
-            "type": "library",
-            "extra": {
-                "branch-alias": {
-                    "dev-master": "3.2-dev"
-                }
-            },
-            "autoload": {
-                "classmap": [
-                    "src/"
-                ]
-            },
-            "notification-url": "https://packagist.org/downloads/",
-            "license": [
-                "BSD-3-Clause",
-                "GPL-2.0",
-                "GPL-3.0"
-            ],
-            "authors": [
-                {
-                    "name": "David Grudl",
-                    "homepage": "https://davidgrudl.com"
-                },
-                {
-                    "name": "Nette Community",
-                    "homepage": "https://nette.org/contributors"
-                }
-            ],
-            "description": "🐘 Nette PHP Generator: generates neat PHP code for you. Supports new PHP 7.3 features.",
-            "homepage": "https://nette.org",
-            "keywords": [
-                "code",
-                "nette",
-                "php",
-                "scaffolding"
-            ],
-            "time": "2019-07-05T13:01:56+00:00"
-        },
-        {
-            "name": "nette/robot-loader",
-            "version": "v3.2.0",
-            "source": {
-                "type": "git",
-                "url": "https://github.com/nette/robot-loader.git",
-                "reference": "0712a0e39ae7956d6a94c0ab6ad41aa842544b5c"
-            },
-            "dist": {
-                "type": "zip",
-                "url": "https://api.github.com/repos/nette/robot-loader/zipball/0712a0e39ae7956d6a94c0ab6ad41aa842544b5c",
-                "reference": "0712a0e39ae7956d6a94c0ab6ad41aa842544b5c",
-                "shasum": ""
-            },
-            "require": {
-                "ext-tokenizer": "*",
-                "nette/finder": "^2.5",
-                "nette/utils": "^3.0",
-                "php": ">=7.1"
-            },
-            "require-dev": {
-                "nette/tester": "^2.0",
-                "tracy/tracy": "^2.3"
-            },
-            "type": "library",
-            "extra": {
-                "branch-alias": {
-                    "dev-master": "3.2-dev"
-                }
-            },
-            "autoload": {
-                "classmap": [
-                    "src/"
-                ]
-            },
-            "notification-url": "https://packagist.org/downloads/",
-            "license": [
-                "BSD-3-Clause",
-                "GPL-2.0",
-                "GPL-3.0"
-            ],
-            "authors": [
-                {
-                    "name": "David Grudl",
-                    "homepage": "https://davidgrudl.com"
-                },
-                {
-                    "name": "Nette Community",
-                    "homepage": "https://nette.org/contributors"
-                }
-            ],
-            "description": "? Nette RobotLoader: high performance and comfortable autoloader that will search and autoload classes within your application.",
-            "homepage": "https://nette.org",
-            "keywords": [
-                "autoload",
-                "class",
-                "interface",
-                "nette",
-                "trait"
-            ],
-            "time": "2019-03-08T21:57:24+00:00"
-        },
-        {
-            "name": "nette/schema",
-            "version": "v1.0.0",
-            "source": {
-                "type": "git",
-                "url": "https://github.com/nette/schema.git",
-                "reference": "6241d8d4da39e825dd6cb5bfbe4242912f4d7e4d"
-            },
-            "dist": {
-                "type": "zip",
-                "url": "https://api.github.com/repos/nette/schema/zipball/6241d8d4da39e825dd6cb5bfbe4242912f4d7e4d",
-                "reference": "6241d8d4da39e825dd6cb5bfbe4242912f4d7e4d",
-                "shasum": ""
-            },
-            "require": {
-                "nette/utils": "^3.0.1",
-                "php": ">=7.1"
-            },
-            "require-dev": {
-                "nette/tester": "^2.2",
-                "tracy/tracy": "^2.3"
-            },
-            "type": "library",
-            "extra": {
-                "branch-alias": {
-                    "dev-master": "1.0-dev"
-                }
-            },
-            "autoload": {
-                "classmap": [
-                    "src/"
-                ]
-            },
-            "notification-url": "https://packagist.org/downloads/",
-            "license": [
-                "BSD-3-Clause",
-                "GPL-2.0",
-                "GPL-3.0"
-            ],
-            "authors": [
-                {
-                    "name": "David Grudl",
-                    "homepage": "https://davidgrudl.com"
-                },
-                {
-                    "name": "Nette Community",
-                    "homepage": "https://nette.org/contributors"
-                }
-            ],
-            "description": "📐 Nette Schema: validating data structures against a given Schema.",
-            "homepage": "https://nette.org",
-            "keywords": [
-                "config",
-                "nette"
-            ],
-            "time": "2019-04-03T15:53:25+00:00"
-        },
-        {
-            "name": "nette/utils",
-            "version": "v3.0.1",
-            "source": {
-                "type": "git",
-                "url": "https://github.com/nette/utils.git",
-                "reference": "bd961f49b211997202bda1d0fbc410905be370d4"
-            },
-            "dist": {
-                "type": "zip",
-                "url": "https://api.github.com/repos/nette/utils/zipball/bd961f49b211997202bda1d0fbc410905be370d4",
-                "reference": "bd961f49b211997202bda1d0fbc410905be370d4",
-                "shasum": ""
-            },
-            "require": {
-                "php": ">=7.1"
-            },
-            "require-dev": {
-                "nette/tester": "~2.0",
-                "tracy/tracy": "^2.3"
-            },
-            "suggest": {
-                "ext-gd": "to use Image",
-                "ext-iconv": "to use Strings::webalize() and toAscii()",
-                "ext-intl": "to use Strings::webalize(), toAscii(), normalize() and compare()",
-                "ext-json": "to use Nette\\Utils\\Json",
-                "ext-mbstring": "to use Strings::lower() etc...",
-                "ext-xml": "to use Strings::length() etc. when mbstring is not available"
-            },
-            "type": "library",
-            "extra": {
-                "branch-alias": {
-                    "dev-master": "3.0-dev"
-                }
-            },
-            "autoload": {
-                "classmap": [
-                    "src/"
-                ]
-            },
-            "notification-url": "https://packagist.org/downloads/",
-            "license": [
-                "BSD-3-Clause",
-                "GPL-2.0",
-                "GPL-3.0"
-            ],
-            "authors": [
-                {
-                    "name": "David Grudl",
-                    "homepage": "https://davidgrudl.com"
-                },
-                {
-                    "name": "Nette Community",
-                    "homepage": "https://nette.org/contributors"
-                }
-=======
->>>>>>> 239d3fb0
-            ],
-            "description": "Create deep copies (clones) of your objects",
-            "keywords": [
-                "clone",
-                "copy",
-                "duplicate",
-                "object",
-                "object graph"
-            ],
-            "time": "2019-08-09T12:45:53+00:00"
-        },
-        {
-            "name": "nikic/php-parser",
-            "version": "v4.3.0",
-            "source": {
-                "type": "git",
-                "url": "https://github.com/nikic/PHP-Parser.git",
-                "reference": "9a9981c347c5c49d6dfe5cf826bb882b824080dc"
-            },
-            "dist": {
-                "type": "zip",
-                "url": "https://api.github.com/repos/nikic/PHP-Parser/zipball/9a9981c347c5c49d6dfe5cf826bb882b824080dc",
-                "reference": "9a9981c347c5c49d6dfe5cf826bb882b824080dc",
-                "shasum": ""
-            },
-            "require": {
-                "ext-tokenizer": "*",
-                "php": ">=7.0"
-            },
-            "require-dev": {
-                "ircmaxell/php-yacc": "0.0.5",
-                "phpunit/phpunit": "^6.5 || ^7.0 || ^8.0"
-            },
-            "bin": [
-                "bin/php-parse"
-            ],
-            "type": "library",
-            "extra": {
-                "branch-alias": {
-                    "dev-master": "4.3-dev"
-                }
-            },
-            "autoload": {
-                "psr-4": {
-                    "PhpParser\\": "lib/PhpParser"
-                }
-            },
-            "notification-url": "https://packagist.org/downloads/",
-            "license": [
-                "BSD-3-Clause"
-            ],
-            "authors": [
-                {
-                    "name": "Nikita Popov"
-                }
-            ],
-            "description": "A PHP parser written in PHP",
-            "keywords": [
-                "parser",
-                "php"
-            ],
-<<<<<<< HEAD
-            "time": "2019-08-12T20:17:41+00:00"
-=======
-            "time": "2019-11-08T13:50:10+00:00"
->>>>>>> 239d3fb0
         },
         {
             "name": "phar-io/manifest",
@@ -1452,20 +876,6 @@
                 "MIT"
             ],
             "description": "PHPStan - PHP Static Analysis Tool",
-            "funding": [
-                {
-                    "url": "https://github.com/ondrejmirtes",
-                    "type": "github"
-                },
-                {
-                    "url": "https://www.patreon.com/phpstan",
-                    "type": "patreon"
-                },
-                {
-                    "url": "https://tidelift.com/funding/github/packagist/phpstan/phpstan",
-                    "type": "tidelift"
-                }
-            ],
             "time": "2020-03-22T16:51:47+00:00"
         },
         {
@@ -1866,66 +1276,17 @@
             "time": "2020-02-13T07:30:12+00:00"
         },
         {
-            "name": "psr/container",
-            "version": "1.0.0",
-            "source": {
-                "type": "git",
-                "url": "https://github.com/php-fig/container.git",
-                "reference": "b7ce3b176482dbbc1245ebf52b181af44c2cf55f"
-            },
-            "dist": {
-                "type": "zip",
-                "url": "https://api.github.com/repos/php-fig/container/zipball/b7ce3b176482dbbc1245ebf52b181af44c2cf55f",
-                "reference": "b7ce3b176482dbbc1245ebf52b181af44c2cf55f",
-                "shasum": ""
-            },
-            "require": {
-                "php": ">=5.3.0"
-            },
-            "type": "library",
-            "extra": {
-                "branch-alias": {
-                    "dev-master": "1.0.x-dev"
-                }
-            },
-            "autoload": {
-                "psr-4": {
-                    "Psr\\Container\\": "src/"
-                }
-            },
-            "notification-url": "https://packagist.org/downloads/",
-            "license": [
-                "MIT"
-            ],
-            "authors": [
-                {
-                    "name": "PHP-FIG",
-                    "homepage": "http://www.php-fig.org/"
-                }
-            ],
-            "description": "Common Container Interface (PHP FIG PSR-11)",
-            "homepage": "https://github.com/php-fig/container",
-            "keywords": [
-                "PSR-11",
-                "container",
-                "container-interface",
-                "container-interop",
-                "psr"
-            ],
-            "time": "2017-02-14T16:28:37+00:00"
-        },
-        {
             "name": "psr/log",
-            "version": "1.1.2",
+            "version": "1.1.3",
             "source": {
                 "type": "git",
                 "url": "https://github.com/php-fig/log.git",
-                "reference": "446d54b4cb6bf489fc9d75f55843658e6f25d801"
-            },
-            "dist": {
-                "type": "zip",
-                "url": "https://api.github.com/repos/php-fig/log/zipball/446d54b4cb6bf489fc9d75f55843658e6f25d801",
-                "reference": "446d54b4cb6bf489fc9d75f55843658e6f25d801",
+                "reference": "0f73288fd15629204f9d42b7055f72dacbe811fc"
+            },
+            "dist": {
+                "type": "zip",
+                "url": "https://api.github.com/repos/php-fig/log/zipball/0f73288fd15629204f9d42b7055f72dacbe811fc",
+                "reference": "0f73288fd15629204f9d42b7055f72dacbe811fc",
                 "shasum": ""
             },
             "require": {
@@ -1959,7 +1320,7 @@
                 "psr",
                 "psr-3"
             ],
-            "time": "2019-11-01T11:05:21+00:00"
+            "time": "2020-03-23T09:12:05+00:00"
         },
         {
             "name": "sebastian/code-unit-reverse-lookup",
@@ -2672,41 +2033,37 @@
         },
         {
             "name": "symfony/console",
-            "version": "v5.0.2",
+            "version": "v4.2.4",
             "source": {
                 "type": "git",
                 "url": "https://github.com/symfony/console.git",
-                "reference": "fe6e3cd889ca64172d7a742a2eb058541404ef47"
-            },
-            "dist": {
-                "type": "zip",
-                "url": "https://api.github.com/repos/symfony/console/zipball/fe6e3cd889ca64172d7a742a2eb058541404ef47",
-                "reference": "fe6e3cd889ca64172d7a742a2eb058541404ef47",
-                "shasum": ""
-            },
-            "require": {
-                "php": "^7.2.5",
-                "symfony/polyfill-mbstring": "~1.0",
-                "symfony/polyfill-php73": "^1.8",
-                "symfony/service-contracts": "^1.1|^2"
+                "reference": "9dc2299a016497f9ee620be94524e6c0af0280a9"
+            },
+            "dist": {
+                "type": "zip",
+                "url": "https://api.github.com/repos/symfony/console/zipball/9dc2299a016497f9ee620be94524e6c0af0280a9",
+                "reference": "9dc2299a016497f9ee620be94524e6c0af0280a9",
+                "shasum": ""
+            },
+            "require": {
+                "php": "^7.1.3",
+                "symfony/contracts": "^1.0",
+                "symfony/polyfill-mbstring": "~1.0"
             },
             "conflict": {
-                "symfony/dependency-injection": "<4.4",
-                "symfony/event-dispatcher": "<4.4",
-                "symfony/lock": "<4.4",
-                "symfony/process": "<4.4"
+                "symfony/dependency-injection": "<3.4",
+                "symfony/process": "<3.3"
             },
             "provide": {
                 "psr/log-implementation": "1.0"
             },
             "require-dev": {
                 "psr/log": "~1.0",
-                "symfony/config": "^4.4|^5.0",
-                "symfony/dependency-injection": "^4.4|^5.0",
-                "symfony/event-dispatcher": "^4.4|^5.0",
-                "symfony/lock": "^4.4|^5.0",
-                "symfony/process": "^4.4|^5.0",
-                "symfony/var-dumper": "^4.4|^5.0"
+                "symfony/config": "~3.4|~4.0",
+                "symfony/dependency-injection": "~3.4|~4.0",
+                "symfony/event-dispatcher": "~3.4|~4.0",
+                "symfony/lock": "~3.4|~4.0",
+                "symfony/process": "~3.4|~4.0"
             },
             "suggest": {
                 "psr/log": "For using the console logger",
@@ -2717,7 +2074,7 @@
             "type": "library",
             "extra": {
                 "branch-alias": {
-                    "dev-master": "5.0-dev"
+                    "dev-master": "4.2-dev"
                 }
             },
             "autoload": {
@@ -2744,44 +2101,48 @@
             ],
             "description": "Symfony Console Component",
             "homepage": "https://symfony.com",
-            "time": "2019-12-17T13:20:22+00:00"
-        },
-        {
-            "name": "symfony/debug",
-            "version": "v4.0.6",
-            "source": {
-                "type": "git",
-                "url": "https://github.com/symfony/debug.git",
-                "reference": "1721e4e7effb23480966690cdcdc7d2a4152d489"
-            },
-            "dist": {
-                "type": "zip",
-                "url": "https://api.github.com/repos/symfony/debug/zipball/1721e4e7effb23480966690cdcdc7d2a4152d489",
-                "reference": "1721e4e7effb23480966690cdcdc7d2a4152d489",
-                "shasum": ""
-            },
-            "require": {
-                "php": "^7.1.3",
-                "psr/log": "~1.0"
-            },
-            "conflict": {
-                "symfony/http-kernel": "<3.4"
-            },
-            "require-dev": {
-                "symfony/http-kernel": "~3.4|~4.0"
-            },
-            "type": "library",
-            "extra": {
-                "branch-alias": {
-                    "dev-master": "4.0-dev"
+            "time": "2019-02-23T15:17:42+00:00"
+        },
+        {
+            "name": "symfony/contracts",
+            "version": "v1.0.2",
+            "source": {
+                "type": "git",
+                "url": "https://github.com/symfony/contracts.git",
+                "reference": "1aa7ab2429c3d594dd70689604b5cf7421254cdf"
+            },
+            "dist": {
+                "type": "zip",
+                "url": "https://api.github.com/repos/symfony/contracts/zipball/1aa7ab2429c3d594dd70689604b5cf7421254cdf",
+                "reference": "1aa7ab2429c3d594dd70689604b5cf7421254cdf",
+                "shasum": ""
+            },
+            "require": {
+                "php": "^7.1.3"
+            },
+            "require-dev": {
+                "psr/cache": "^1.0",
+                "psr/container": "^1.0"
+            },
+            "suggest": {
+                "psr/cache": "When using the Cache contracts",
+                "psr/container": "When using the Service contracts",
+                "symfony/cache-contracts-implementation": "",
+                "symfony/service-contracts-implementation": "",
+                "symfony/translation-contracts-implementation": ""
+            },
+            "type": "library",
+            "extra": {
+                "branch-alias": {
+                    "dev-master": "1.0-dev"
                 }
             },
             "autoload": {
                 "psr-4": {
-                    "Symfony\\Component\\Debug\\": ""
+                    "Symfony\\Contracts\\": ""
                 },
                 "exclude-from-classmap": [
-                    "/Tests/"
+                    "**/Tests/"
                 ]
             },
             "notification-url": "https://packagist.org/downloads/",
@@ -2790,262 +2151,15 @@
             ],
             "authors": [
                 {
-                    "name": "Fabien Potencier",
-                    "email": "fabien@symfony.com"
+                    "name": "Nicolas Grekas",
+                    "email": "p@tchwork.com"
                 },
                 {
                     "name": "Symfony Community",
                     "homepage": "https://symfony.com/contributors"
                 }
             ],
-            "description": "Symfony Debug Component",
-            "homepage": "https://symfony.com",
-            "time": "2018-02-28T21:50:02+00:00"
-        },
-        {
-            "name": "symfony/polyfill-ctype",
-            "version": "v1.12.0",
-            "source": {
-                "type": "git",
-                "url": "https://github.com/symfony/polyfill-ctype.git",
-                "reference": "550ebaac289296ce228a706d0867afc34687e3f4"
-            },
-            "dist": {
-                "type": "zip",
-                "url": "https://api.github.com/repos/symfony/polyfill-ctype/zipball/550ebaac289296ce228a706d0867afc34687e3f4",
-                "reference": "550ebaac289296ce228a706d0867afc34687e3f4",
-                "shasum": ""
-            },
-            "require": {
-                "php": ">=5.3.3"
-            },
-            "suggest": {
-                "ext-ctype": "For best performance"
-            },
-            "type": "library",
-            "extra": {
-                "branch-alias": {
-                    "dev-master": "1.12-dev"
-                }
-            },
-            "autoload": {
-                "psr-4": {
-                    "Symfony\\Polyfill\\Ctype\\": ""
-                },
-                "files": [
-                    "bootstrap.php"
-                ]
-            },
-            "notification-url": "https://packagist.org/downloads/",
-            "license": [
-                "MIT"
-            ],
-            "authors": [
-                {
-                    "name": "Gert de Pagter",
-                    "email": "BackEndTea@gmail.com"
-                },
-                {
-                    "name": "Symfony Community",
-                    "homepage": "https://symfony.com/contributors"
-                }
-            ],
-            "description": "Symfony polyfill for ctype functions",
-            "homepage": "https://symfony.com",
-            "keywords": [
-                "compatibility",
-                "ctype",
-                "polyfill",
-                "portable"
-            ],
-            "time": "2019-08-06T08:03:45+00:00"
-        },
-        {
-            "name": "symfony/polyfill-mbstring",
-            "version": "v1.13.1",
-            "source": {
-                "type": "git",
-                "url": "https://github.com/symfony/polyfill-mbstring.git",
-                "reference": "7b4aab9743c30be783b73de055d24a39cf4b954f"
-            },
-            "dist": {
-                "type": "zip",
-                "url": "https://api.github.com/repos/symfony/polyfill-mbstring/zipball/7b4aab9743c30be783b73de055d24a39cf4b954f",
-                "reference": "7b4aab9743c30be783b73de055d24a39cf4b954f",
-                "shasum": ""
-            },
-            "require": {
-                "php": ">=5.3.3"
-            },
-            "suggest": {
-                "ext-mbstring": "For best performance"
-            },
-            "type": "library",
-            "extra": {
-                "branch-alias": {
-                    "dev-master": "1.13-dev"
-                }
-            },
-            "autoload": {
-                "psr-4": {
-                    "Symfony\\Polyfill\\Mbstring\\": ""
-                },
-                "files": [
-                    "bootstrap.php"
-                ]
-            },
-            "notification-url": "https://packagist.org/downloads/",
-            "license": [
-                "MIT"
-            ],
-            "authors": [
-                {
-                    "name": "Nicolas Grekas",
-                    "email": "p@tchwork.com"
-                },
-                {
-                    "name": "Symfony Community",
-                    "homepage": "https://symfony.com/contributors"
-                }
-            ],
-            "description": "Symfony polyfill for the Mbstring extension",
-            "homepage": "https://symfony.com",
-            "keywords": [
-                "compatibility",
-                "mbstring",
-                "polyfill",
-                "portable",
-                "shim"
-            ],
-            "time": "2019-11-27T14:18:11+00:00"
-        },
-        {
-<<<<<<< HEAD
-            "name": "symfony/polyfill-ctype",
-            "version": "v1.14.0",
-            "source": {
-                "type": "git",
-                "url": "https://github.com/symfony/polyfill-ctype.git",
-                "reference": "fbdeaec0df06cf3d51c93de80c7eb76e271f5a38"
-            },
-            "dist": {
-                "type": "zip",
-                "url": "https://api.github.com/repos/symfony/polyfill-ctype/zipball/fbdeaec0df06cf3d51c93de80c7eb76e271f5a38",
-                "reference": "fbdeaec0df06cf3d51c93de80c7eb76e271f5a38",
-=======
-            "name": "symfony/polyfill-php73",
-            "version": "v1.13.1",
-            "source": {
-                "type": "git",
-                "url": "https://github.com/symfony/polyfill-php73.git",
-                "reference": "4b0e2222c55a25b4541305a053013d5647d3a25f"
-            },
-            "dist": {
-                "type": "zip",
-                "url": "https://api.github.com/repos/symfony/polyfill-php73/zipball/4b0e2222c55a25b4541305a053013d5647d3a25f",
-                "reference": "4b0e2222c55a25b4541305a053013d5647d3a25f",
->>>>>>> 239d3fb0
-                "shasum": ""
-            },
-            "require": {
-                "php": ">=5.3.3"
-            },
-            "type": "library",
-            "extra": {
-                "branch-alias": {
-<<<<<<< HEAD
-                    "dev-master": "1.14-dev"
-=======
-                    "dev-master": "1.13-dev"
->>>>>>> 239d3fb0
-                }
-            },
-            "autoload": {
-                "psr-4": {
-                    "Symfony\\Polyfill\\Php73\\": ""
-                },
-                "files": [
-                    "bootstrap.php"
-                ],
-                "classmap": [
-                    "Resources/stubs"
-                ]
-            },
-            "notification-url": "https://packagist.org/downloads/",
-            "license": [
-                "MIT"
-            ],
-            "authors": [
-                {
-                    "name": "Nicolas Grekas",
-                    "email": "p@tchwork.com"
-                },
-                {
-                    "name": "Symfony Community",
-                    "homepage": "https://symfony.com/contributors"
-                }
-            ],
-            "description": "Symfony polyfill backporting some PHP 7.3+ features to lower PHP versions",
-            "homepage": "https://symfony.com",
-            "keywords": [
-                "compatibility",
-                "polyfill",
-                "portable",
-                "shim"
-            ],
-<<<<<<< HEAD
-            "time": "2020-01-13T11:15:53+00:00"
-=======
-            "time": "2019-11-27T16:25:15+00:00"
->>>>>>> 239d3fb0
-        },
-        {
-            "name": "symfony/service-contracts",
-            "version": "v2.0.1",
-            "source": {
-                "type": "git",
-                "url": "https://github.com/symfony/service-contracts.git",
-                "reference": "144c5e51266b281231e947b51223ba14acf1a749"
-            },
-            "dist": {
-                "type": "zip",
-                "url": "https://api.github.com/repos/symfony/service-contracts/zipball/144c5e51266b281231e947b51223ba14acf1a749",
-                "reference": "144c5e51266b281231e947b51223ba14acf1a749",
-                "shasum": ""
-            },
-            "require": {
-                "php": "^7.2.5",
-                "psr/container": "^1.0"
-            },
-            "suggest": {
-                "symfony/service-implementation": ""
-            },
-            "type": "library",
-            "extra": {
-                "branch-alias": {
-                    "dev-master": "2.0-dev"
-                }
-            },
-            "autoload": {
-                "psr-4": {
-                    "Symfony\\Contracts\\Service\\": ""
-                }
-            },
-            "notification-url": "https://packagist.org/downloads/",
-            "license": [
-                "MIT"
-            ],
-            "authors": [
-                {
-                    "name": "Nicolas Grekas",
-                    "email": "p@tchwork.com"
-                },
-                {
-                    "name": "Symfony Community",
-                    "homepage": "https://symfony.com/contributors"
-                }
-            ],
-            "description": "Generic abstractions related to writing services",
+            "description": "A set of abstractions extracted out of the Symfony components",
             "homepage": "https://symfony.com",
             "keywords": [
                 "abstractions",
@@ -3055,7 +2169,180 @@
                 "interoperability",
                 "standards"
             ],
-            "time": "2019-11-18T17:27:11+00:00"
+            "time": "2018-12-05T08:06:11+00:00"
+        },
+        {
+            "name": "symfony/debug",
+            "version": "v4.0.6",
+            "source": {
+                "type": "git",
+                "url": "https://github.com/symfony/debug.git",
+                "reference": "1721e4e7effb23480966690cdcdc7d2a4152d489"
+            },
+            "dist": {
+                "type": "zip",
+                "url": "https://api.github.com/repos/symfony/debug/zipball/1721e4e7effb23480966690cdcdc7d2a4152d489",
+                "reference": "1721e4e7effb23480966690cdcdc7d2a4152d489",
+                "shasum": ""
+            },
+            "require": {
+                "php": "^7.1.3",
+                "psr/log": "~1.0"
+            },
+            "conflict": {
+                "symfony/http-kernel": "<3.4"
+            },
+            "require-dev": {
+                "symfony/http-kernel": "~3.4|~4.0"
+            },
+            "type": "library",
+            "extra": {
+                "branch-alias": {
+                    "dev-master": "4.0-dev"
+                }
+            },
+            "autoload": {
+                "psr-4": {
+                    "Symfony\\Component\\Debug\\": ""
+                },
+                "exclude-from-classmap": [
+                    "/Tests/"
+                ]
+            },
+            "notification-url": "https://packagist.org/downloads/",
+            "license": [
+                "MIT"
+            ],
+            "authors": [
+                {
+                    "name": "Fabien Potencier",
+                    "email": "fabien@symfony.com"
+                },
+                {
+                    "name": "Symfony Community",
+                    "homepage": "https://symfony.com/contributors"
+                }
+            ],
+            "description": "Symfony Debug Component",
+            "homepage": "https://symfony.com",
+            "time": "2018-02-28T21:50:02+00:00"
+        },
+        {
+            "name": "symfony/polyfill-ctype",
+            "version": "v1.14.0",
+            "source": {
+                "type": "git",
+                "url": "https://github.com/symfony/polyfill-ctype.git",
+                "reference": "fbdeaec0df06cf3d51c93de80c7eb76e271f5a38"
+            },
+            "dist": {
+                "type": "zip",
+                "url": "https://api.github.com/repos/symfony/polyfill-ctype/zipball/fbdeaec0df06cf3d51c93de80c7eb76e271f5a38",
+                "reference": "fbdeaec0df06cf3d51c93de80c7eb76e271f5a38",
+                "shasum": ""
+            },
+            "require": {
+                "php": ">=5.3.3"
+            },
+            "suggest": {
+                "ext-ctype": "For best performance"
+            },
+            "type": "library",
+            "extra": {
+                "branch-alias": {
+                    "dev-master": "1.14-dev"
+                }
+            },
+            "autoload": {
+                "psr-4": {
+                    "Symfony\\Polyfill\\Ctype\\": ""
+                },
+                "files": [
+                    "bootstrap.php"
+                ]
+            },
+            "notification-url": "https://packagist.org/downloads/",
+            "license": [
+                "MIT"
+            ],
+            "authors": [
+                {
+                    "name": "Gert de Pagter",
+                    "email": "BackEndTea@gmail.com"
+                },
+                {
+                    "name": "Symfony Community",
+                    "homepage": "https://symfony.com/contributors"
+                }
+            ],
+            "description": "Symfony polyfill for ctype functions",
+            "homepage": "https://symfony.com",
+            "keywords": [
+                "compatibility",
+                "ctype",
+                "polyfill",
+                "portable"
+            ],
+            "time": "2020-01-13T11:15:53+00:00"
+        },
+        {
+            "name": "symfony/polyfill-mbstring",
+            "version": "v1.10.0",
+            "source": {
+                "type": "git",
+                "url": "https://github.com/symfony/polyfill-mbstring.git",
+                "reference": "c79c051f5b3a46be09205c73b80b346e4153e494"
+            },
+            "dist": {
+                "type": "zip",
+                "url": "https://api.github.com/repos/symfony/polyfill-mbstring/zipball/c79c051f5b3a46be09205c73b80b346e4153e494",
+                "reference": "c79c051f5b3a46be09205c73b80b346e4153e494",
+                "shasum": ""
+            },
+            "require": {
+                "php": ">=5.3.3"
+            },
+            "suggest": {
+                "ext-mbstring": "For best performance"
+            },
+            "type": "library",
+            "extra": {
+                "branch-alias": {
+                    "dev-master": "1.9-dev"
+                }
+            },
+            "autoload": {
+                "psr-4": {
+                    "Symfony\\Polyfill\\Mbstring\\": ""
+                },
+                "files": [
+                    "bootstrap.php"
+                ]
+            },
+            "notification-url": "https://packagist.org/downloads/",
+            "license": [
+                "MIT"
+            ],
+            "authors": [
+                {
+                    "name": "Nicolas Grekas",
+                    "email": "p@tchwork.com"
+                },
+                {
+                    "name": "Symfony Community",
+                    "homepage": "https://symfony.com/contributors"
+                }
+            ],
+            "description": "Symfony polyfill for the Mbstring extension",
+            "homepage": "https://symfony.com",
+            "keywords": [
+                "compatibility",
+                "mbstring",
+                "polyfill",
+                "portable",
+                "shim"
+            ],
+            "time": "2018-09-21T13:07:52+00:00"
         },
         {
             "name": "theseer/tokenizer",
@@ -3155,11 +2442,7 @@
         "php": "^7.3"
     },
     "platform-dev": [],
-<<<<<<< HEAD
     "platform-overrides": {
         "php": "7.3.0"
     }
-=======
-    "plugin-api-version": "1.1.0"
->>>>>>> 239d3fb0
 }