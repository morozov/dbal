{
    "_readme": [
        "This file locks the dependencies of your project to a known state",
        "Read more about it at https://getcomposer.org/doc/01-basic-usage.md#installing-dependencies",
        "This file is @generated automatically"
    ],
<<<<<<< HEAD
    "content-hash": "7e19c98c2c188b8f60c2e434acdc980e",
=======
    "content-hash": "05d08a772cda388dbf5a250d750df309",
>>>>>>> c361b36e
    "packages": [
        {
            "name": "composer/package-versions-deprecated",
            "version": "1.10.99.1",
            "source": {
                "type": "git",
                "url": "https://github.com/composer/package-versions-deprecated.git",
                "reference": "68c9b502036e820c33445ff4d174327f6bb87486"
            },
            "dist": {
                "type": "zip",
                "url": "https://api.github.com/repos/composer/package-versions-deprecated/zipball/68c9b502036e820c33445ff4d174327f6bb87486",
                "reference": "68c9b502036e820c33445ff4d174327f6bb87486",
                "shasum": ""
            },
            "require": {
                "composer-plugin-api": "^1.1.0 || ^2.0",
                "php": "^7 || ^8"
            },
            "replace": {
                "ocramius/package-versions": "1.10.99"
            },
            "require-dev": {
                "composer/composer": "^1.9.3 || ^2.0@dev",
                "ext-zip": "^1.13",
                "phpunit/phpunit": "^6.5 || ^7"
            },
            "type": "composer-plugin",
            "extra": {
                "class": "PackageVersions\\Installer",
                "branch-alias": {
                    "dev-master": "1.x-dev"
                }
            },
            "autoload": {
                "psr-4": {
                    "PackageVersions\\": "src/PackageVersions"
                }
            },
            "notification-url": "https://packagist.org/downloads/",
            "license": [
                "MIT"
            ],
            "authors": [
                {
                    "name": "Marco Pivetta",
                    "email": "ocramius@gmail.com"
                },
                {
                    "name": "Jordi Boggiano",
                    "email": "j.boggiano@seld.be"
                }
            ],
            "description": "Composer plugin that provides efficient querying for installed package versions (no runtime IO)",
            "support": {
                "issues": "https://github.com/composer/package-versions-deprecated/issues",
                "source": "https://github.com/composer/package-versions-deprecated/tree/1.10.99.1"
            },
            "funding": [
                {
                    "url": "https://packagist.com",
                    "type": "custom"
                },
                {
                    "url": "https://github.com/composer",
                    "type": "github"
                },
                {
                    "url": "https://tidelift.com/funding/github/packagist/composer/composer",
                    "type": "tidelift"
                }
            ],
            "time": "2020-08-13T12:55:41+00:00"
        },
        {
            "name": "doctrine/cache",
            "version": "v1.7.1",
            "source": {
                "type": "git",
                "url": "https://github.com/doctrine/cache.git",
                "reference": "b3217d58609e9c8e661cd41357a54d926c4a2a1a"
            },
            "dist": {
                "type": "zip",
                "url": "https://api.github.com/repos/doctrine/cache/zipball/b3217d58609e9c8e661cd41357a54d926c4a2a1a",
                "reference": "b3217d58609e9c8e661cd41357a54d926c4a2a1a",
                "shasum": ""
            },
            "require": {
                "php": "~7.1"
            },
            "conflict": {
                "doctrine/common": ">2.2,<2.4"
            },
            "require-dev": {
                "alcaeus/mongo-php-adapter": "^1.1",
                "mongodb/mongodb": "^1.1",
                "phpunit/phpunit": "^5.7",
                "predis/predis": "~1.0"
            },
            "suggest": {
                "alcaeus/mongo-php-adapter": "Required to use legacy MongoDB driver"
            },
            "type": "library",
            "extra": {
                "branch-alias": {
                    "dev-master": "1.7.x-dev"
                }
            },
            "autoload": {
                "psr-4": {
                    "Doctrine\\Common\\Cache\\": "lib/Doctrine/Common/Cache"
                }
            },
            "notification-url": "https://packagist.org/downloads/",
            "license": [
                "MIT"
            ],
            "authors": [
                {
                    "name": "Roman Borschel",
                    "email": "roman@code-factory.org"
                },
                {
                    "name": "Benjamin Eberlei",
                    "email": "kontakt@beberlei.de"
                },
                {
                    "name": "Guilherme Blanco",
                    "email": "guilhermeblanco@gmail.com"
                },
                {
                    "name": "Jonathan Wage",
                    "email": "jonwage@gmail.com"
                },
                {
                    "name": "Johannes Schmitt",
                    "email": "schmittjoh@gmail.com"
                }
            ],
            "description": "Caching library offering an object-oriented API for many cache backends",
            "homepage": "http://www.doctrine-project.org",
            "keywords": [
                "cache",
                "caching"
            ],
            "support": {
                "issues": "https://github.com/doctrine/cache/issues",
                "source": "https://github.com/doctrine/cache/tree/v1.7.1"
            },
            "time": "2017-08-25T07:02:50+00:00"
        },
        {
            "name": "doctrine/event-manager",
            "version": "v1.0.0",
            "source": {
                "type": "git",
                "url": "https://github.com/doctrine/event-manager.git",
                "reference": "a520bc093a0170feeb6b14e9d83f3a14452e64b3"
            },
            "dist": {
                "type": "zip",
                "url": "https://api.github.com/repos/doctrine/event-manager/zipball/a520bc093a0170feeb6b14e9d83f3a14452e64b3",
                "reference": "a520bc093a0170feeb6b14e9d83f3a14452e64b3",
                "shasum": ""
            },
            "require": {
                "php": "^7.1"
            },
            "conflict": {
                "doctrine/common": "<2.9@dev"
            },
            "require-dev": {
                "doctrine/coding-standard": "^4.0",
                "phpunit/phpunit": "^7.0"
            },
            "type": "library",
            "extra": {
                "branch-alias": {
                    "dev-master": "1.0.x-dev"
                }
            },
            "autoload": {
                "psr-4": {
                    "Doctrine\\Common\\": "lib/Doctrine/Common"
                }
            },
            "notification-url": "https://packagist.org/downloads/",
            "license": [
                "MIT"
            ],
            "authors": [
                {
                    "name": "Roman Borschel",
                    "email": "roman@code-factory.org"
                },
                {
                    "name": "Benjamin Eberlei",
                    "email": "kontakt@beberlei.de"
                },
                {
                    "name": "Guilherme Blanco",
                    "email": "guilhermeblanco@gmail.com"
                },
                {
                    "name": "Jonathan Wage",
                    "email": "jonwage@gmail.com"
                },
                {
                    "name": "Johannes Schmitt",
                    "email": "schmittjoh@gmail.com"
                },
                {
                    "name": "Marco Pivetta",
                    "email": "ocramius@gmail.com"
                }
            ],
            "description": "Doctrine Event Manager component",
            "homepage": "https://www.doctrine-project.org/projects/event-manager.html",
            "keywords": [
                "event",
                "eventdispatcher",
                "eventmanager"
            ],
            "support": {
                "issues": "https://github.com/doctrine/event-manager/issues",
                "source": "https://github.com/doctrine/event-manager/tree/master"
            },
            "time": "2018-06-11T11:59:03+00:00"
        }
    ],
    "packages-dev": [
        {
            "name": "amphp/amp",
            "version": "v2.5.0",
            "source": {
                "type": "git",
                "url": "https://github.com/amphp/amp.git",
                "reference": "f220a51458bf4dd0dedebb171ac3457813c72bbc"
            },
            "dist": {
                "type": "zip",
                "url": "https://api.github.com/repos/amphp/amp/zipball/f220a51458bf4dd0dedebb171ac3457813c72bbc",
                "reference": "f220a51458bf4dd0dedebb171ac3457813c72bbc",
                "shasum": ""
            },
            "require": {
                "php": ">=7"
            },
            "require-dev": {
                "amphp/php-cs-fixer-config": "dev-master",
                "amphp/phpunit-util": "^1",
                "ext-json": "*",
                "jetbrains/phpstorm-stubs": "^2019.3",
                "phpunit/phpunit": "^6.0.9 | ^7",
                "psalm/phar": "^3.11@dev",
                "react/promise": "^2"
            },
            "type": "library",
            "extra": {
                "branch-alias": {
                    "dev-master": "2.x-dev"
                }
            },
            "autoload": {
                "psr-4": {
                    "Amp\\": "lib"
                },
                "files": [
                    "lib/functions.php",
                    "lib/Internal/functions.php"
                ]
            },
            "notification-url": "https://packagist.org/downloads/",
            "license": [
                "MIT"
            ],
            "authors": [
                {
                    "name": "Daniel Lowrey",
                    "email": "rdlowrey@php.net"
                },
                {
                    "name": "Aaron Piotrowski",
                    "email": "aaron@trowski.com"
                },
                {
                    "name": "Bob Weinand",
                    "email": "bobwei9@hotmail.com"
                },
                {
                    "name": "Niklas Keller",
                    "email": "me@kelunik.com"
                }
            ],
            "description": "A non-blocking concurrency framework for PHP applications.",
            "homepage": "http://amphp.org/amp",
            "keywords": [
                "async",
                "asynchronous",
                "awaitable",
                "concurrency",
                "event",
                "event-loop",
                "future",
                "non-blocking",
                "promise"
            ],
            "support": {
                "irc": "irc://irc.freenode.org/amphp",
                "issues": "https://github.com/amphp/amp/issues",
                "source": "https://github.com/amphp/amp/tree/master"
            },
            "funding": [
                {
                    "url": "https://github.com/amphp",
                    "type": "github"
                }
            ],
            "time": "2020-07-14T21:47:18+00:00"
        },
        {
            "name": "amphp/byte-stream",
            "version": "v1.8.0",
            "source": {
                "type": "git",
                "url": "https://github.com/amphp/byte-stream.git",
                "reference": "f0c20cf598a958ba2aa8c6e5a71c697d652c7088"
            },
            "dist": {
                "type": "zip",
                "url": "https://api.github.com/repos/amphp/byte-stream/zipball/f0c20cf598a958ba2aa8c6e5a71c697d652c7088",
                "reference": "f0c20cf598a958ba2aa8c6e5a71c697d652c7088",
                "shasum": ""
            },
            "require": {
                "amphp/amp": "^2",
                "php": ">=7.1"
            },
            "require-dev": {
                "amphp/php-cs-fixer-config": "dev-master",
                "amphp/phpunit-util": "^1.4",
                "friendsofphp/php-cs-fixer": "^2.3",
                "jetbrains/phpstorm-stubs": "^2019.3",
                "phpunit/phpunit": "^6 || ^7 || ^8",
                "psalm/phar": "^3.11.4"
            },
            "type": "library",
            "extra": {
                "branch-alias": {
                    "dev-master": "1.x-dev"
                }
            },
            "autoload": {
                "psr-4": {
                    "Amp\\ByteStream\\": "lib"
                },
                "files": [
                    "lib/functions.php"
                ]
            },
            "notification-url": "https://packagist.org/downloads/",
            "license": [
                "MIT"
            ],
            "authors": [
                {
                    "name": "Aaron Piotrowski",
                    "email": "aaron@trowski.com"
                },
                {
                    "name": "Niklas Keller",
                    "email": "me@kelunik.com"
                }
            ],
            "description": "A stream abstraction to make working with non-blocking I/O simple.",
            "homepage": "http://amphp.org/byte-stream",
            "keywords": [
                "amp",
                "amphp",
                "async",
                "io",
                "non-blocking",
                "stream"
            ],
            "support": {
                "irc": "irc://irc.freenode.org/amphp",
                "issues": "https://github.com/amphp/byte-stream/issues",
                "source": "https://github.com/amphp/byte-stream/tree/master"
            },
            "time": "2020-06-29T18:35:05+00:00"
        },
        {
            "name": "composer/semver",
            "version": "1.5.1",
            "source": {
                "type": "git",
                "url": "https://github.com/composer/semver.git",
                "reference": "c6bea70230ef4dd483e6bbcab6005f682ed3a8de"
            },
            "dist": {
                "type": "zip",
                "url": "https://api.github.com/repos/composer/semver/zipball/c6bea70230ef4dd483e6bbcab6005f682ed3a8de",
                "reference": "c6bea70230ef4dd483e6bbcab6005f682ed3a8de",
                "shasum": ""
            },
            "require": {
                "php": "^5.3.2 || ^7.0"
            },
            "require-dev": {
                "phpunit/phpunit": "^4.5 || ^5.0.5"
            },
            "type": "library",
            "extra": {
                "branch-alias": {
                    "dev-master": "1.x-dev"
                }
            },
            "autoload": {
                "psr-4": {
                    "Composer\\Semver\\": "src"
                }
            },
            "notification-url": "https://packagist.org/downloads/",
            "license": [
                "MIT"
            ],
            "authors": [
                {
                    "name": "Nils Adermann",
                    "email": "naderman@naderman.de",
                    "homepage": "http://www.naderman.de"
                },
                {
                    "name": "Jordi Boggiano",
                    "email": "j.boggiano@seld.be",
                    "homepage": "http://seld.be"
                },
                {
                    "name": "Rob Bast",
                    "email": "rob.bast@gmail.com",
                    "homepage": "http://robbast.nl"
                }
            ],
            "description": "Semver library that offers utilities, version constraint parsing and validation.",
            "keywords": [
                "semantic",
                "semver",
                "validation",
                "versioning"
            ],
            "support": {
                "irc": "irc://irc.freenode.org/composer",
                "issues": "https://github.com/composer/semver/issues",
                "source": "https://github.com/composer/semver/tree/1.5.1"
            },
            "time": "2020-01-13T12:06:48+00:00"
        },
        {
            "name": "composer/xdebug-handler",
            "version": "1.4.3",
            "source": {
                "type": "git",
                "url": "https://github.com/composer/xdebug-handler.git",
                "reference": "ebd27a9866ae8254e873866f795491f02418c5a5"
            },
            "dist": {
                "type": "zip",
                "url": "https://api.github.com/repos/composer/xdebug-handler/zipball/ebd27a9866ae8254e873866f795491f02418c5a5",
                "reference": "ebd27a9866ae8254e873866f795491f02418c5a5",
                "shasum": ""
            },
            "require": {
                "php": "^5.3.2 || ^7.0 || ^8.0",
                "psr/log": "^1.0"
            },
            "require-dev": {
                "phpunit/phpunit": "^4.8.35 || ^5.7 || 6.5 - 8"
            },
            "type": "library",
            "autoload": {
                "psr-4": {
                    "Composer\\XdebugHandler\\": "src"
                }
            },
            "notification-url": "https://packagist.org/downloads/",
            "license": [
                "MIT"
            ],
            "authors": [
                {
                    "name": "John Stevenson",
                    "email": "john-stevenson@blueyonder.co.uk"
                }
            ],
            "description": "Restarts a process without Xdebug.",
            "keywords": [
                "Xdebug",
                "performance"
            ],
            "support": {
                "irc": "irc://irc.freenode.org/composer",
                "issues": "https://github.com/composer/xdebug-handler/issues",
                "source": "https://github.com/composer/xdebug-handler/tree/1.4.3"
            },
            "funding": [
                {
                    "url": "https://packagist.com",
                    "type": "custom"
                },
                {
                    "url": "https://github.com/composer",
                    "type": "github"
                },
                {
                    "url": "https://tidelift.com/funding/github/packagist/composer/composer",
                    "type": "tidelift"
                }
            ],
            "time": "2020-08-19T10:27:58+00:00"
        },
        {
            "name": "dealerdirect/phpcodesniffer-composer-installer",
            "version": "v0.7.0",
            "source": {
                "type": "git",
                "url": "https://github.com/Dealerdirect/phpcodesniffer-composer-installer.git",
                "reference": "e8d808670b8f882188368faaf1144448c169c0b7"
            },
            "dist": {
                "type": "zip",
                "url": "https://api.github.com/repos/Dealerdirect/phpcodesniffer-composer-installer/zipball/e8d808670b8f882188368faaf1144448c169c0b7",
                "reference": "e8d808670b8f882188368faaf1144448c169c0b7",
                "shasum": ""
            },
            "require": {
                "composer-plugin-api": "^1.0 || ^2.0",
                "php": ">=5.3",
                "squizlabs/php_codesniffer": "^2 || ^3 || 4.0.x-dev"
            },
            "require-dev": {
                "composer/composer": "*",
                "phpcompatibility/php-compatibility": "^9.0",
                "sensiolabs/security-checker": "^4.1.0"
            },
            "type": "composer-plugin",
            "extra": {
                "class": "Dealerdirect\\Composer\\Plugin\\Installers\\PHPCodeSniffer\\Plugin"
            },
            "autoload": {
                "psr-4": {
                    "Dealerdirect\\Composer\\Plugin\\Installers\\PHPCodeSniffer\\": "src/"
                }
            },
            "notification-url": "https://packagist.org/downloads/",
            "license": [
                "MIT"
            ],
            "authors": [
                {
                    "name": "Franck Nijhof",
                    "email": "franck.nijhof@dealerdirect.com",
                    "homepage": "http://www.frenck.nl",
                    "role": "Developer / IT Manager"
                }
            ],
            "description": "PHP_CodeSniffer Standards Composer Installer Plugin",
            "homepage": "http://www.dealerdirect.com",
            "keywords": [
                "PHPCodeSniffer",
                "PHP_CodeSniffer",
                "code quality",
                "codesniffer",
                "composer",
                "installer",
                "phpcs",
                "plugin",
                "qa",
                "quality",
                "standard",
                "standards",
                "style guide",
                "stylecheck",
                "tests"
            ],
            "support": {
                "issues": "https://github.com/dealerdirect/phpcodesniffer-composer-installer/issues",
                "source": "https://github.com/dealerdirect/phpcodesniffer-composer-installer"
            },
            "time": "2020-06-25T14:57:39+00:00"
        },
        {
            "name": "dnoegel/php-xdg-base-dir",
            "version": "v0.1.1",
            "source": {
                "type": "git",
                "url": "https://github.com/dnoegel/php-xdg-base-dir.git",
                "reference": "8f8a6e48c5ecb0f991c2fdcf5f154a47d85f9ffd"
            },
            "dist": {
                "type": "zip",
                "url": "https://api.github.com/repos/dnoegel/php-xdg-base-dir/zipball/8f8a6e48c5ecb0f991c2fdcf5f154a47d85f9ffd",
                "reference": "8f8a6e48c5ecb0f991c2fdcf5f154a47d85f9ffd",
                "shasum": ""
            },
            "require": {
                "php": ">=5.3.2"
            },
            "require-dev": {
                "phpunit/phpunit": "~7.0|~6.0|~5.0|~4.8.35"
            },
            "type": "library",
            "autoload": {
                "psr-4": {
                    "XdgBaseDir\\": "src/"
                }
            },
            "notification-url": "https://packagist.org/downloads/",
            "license": [
                "MIT"
            ],
            "description": "implementation of xdg base directory specification for php",
            "support": {
                "issues": "https://github.com/dnoegel/php-xdg-base-dir/issues",
                "source": "https://github.com/dnoegel/php-xdg-base-dir/tree/v0.1.1"
            },
            "time": "2019-12-04T15:06:13+00:00"
        },
        {
            "name": "doctrine/coding-standard",
            "version": "8.1.0",
            "source": {
                "type": "git",
                "url": "https://github.com/doctrine/coding-standard.git",
                "reference": "637003febec655f1b27f4301b44bf2264be57434"
            },
            "dist": {
                "type": "zip",
                "url": "https://api.github.com/repos/doctrine/coding-standard/zipball/637003febec655f1b27f4301b44bf2264be57434",
                "reference": "637003febec655f1b27f4301b44bf2264be57434",
                "shasum": ""
            },
            "require": {
                "dealerdirect/phpcodesniffer-composer-installer": "^0.6.2 || ^0.7",
                "php": "^7.2 || ^8.0",
                "slevomat/coding-standard": "^6.3.9",
                "squizlabs/php_codesniffer": "^3.5.5"
            },
            "type": "phpcodesniffer-standard",
            "extra": {
                "branch-alias": {
                    "dev-master": "7.0.x-dev"
                }
            },
            "notification-url": "https://packagist.org/downloads/",
            "license": [
                "MIT"
            ],
            "authors": [
                {
                    "name": "Benjamin Eberlei",
                    "email": "kontakt@beberlei.de"
                },
                {
                    "name": "Steve Müller",
                    "email": "st.mueller@dzh-online.de"
                }
            ],
            "description": "The Doctrine Coding Standard is a set of PHPCS rules applied to all Doctrine projects.",
            "homepage": "https://www.doctrine-project.org/projects/coding-standard.html",
            "keywords": [
                "checks",
                "code",
                "coding",
                "cs",
                "doctrine",
                "rules",
                "sniffer",
                "sniffs",
                "standard",
                "style"
            ],
            "support": {
                "issues": "https://github.com/doctrine/coding-standard/issues",
                "source": "https://github.com/doctrine/coding-standard/tree/8.1.x"
            },
            "time": "2020-07-05T20:35:22+00:00"
        },
        {
            "name": "doctrine/instantiator",
            "version": "1.3.1",
            "source": {
                "type": "git",
                "url": "https://github.com/doctrine/instantiator.git",
                "reference": "f350df0268e904597e3bd9c4685c53e0e333feea"
            },
            "dist": {
                "type": "zip",
                "url": "https://api.github.com/repos/doctrine/instantiator/zipball/f350df0268e904597e3bd9c4685c53e0e333feea",
                "reference": "f350df0268e904597e3bd9c4685c53e0e333feea",
                "shasum": ""
            },
            "require": {
                "php": "^7.1 || ^8.0"
            },
            "require-dev": {
                "doctrine/coding-standard": "^6.0",
                "ext-pdo": "*",
                "ext-phar": "*",
                "phpbench/phpbench": "^0.13",
                "phpstan/phpstan-phpunit": "^0.11",
                "phpstan/phpstan-shim": "^0.11",
                "phpunit/phpunit": "^7.0"
            },
            "type": "library",
            "extra": {
                "branch-alias": {
                    "dev-master": "1.2.x-dev"
                }
            },
            "autoload": {
                "psr-4": {
                    "Doctrine\\Instantiator\\": "src/Doctrine/Instantiator/"
                }
            },
            "notification-url": "https://packagist.org/downloads/",
            "license": [
                "MIT"
            ],
            "authors": [
                {
                    "name": "Marco Pivetta",
                    "email": "ocramius@gmail.com",
                    "homepage": "http://ocramius.github.com/"
                }
            ],
            "description": "A small, lightweight utility to instantiate objects in PHP without invoking their constructors",
            "homepage": "https://www.doctrine-project.org/projects/instantiator.html",
            "keywords": [
                "constructor",
                "instantiate"
            ],
            "support": {
                "issues": "https://github.com/doctrine/instantiator/issues",
                "source": "https://github.com/doctrine/instantiator/tree/1.3.x"
            },
            "funding": [
                {
                    "url": "https://www.doctrine-project.org/sponsorship.html",
                    "type": "custom"
                },
                {
                    "url": "https://www.patreon.com/phpdoctrine",
                    "type": "patreon"
                },
                {
                    "url": "https://tidelift.com/funding/github/packagist/doctrine%2Finstantiator",
                    "type": "tidelift"
                }
            ],
            "time": "2020-05-29T17:27:14+00:00"
        },
        {
            "name": "felixfbecker/advanced-json-rpc",
            "version": "v3.1.1",
            "source": {
                "type": "git",
                "url": "https://github.com/felixfbecker/php-advanced-json-rpc.git",
                "reference": "0ed363f8de17d284d479ec813c9ad3f6834b5c40"
            },
            "dist": {
                "type": "zip",
                "url": "https://api.github.com/repos/felixfbecker/php-advanced-json-rpc/zipball/0ed363f8de17d284d479ec813c9ad3f6834b5c40",
                "reference": "0ed363f8de17d284d479ec813c9ad3f6834b5c40",
                "shasum": ""
            },
            "require": {
                "netresearch/jsonmapper": "^1.0 || ^2.0",
                "php": ">=7.0",
                "phpdocumentor/reflection-docblock": "^4.0.0 || ^5.0.0"
            },
            "require-dev": {
                "phpunit/phpunit": "^6.0.0"
            },
            "type": "library",
            "autoload": {
                "psr-4": {
                    "AdvancedJsonRpc\\": "lib/"
                }
            },
            "notification-url": "https://packagist.org/downloads/",
            "license": [
                "ISC"
            ],
            "authors": [
                {
                    "name": "Felix Becker",
                    "email": "felix.b@outlook.com"
                }
            ],
            "description": "A more advanced JSONRPC implementation",
            "support": {
                "issues": "https://github.com/felixfbecker/php-advanced-json-rpc/issues",
                "source": "https://github.com/felixfbecker/php-advanced-json-rpc/tree/master"
            },
            "time": "2020-03-11T15:21:41+00:00"
        },
        {
            "name": "felixfbecker/language-server-protocol",
            "version": "v1.4.0",
            "source": {
                "type": "git",
                "url": "https://github.com/felixfbecker/php-language-server-protocol.git",
                "reference": "378801f6139bb74ac215d81cca1272af61df9a9f"
            },
            "dist": {
                "type": "zip",
                "url": "https://api.github.com/repos/felixfbecker/php-language-server-protocol/zipball/378801f6139bb74ac215d81cca1272af61df9a9f",
                "reference": "378801f6139bb74ac215d81cca1272af61df9a9f",
                "shasum": ""
            },
            "require": {
                "php": "^7.0"
            },
            "require-dev": {
                "phpstan/phpstan": "*",
                "phpunit/phpunit": "^6.3",
                "squizlabs/php_codesniffer": "^3.1"
            },
            "type": "library",
            "autoload": {
                "psr-4": {
                    "LanguageServerProtocol\\": "src/"
                }
            },
            "notification-url": "https://packagist.org/downloads/",
            "license": [
                "ISC"
            ],
            "authors": [
                {
                    "name": "Felix Becker",
                    "email": "felix.b@outlook.com"
                }
            ],
            "description": "PHP classes for the Language Server Protocol",
            "keywords": [
                "language",
                "microsoft",
                "php",
                "server"
            ],
            "support": {
                "issues": "https://github.com/felixfbecker/php-language-server-protocol/issues",
                "source": "https://github.com/felixfbecker/php-language-server-protocol/tree/v1.4.0"
            },
            "time": "2019-06-23T21:03:50+00:00"
        },
        {
            "name": "jetbrains/phpstorm-stubs",
            "version": "v2019.3",
            "source": {
                "type": "git",
                "url": "https://github.com/JetBrains/phpstorm-stubs.git",
                "reference": "883b6facd78e01c0743b554af86fa590c2573f40"
            },
            "dist": {
                "type": "zip",
                "url": "https://api.github.com/repos/JetBrains/phpstorm-stubs/zipball/883b6facd78e01c0743b554af86fa590c2573f40",
                "reference": "883b6facd78e01c0743b554af86fa590c2573f40",
                "shasum": ""
            },
            "require-dev": {
                "nikic/php-parser": "^4",
                "php": "^7.1",
                "phpdocumentor/reflection-docblock": "^4.3",
                "phpunit/phpunit": "^7"
            },
            "type": "library",
            "autoload": {
                "files": [
                    "PhpStormStubsMap.php"
                ]
            },
            "notification-url": "https://packagist.org/downloads/",
            "license": [
                "Apache-2.0"
            ],
            "description": "PHP runtime & extensions header files for PhpStorm",
            "homepage": "https://www.jetbrains.com/phpstorm",
            "keywords": [
                "autocomplete",
                "code",
                "inference",
                "inspection",
                "jetbrains",
                "phpstorm",
                "stubs",
                "type"
            ],
            "support": {
                "source": "https://github.com/JetBrains/phpstorm-stubs/tree/master"
            },
            "time": "2019-12-05T16:56:26+00:00"
        },
        {
            "name": "myclabs/deep-copy",
            "version": "1.10.1",
            "source": {
                "type": "git",
                "url": "https://github.com/myclabs/DeepCopy.git",
                "reference": "969b211f9a51aa1f6c01d1d2aef56d3bd91598e5"
            },
            "dist": {
                "type": "zip",
                "url": "https://api.github.com/repos/myclabs/DeepCopy/zipball/969b211f9a51aa1f6c01d1d2aef56d3bd91598e5",
                "reference": "969b211f9a51aa1f6c01d1d2aef56d3bd91598e5",
                "shasum": ""
            },
            "require": {
                "php": "^7.1 || ^8.0"
            },
            "replace": {
                "myclabs/deep-copy": "self.version"
            },
            "require-dev": {
                "doctrine/collections": "^1.0",
                "doctrine/common": "^2.6",
                "phpunit/phpunit": "^7.1"
            },
            "type": "library",
            "autoload": {
                "psr-4": {
                    "DeepCopy\\": "src/DeepCopy/"
                },
                "files": [
                    "src/DeepCopy/deep_copy.php"
                ]
            },
            "notification-url": "https://packagist.org/downloads/",
            "license": [
                "MIT"
            ],
            "description": "Create deep copies (clones) of your objects",
            "keywords": [
                "clone",
                "copy",
                "duplicate",
                "object",
                "object graph"
            ],
            "support": {
                "issues": "https://github.com/myclabs/DeepCopy/issues",
                "source": "https://github.com/myclabs/DeepCopy/tree/1.x"
            },
            "funding": [
                {
                    "url": "https://tidelift.com/funding/github/packagist/myclabs/deep-copy",
                    "type": "tidelift"
                }
            ],
            "time": "2020-06-29T13:22:24+00:00"
        },
        {
            "name": "netresearch/jsonmapper",
            "version": "v2.1.0",
            "source": {
                "type": "git",
                "url": "https://github.com/cweiske/jsonmapper.git",
                "reference": "e0f1e33a71587aca81be5cffbb9746510e1fe04e"
            },
            "dist": {
                "type": "zip",
                "url": "https://api.github.com/repos/cweiske/jsonmapper/zipball/e0f1e33a71587aca81be5cffbb9746510e1fe04e",
                "reference": "e0f1e33a71587aca81be5cffbb9746510e1fe04e",
                "shasum": ""
            },
            "require": {
                "ext-json": "*",
                "ext-pcre": "*",
                "ext-reflection": "*",
                "ext-spl": "*",
                "php": ">=5.6"
            },
            "require-dev": {
                "phpunit/phpunit": "~4.8.35 || ~5.7 || ~6.4 || ~7.0",
                "squizlabs/php_codesniffer": "~3.5"
            },
            "type": "library",
            "autoload": {
                "psr-0": {
                    "JsonMapper": "src/"
                }
            },
            "notification-url": "https://packagist.org/downloads/",
            "license": [
                "OSL-3.0"
            ],
            "authors": [
                {
                    "name": "Christian Weiske",
                    "email": "cweiske@cweiske.de",
                    "homepage": "http://github.com/cweiske/jsonmapper/",
                    "role": "Developer"
                }
            ],
            "description": "Map nested JSON structures onto PHP classes",
            "support": {
                "email": "cweiske@cweiske.de",
                "issues": "https://github.com/cweiske/jsonmapper/issues",
                "source": "https://github.com/cweiske/jsonmapper/tree/master"
            },
            "time": "2020-04-16T18:48:43+00:00"
        },
        {
            "name": "nikic/php-parser",
            "version": "v4.10.2",
            "source": {
                "type": "git",
                "url": "https://github.com/nikic/PHP-Parser.git",
                "reference": "658f1be311a230e0907f5dfe0213742aff0596de"
            },
            "dist": {
                "type": "zip",
                "url": "https://api.github.com/repos/nikic/PHP-Parser/zipball/658f1be311a230e0907f5dfe0213742aff0596de",
                "reference": "658f1be311a230e0907f5dfe0213742aff0596de",
                "shasum": ""
            },
            "require": {
                "ext-tokenizer": "*",
                "php": ">=7.0"
            },
            "require-dev": {
                "ircmaxell/php-yacc": "^0.0.7",
                "phpunit/phpunit": "^6.5 || ^7.0 || ^8.0 || ^9.0"
            },
            "bin": [
                "bin/php-parse"
            ],
            "type": "library",
            "extra": {
                "branch-alias": {
                    "dev-master": "4.9-dev"
                }
            },
            "autoload": {
                "psr-4": {
                    "PhpParser\\": "lib/PhpParser"
                }
            },
            "notification-url": "https://packagist.org/downloads/",
            "license": [
                "BSD-3-Clause"
            ],
            "authors": [
                {
                    "name": "Nikita Popov"
                }
            ],
            "description": "A PHP parser written in PHP",
            "keywords": [
                "parser",
                "php"
            ],
            "support": {
                "issues": "https://github.com/nikic/PHP-Parser/issues",
                "source": "https://github.com/nikic/PHP-Parser/tree/v4.10.2"
            },
            "time": "2020-09-26T10:30:38+00:00"
        },
        {
            "name": "openlss/lib-array2xml",
            "version": "1.0.0",
            "source": {
                "type": "git",
                "url": "https://github.com/nullivex/lib-array2xml.git",
                "reference": "a91f18a8dfc69ffabe5f9b068bc39bb202c81d90"
            },
            "dist": {
                "type": "zip",
                "url": "https://api.github.com/repos/nullivex/lib-array2xml/zipball/a91f18a8dfc69ffabe5f9b068bc39bb202c81d90",
                "reference": "a91f18a8dfc69ffabe5f9b068bc39bb202c81d90",
                "shasum": ""
            },
            "require": {
                "php": ">=5.3.2"
            },
            "type": "library",
            "autoload": {
                "psr-0": {
                    "LSS": ""
                }
            },
            "notification-url": "https://packagist.org/downloads/",
            "license": [
                "Apache-2.0"
            ],
            "authors": [
                {
                    "name": "Bryan Tong",
                    "email": "bryan@nullivex.com",
                    "homepage": "https://www.nullivex.com"
                },
                {
                    "name": "Tony Butler",
                    "email": "spudz76@gmail.com",
                    "homepage": "https://www.nullivex.com"
                }
            ],
            "description": "Array2XML conversion library credit to lalit.org",
            "homepage": "https://www.nullivex.com",
            "keywords": [
                "array",
                "array conversion",
                "xml",
                "xml conversion"
            ],
            "support": {
                "issues": "https://github.com/nullivex/lib-array2xml/issues",
                "source": "https://github.com/nullivex/lib-array2xml/tree/master"
            },
            "time": "2019-03-29T20:06:56+00:00"
        },
        {
            "name": "phar-io/manifest",
            "version": "2.0.1",
            "source": {
                "type": "git",
                "url": "https://github.com/phar-io/manifest.git",
                "reference": "85265efd3af7ba3ca4b2a2c34dbfc5788dd29133"
            },
            "dist": {
                "type": "zip",
                "url": "https://api.github.com/repos/phar-io/manifest/zipball/85265efd3af7ba3ca4b2a2c34dbfc5788dd29133",
                "reference": "85265efd3af7ba3ca4b2a2c34dbfc5788dd29133",
                "shasum": ""
            },
            "require": {
                "ext-dom": "*",
                "ext-phar": "*",
                "ext-xmlwriter": "*",
                "phar-io/version": "^3.0.1",
                "php": "^7.2 || ^8.0"
            },
            "type": "library",
            "extra": {
                "branch-alias": {
                    "dev-master": "2.0.x-dev"
                }
            },
            "autoload": {
                "classmap": [
                    "src/"
                ]
            },
            "notification-url": "https://packagist.org/downloads/",
            "license": [
                "BSD-3-Clause"
            ],
            "authors": [
                {
                    "name": "Arne Blankerts",
                    "email": "arne@blankerts.de",
                    "role": "Developer"
                },
                {
                    "name": "Sebastian Heuer",
                    "email": "sebastian@phpeople.de",
                    "role": "Developer"
                },
                {
                    "name": "Sebastian Bergmann",
                    "email": "sebastian@phpunit.de",
                    "role": "Developer"
                }
            ],
            "description": "Component for reading phar.io manifest information from a PHP Archive (PHAR)",
            "support": {
                "issues": "https://github.com/phar-io/manifest/issues",
                "source": "https://github.com/phar-io/manifest/tree/master"
            },
            "time": "2020-06-27T14:33:11+00:00"
        },
        {
            "name": "phar-io/version",
            "version": "3.0.2",
            "source": {
                "type": "git",
                "url": "https://github.com/phar-io/version.git",
                "reference": "c6bb6825def89e0a32220f88337f8ceaf1975fa0"
            },
            "dist": {
                "type": "zip",
                "url": "https://api.github.com/repos/phar-io/version/zipball/c6bb6825def89e0a32220f88337f8ceaf1975fa0",
                "reference": "c6bb6825def89e0a32220f88337f8ceaf1975fa0",
                "shasum": ""
            },
            "require": {
                "php": "^7.2 || ^8.0"
            },
            "type": "library",
            "autoload": {
                "classmap": [
                    "src/"
                ]
            },
            "notification-url": "https://packagist.org/downloads/",
            "license": [
                "BSD-3-Clause"
            ],
            "authors": [
                {
                    "name": "Arne Blankerts",
                    "email": "arne@blankerts.de",
                    "role": "Developer"
                },
                {
                    "name": "Sebastian Heuer",
                    "email": "sebastian@phpeople.de",
                    "role": "Developer"
                },
                {
                    "name": "Sebastian Bergmann",
                    "email": "sebastian@phpunit.de",
                    "role": "Developer"
                }
            ],
            "description": "Library for handling version information and constraints",
            "support": {
                "issues": "https://github.com/phar-io/version/issues",
                "source": "https://github.com/phar-io/version/tree/master"
            },
            "time": "2020-06-27T14:39:04+00:00"
        },
        {
            "name": "phpdocumentor/reflection-common",
            "version": "2.2.0",
            "source": {
                "type": "git",
                "url": "https://github.com/phpDocumentor/ReflectionCommon.git",
                "reference": "1d01c49d4ed62f25aa84a747ad35d5a16924662b"
            },
            "dist": {
                "type": "zip",
                "url": "https://api.github.com/repos/phpDocumentor/ReflectionCommon/zipball/1d01c49d4ed62f25aa84a747ad35d5a16924662b",
                "reference": "1d01c49d4ed62f25aa84a747ad35d5a16924662b",
                "shasum": ""
            },
            "require": {
                "php": "^7.2 || ^8.0"
            },
            "type": "library",
            "extra": {
                "branch-alias": {
                    "dev-2.x": "2.x-dev"
                }
            },
            "autoload": {
                "psr-4": {
                    "phpDocumentor\\Reflection\\": "src/"
                }
            },
            "notification-url": "https://packagist.org/downloads/",
            "license": [
                "MIT"
            ],
            "authors": [
                {
                    "name": "Jaap van Otterdijk",
                    "email": "opensource@ijaap.nl"
                }
            ],
            "description": "Common reflection classes used by phpdocumentor to reflect the code structure",
            "homepage": "http://www.phpdoc.org",
            "keywords": [
                "FQSEN",
                "phpDocumentor",
                "phpdoc",
                "reflection",
                "static analysis"
            ],
            "support": {
                "issues": "https://github.com/phpDocumentor/ReflectionCommon/issues",
                "source": "https://github.com/phpDocumentor/ReflectionCommon/tree/2.x"
            },
            "time": "2020-06-27T09:03:43+00:00"
        },
        {
            "name": "phpdocumentor/reflection-docblock",
            "version": "5.2.2",
            "source": {
                "type": "git",
                "url": "https://github.com/phpDocumentor/ReflectionDocBlock.git",
                "reference": "069a785b2141f5bcf49f3e353548dc1cce6df556"
            },
            "dist": {
                "type": "zip",
                "url": "https://api.github.com/repos/phpDocumentor/ReflectionDocBlock/zipball/069a785b2141f5bcf49f3e353548dc1cce6df556",
                "reference": "069a785b2141f5bcf49f3e353548dc1cce6df556",
                "shasum": ""
            },
            "require": {
                "ext-filter": "*",
                "php": "^7.2 || ^8.0",
                "phpdocumentor/reflection-common": "^2.2",
                "phpdocumentor/type-resolver": "^1.3",
                "webmozart/assert": "^1.9.1"
            },
            "require-dev": {
                "mockery/mockery": "~1.3.2"
            },
            "type": "library",
            "extra": {
                "branch-alias": {
                    "dev-master": "5.x-dev"
                }
            },
            "autoload": {
                "psr-4": {
                    "phpDocumentor\\Reflection\\": "src"
                }
            },
            "notification-url": "https://packagist.org/downloads/",
            "license": [
                "MIT"
            ],
            "authors": [
                {
                    "name": "Mike van Riel",
                    "email": "me@mikevanriel.com"
                },
                {
                    "name": "Jaap van Otterdijk",
                    "email": "account@ijaap.nl"
                }
            ],
            "description": "With this component, a library can provide support for annotations via DocBlocks or otherwise retrieve information that is embedded in a DocBlock.",
            "support": {
                "issues": "https://github.com/phpDocumentor/ReflectionDocBlock/issues",
                "source": "https://github.com/phpDocumentor/ReflectionDocBlock/tree/master"
            },
            "time": "2020-09-03T19:13:55+00:00"
        },
        {
            "name": "phpdocumentor/type-resolver",
            "version": "1.4.0",
            "source": {
                "type": "git",
                "url": "https://github.com/phpDocumentor/TypeResolver.git",
                "reference": "6a467b8989322d92aa1c8bf2bebcc6e5c2ba55c0"
            },
            "dist": {
                "type": "zip",
                "url": "https://api.github.com/repos/phpDocumentor/TypeResolver/zipball/6a467b8989322d92aa1c8bf2bebcc6e5c2ba55c0",
                "reference": "6a467b8989322d92aa1c8bf2bebcc6e5c2ba55c0",
                "shasum": ""
            },
            "require": {
                "php": "^7.2 || ^8.0",
                "phpdocumentor/reflection-common": "^2.0"
            },
            "require-dev": {
                "ext-tokenizer": "*"
            },
            "type": "library",
            "extra": {
                "branch-alias": {
                    "dev-1.x": "1.x-dev"
                }
            },
            "autoload": {
                "psr-4": {
                    "phpDocumentor\\Reflection\\": "src"
                }
            },
            "notification-url": "https://packagist.org/downloads/",
            "license": [
                "MIT"
            ],
            "authors": [
                {
                    "name": "Mike van Riel",
                    "email": "me@mikevanriel.com"
                }
            ],
            "description": "A PSR-5 based resolver of Class names, Types and Structural Element Names",
            "support": {
                "issues": "https://github.com/phpDocumentor/TypeResolver/issues",
                "source": "https://github.com/phpDocumentor/TypeResolver/tree/1.4.0"
            },
            "time": "2020-09-17T18:55:26+00:00"
        },
        {
            "name": "phpspec/prophecy",
            "version": "1.12.1",
            "source": {
                "type": "git",
                "url": "https://github.com/phpspec/prophecy.git",
                "reference": "8ce87516be71aae9b956f81906aaf0338e0d8a2d"
            },
            "dist": {
                "type": "zip",
                "url": "https://api.github.com/repos/phpspec/prophecy/zipball/8ce87516be71aae9b956f81906aaf0338e0d8a2d",
                "reference": "8ce87516be71aae9b956f81906aaf0338e0d8a2d",
                "shasum": ""
            },
            "require": {
                "doctrine/instantiator": "^1.2",
                "php": "^7.2 || ~8.0, <8.1",
                "phpdocumentor/reflection-docblock": "^5.2",
                "sebastian/comparator": "^3.0 || ^4.0",
                "sebastian/recursion-context": "^3.0 || ^4.0"
            },
            "require-dev": {
                "phpspec/phpspec": "^6.0",
                "phpunit/phpunit": "^8.0 || ^9.0 <9.3"
            },
            "type": "library",
            "extra": {
                "branch-alias": {
                    "dev-master": "1.11.x-dev"
                }
            },
            "autoload": {
                "psr-4": {
                    "Prophecy\\": "src/Prophecy"
                }
            },
            "notification-url": "https://packagist.org/downloads/",
            "license": [
                "MIT"
            ],
            "authors": [
                {
                    "name": "Konstantin Kudryashov",
                    "email": "ever.zet@gmail.com",
                    "homepage": "http://everzet.com"
                },
                {
                    "name": "Marcello Duarte",
                    "email": "marcello.duarte@gmail.com"
                }
            ],
            "description": "Highly opinionated mocking framework for PHP 5.3+",
            "homepage": "https://github.com/phpspec/prophecy",
            "keywords": [
                "Double",
                "Dummy",
                "fake",
                "mock",
                "spy",
                "stub"
            ],
            "support": {
                "issues": "https://github.com/phpspec/prophecy/issues",
                "source": "https://github.com/phpspec/prophecy/tree/1.12.1"
            },
            "time": "2020-09-29T09:10:42+00:00"
        },
        {
            "name": "phpstan/phpdoc-parser",
            "version": "0.4.4",
            "source": {
                "type": "git",
                "url": "https://github.com/phpstan/phpdoc-parser.git",
                "reference": "d8d9d4645379e677466d407034436bb155b11c65"
            },
            "dist": {
                "type": "zip",
                "url": "https://api.github.com/repos/phpstan/phpdoc-parser/zipball/d8d9d4645379e677466d407034436bb155b11c65",
                "reference": "d8d9d4645379e677466d407034436bb155b11c65",
                "shasum": ""
            },
            "require": {
                "php": "~7.1"
            },
            "require-dev": {
                "consistence/coding-standard": "^3.5",
                "ergebnis/composer-normalize": "^2.0.2",
                "jakub-onderka/php-parallel-lint": "^0.9.2",
                "phing/phing": "^2.16.0",
                "phpstan/extension-installer": "^1.0",
                "phpstan/phpstan": "^0.12.19",
                "phpstan/phpstan-strict-rules": "^0.12",
                "phpunit/phpunit": "^6.3",
                "slevomat/coding-standard": "^4.7.2",
                "symfony/process": "^4.0"
            },
            "type": "library",
            "extra": {
                "branch-alias": {
                    "dev-master": "0.4-dev"
                }
            },
            "autoload": {
                "psr-4": {
                    "PHPStan\\PhpDocParser\\": [
                        "src/"
                    ]
                }
            },
            "notification-url": "https://packagist.org/downloads/",
            "license": [
                "MIT"
            ],
            "description": "PHPDoc parser with support for nullable, intersection and generic types",
            "support": {
                "issues": "https://github.com/phpstan/phpdoc-parser/issues",
                "source": "https://github.com/phpstan/phpdoc-parser/tree/master"
            },
            "time": "2020-04-13T16:28:46+00:00"
        },
        {
            "name": "phpstan/phpstan",
            "version": "0.12.42",
            "source": {
                "type": "git",
                "url": "https://github.com/phpstan/phpstan.git",
                "reference": "7c43b7c2d5ca6554f6231e82e342a710163ac5f4"
            },
            "dist": {
                "type": "zip",
                "url": "https://api.github.com/repos/phpstan/phpstan/zipball/7c43b7c2d5ca6554f6231e82e342a710163ac5f4",
                "reference": "7c43b7c2d5ca6554f6231e82e342a710163ac5f4",
                "shasum": ""
            },
            "require": {
                "php": "^7.1|^8.0"
            },
            "conflict": {
                "phpstan/phpstan-shim": "*"
            },
            "bin": [
                "phpstan",
                "phpstan.phar"
            ],
            "type": "library",
            "extra": {
                "branch-alias": {
                    "dev-master": "0.12-dev"
                }
            },
            "autoload": {
                "files": [
                    "bootstrap.php"
                ]
            },
            "notification-url": "https://packagist.org/downloads/",
            "license": [
                "MIT"
            ],
            "description": "PHPStan - PHP Static Analysis Tool",
            "support": {
                "issues": "https://github.com/phpstan/phpstan/issues",
                "source": "https://github.com/phpstan/phpstan/tree/master"
            },
            "funding": [
                {
                    "url": "https://github.com/ondrejmirtes",
                    "type": "github"
                },
                {
                    "url": "https://www.patreon.com/phpstan",
                    "type": "patreon"
                },
                {
                    "url": "https://tidelift.com/funding/github/packagist/phpstan/phpstan",
                    "type": "tidelift"
                }
            ],
            "time": "2020-09-02T13:14:53+00:00"
        },
        {
            "name": "phpstan/phpstan-strict-rules",
            "version": "0.12.2",
            "source": {
                "type": "git",
                "url": "https://github.com/phpstan/phpstan-strict-rules.git",
                "reference": "a670a59aff7cf96f75d21b974860ada10e25b2ee"
            },
            "dist": {
                "type": "zip",
                "url": "https://api.github.com/repos/phpstan/phpstan-strict-rules/zipball/a670a59aff7cf96f75d21b974860ada10e25b2ee",
                "reference": "a670a59aff7cf96f75d21b974860ada10e25b2ee",
                "shasum": ""
            },
            "require": {
                "php": "~7.1",
                "phpstan/phpstan": "^0.12.6"
            },
            "require-dev": {
                "consistence/coding-standard": "^3.0.1",
                "dealerdirect/phpcodesniffer-composer-installer": "^0.4.4",
                "ergebnis/composer-normalize": "^2.0.2",
                "jakub-onderka/php-parallel-lint": "^1.0",
                "phing/phing": "^2.16.0",
                "phpstan/phpstan-phpunit": "^0.12",
                "phpunit/phpunit": "^7.0",
                "slevomat/coding-standard": "^4.5.2"
            },
            "type": "phpstan-extension",
            "extra": {
                "branch-alias": {
                    "dev-master": "0.12-dev"
                },
                "phpstan": {
                    "includes": [
                        "rules.neon"
                    ]
                }
            },
            "autoload": {
                "psr-4": {
                    "PHPStan\\": "src/"
                }
            },
            "notification-url": "https://packagist.org/downloads/",
            "license": [
                "MIT"
            ],
            "description": "Extra strict and opinionated rules for PHPStan",
            "support": {
                "issues": "https://github.com/phpstan/phpstan-strict-rules/issues",
                "source": "https://github.com/phpstan/phpstan-strict-rules/tree/0.12.2"
            },
            "time": "2020-01-20T13:08:52+00:00"
        },
        {
            "name": "phpunit/php-code-coverage",
            "version": "9.2.0",
            "source": {
                "type": "git",
                "url": "https://github.com/sebastianbergmann/php-code-coverage.git",
                "reference": "53a4b737e83be724efd2bc4e7b929b9a30c48972"
            },
            "dist": {
                "type": "zip",
                "url": "https://api.github.com/repos/sebastianbergmann/php-code-coverage/zipball/53a4b737e83be724efd2bc4e7b929b9a30c48972",
                "reference": "53a4b737e83be724efd2bc4e7b929b9a30c48972",
                "shasum": ""
            },
            "require": {
                "ext-dom": "*",
                "ext-libxml": "*",
                "ext-xmlwriter": "*",
                "nikic/php-parser": "^4.8",
                "php": ">=7.3",
                "phpunit/php-file-iterator": "^3.0.3",
                "phpunit/php-text-template": "^2.0.2",
                "sebastian/code-unit-reverse-lookup": "^2.0.2",
                "sebastian/complexity": "^2.0",
                "sebastian/environment": "^5.1.2",
                "sebastian/lines-of-code": "^1.0",
                "sebastian/version": "^3.0.1",
                "theseer/tokenizer": "^1.2.0"
            },
            "require-dev": {
                "phpunit/phpunit": "^9.3"
            },
            "suggest": {
                "ext-pcov": "*",
                "ext-xdebug": "*"
            },
            "type": "library",
            "extra": {
                "branch-alias": {
                    "dev-master": "9.2-dev"
                }
            },
            "autoload": {
                "classmap": [
                    "src/"
                ]
            },
            "notification-url": "https://packagist.org/downloads/",
            "license": [
                "BSD-3-Clause"
            ],
            "authors": [
                {
                    "name": "Sebastian Bergmann",
                    "email": "sebastian@phpunit.de",
                    "role": "lead"
                }
            ],
            "description": "Library that provides collection, processing, and rendering functionality for PHP code coverage information.",
            "homepage": "https://github.com/sebastianbergmann/php-code-coverage",
            "keywords": [
                "coverage",
                "testing",
                "xunit"
            ],
            "support": {
                "issues": "https://github.com/sebastianbergmann/php-code-coverage/issues",
                "source": "https://github.com/sebastianbergmann/php-code-coverage/tree/9.2.0"
            },
            "funding": [
                {
                    "url": "https://github.com/sebastianbergmann",
                    "type": "github"
                }
            ],
            "time": "2020-10-02T03:37:32+00:00"
        },
        {
            "name": "phpunit/php-file-iterator",
            "version": "3.0.5",
            "source": {
                "type": "git",
                "url": "https://github.com/sebastianbergmann/php-file-iterator.git",
                "reference": "aa4be8575f26070b100fccb67faabb28f21f66f8"
            },
            "dist": {
                "type": "zip",
                "url": "https://api.github.com/repos/sebastianbergmann/php-file-iterator/zipball/aa4be8575f26070b100fccb67faabb28f21f66f8",
                "reference": "aa4be8575f26070b100fccb67faabb28f21f66f8",
                "shasum": ""
            },
            "require": {
                "php": ">=7.3"
            },
            "require-dev": {
                "phpunit/phpunit": "^9.3"
            },
            "type": "library",
            "extra": {
                "branch-alias": {
                    "dev-master": "3.0-dev"
                }
            },
            "autoload": {
                "classmap": [
                    "src/"
                ]
            },
            "notification-url": "https://packagist.org/downloads/",
            "license": [
                "BSD-3-Clause"
            ],
            "authors": [
                {
                    "name": "Sebastian Bergmann",
                    "email": "sebastian@phpunit.de",
                    "role": "lead"
                }
            ],
            "description": "FilterIterator implementation that filters files based on a list of suffixes.",
            "homepage": "https://github.com/sebastianbergmann/php-file-iterator/",
            "keywords": [
                "filesystem",
                "iterator"
            ],
            "support": {
                "issues": "https://github.com/sebastianbergmann/php-file-iterator/issues",
                "source": "https://github.com/sebastianbergmann/php-file-iterator/tree/3.0.5"
            },
            "funding": [
                {
                    "url": "https://github.com/sebastianbergmann",
                    "type": "github"
                }
            ],
            "time": "2020-09-28T05:57:25+00:00"
        },
        {
            "name": "phpunit/php-invoker",
            "version": "3.1.1",
            "source": {
                "type": "git",
                "url": "https://github.com/sebastianbergmann/php-invoker.git",
                "reference": "5a10147d0aaf65b58940a0b72f71c9ac0423cc67"
            },
            "dist": {
                "type": "zip",
                "url": "https://api.github.com/repos/sebastianbergmann/php-invoker/zipball/5a10147d0aaf65b58940a0b72f71c9ac0423cc67",
                "reference": "5a10147d0aaf65b58940a0b72f71c9ac0423cc67",
                "shasum": ""
            },
            "require": {
                "php": ">=7.3"
            },
            "require-dev": {
                "ext-pcntl": "*",
                "phpunit/phpunit": "^9.3"
            },
            "suggest": {
                "ext-pcntl": "*"
            },
            "type": "library",
            "extra": {
                "branch-alias": {
                    "dev-master": "3.1-dev"
                }
            },
            "autoload": {
                "classmap": [
                    "src/"
                ]
            },
            "notification-url": "https://packagist.org/downloads/",
            "license": [
                "BSD-3-Clause"
            ],
            "authors": [
                {
                    "name": "Sebastian Bergmann",
                    "email": "sebastian@phpunit.de",
                    "role": "lead"
                }
            ],
            "description": "Invoke callables with a timeout",
            "homepage": "https://github.com/sebastianbergmann/php-invoker/",
            "keywords": [
                "process"
            ],
            "support": {
                "issues": "https://github.com/sebastianbergmann/php-invoker/issues",
                "source": "https://github.com/sebastianbergmann/php-invoker/tree/3.1.1"
            },
            "funding": [
                {
                    "url": "https://github.com/sebastianbergmann",
                    "type": "github"
                }
            ],
            "time": "2020-09-28T05:58:55+00:00"
        },
        {
            "name": "phpunit/php-text-template",
            "version": "2.0.3",
            "source": {
                "type": "git",
                "url": "https://github.com/sebastianbergmann/php-text-template.git",
                "reference": "18c887016e60e52477e54534956d7b47bc52cd84"
            },
            "dist": {
                "type": "zip",
                "url": "https://api.github.com/repos/sebastianbergmann/php-text-template/zipball/18c887016e60e52477e54534956d7b47bc52cd84",
                "reference": "18c887016e60e52477e54534956d7b47bc52cd84",
                "shasum": ""
            },
            "require": {
                "php": ">=7.3"
            },
            "require-dev": {
                "phpunit/phpunit": "^9.3"
            },
            "type": "library",
            "extra": {
                "branch-alias": {
                    "dev-master": "2.0-dev"
                }
            },
            "autoload": {
                "classmap": [
                    "src/"
                ]
            },
            "notification-url": "https://packagist.org/downloads/",
            "license": [
                "BSD-3-Clause"
            ],
            "authors": [
                {
                    "name": "Sebastian Bergmann",
                    "email": "sebastian@phpunit.de",
                    "role": "lead"
                }
            ],
            "description": "Simple template engine.",
            "homepage": "https://github.com/sebastianbergmann/php-text-template/",
            "keywords": [
                "template"
            ],
            "support": {
                "issues": "https://github.com/sebastianbergmann/php-text-template/issues",
                "source": "https://github.com/sebastianbergmann/php-text-template/tree/2.0.3"
            },
            "funding": [
                {
                    "url": "https://github.com/sebastianbergmann",
                    "type": "github"
                }
            ],
            "time": "2020-09-28T06:03:05+00:00"
        },
        {
            "name": "phpunit/php-timer",
            "version": "5.0.2",
            "source": {
                "type": "git",
                "url": "https://github.com/sebastianbergmann/php-timer.git",
                "reference": "c9ff14f493699e2f6adee9fd06a0245b276643b7"
            },
            "dist": {
                "type": "zip",
                "url": "https://api.github.com/repos/sebastianbergmann/php-timer/zipball/c9ff14f493699e2f6adee9fd06a0245b276643b7",
                "reference": "c9ff14f493699e2f6adee9fd06a0245b276643b7",
                "shasum": ""
            },
            "require": {
                "php": ">=7.3"
            },
            "require-dev": {
                "phpunit/phpunit": "^9.3"
            },
            "type": "library",
            "extra": {
                "branch-alias": {
                    "dev-master": "5.0-dev"
                }
            },
            "autoload": {
                "classmap": [
                    "src/"
                ]
            },
            "notification-url": "https://packagist.org/downloads/",
            "license": [
                "BSD-3-Clause"
            ],
            "authors": [
                {
                    "name": "Sebastian Bergmann",
                    "email": "sebastian@phpunit.de",
                    "role": "lead"
                }
            ],
            "description": "Utility class for timing",
            "homepage": "https://github.com/sebastianbergmann/php-timer/",
            "keywords": [
                "timer"
            ],
            "support": {
                "issues": "https://github.com/sebastianbergmann/php-timer/issues",
                "source": "https://github.com/sebastianbergmann/php-timer/tree/5.0.2"
            },
            "funding": [
                {
                    "url": "https://github.com/sebastianbergmann",
                    "type": "github"
                }
            ],
            "time": "2020-09-28T06:00:25+00:00"
        },
        {
            "name": "phpunit/phpunit",
            "version": "9.4.0",
            "source": {
                "type": "git",
                "url": "https://github.com/sebastianbergmann/phpunit.git",
                "reference": "ef533467a7974c4b6c354f3eff42a115910bd4e5"
            },
            "dist": {
                "type": "zip",
                "url": "https://api.github.com/repos/sebastianbergmann/phpunit/zipball/ef533467a7974c4b6c354f3eff42a115910bd4e5",
                "reference": "ef533467a7974c4b6c354f3eff42a115910bd4e5",
                "shasum": ""
            },
            "require": {
                "doctrine/instantiator": "^1.3.1",
                "ext-dom": "*",
                "ext-json": "*",
                "ext-libxml": "*",
                "ext-mbstring": "*",
                "ext-xml": "*",
                "ext-xmlwriter": "*",
                "myclabs/deep-copy": "^1.10.1",
                "phar-io/manifest": "^2.0.1",
                "phar-io/version": "^3.0.2",
                "php": ">=7.3",
                "phpspec/prophecy": "^1.11.1",
                "phpunit/php-code-coverage": "^9.2",
                "phpunit/php-file-iterator": "^3.0.4",
                "phpunit/php-invoker": "^3.1",
                "phpunit/php-text-template": "^2.0.2",
                "phpunit/php-timer": "^5.0.1",
                "sebastian/cli-parser": "^1.0",
                "sebastian/code-unit": "^1.0.5",
                "sebastian/comparator": "^4.0.3",
                "sebastian/diff": "^4.0.2",
                "sebastian/environment": "^5.1.2",
                "sebastian/exporter": "^4.0.2",
                "sebastian/global-state": "^5.0",
                "sebastian/object-enumerator": "^4.0.2",
                "sebastian/resource-operations": "^3.0.2",
                "sebastian/type": "^2.2.1",
                "sebastian/version": "^3.0.1"
            },
            "require-dev": {
                "ext-pdo": "*",
                "phpspec/prophecy-phpunit": "^2.0.1"
            },
            "suggest": {
                "ext-soap": "*",
                "ext-xdebug": "*"
            },
            "bin": [
                "phpunit"
            ],
            "type": "library",
            "extra": {
                "branch-alias": {
                    "dev-master": "9.4-dev"
                }
            },
            "autoload": {
                "classmap": [
                    "src/"
                ],
                "files": [
                    "src/Framework/Assert/Functions.php"
                ]
            },
            "notification-url": "https://packagist.org/downloads/",
            "license": [
                "BSD-3-Clause"
            ],
            "authors": [
                {
                    "name": "Sebastian Bergmann",
                    "email": "sebastian@phpunit.de",
                    "role": "lead"
                }
            ],
            "description": "The PHP Unit Testing framework.",
            "homepage": "https://phpunit.de/",
            "keywords": [
                "phpunit",
                "testing",
                "xunit"
            ],
            "support": {
                "issues": "https://github.com/sebastianbergmann/phpunit/issues",
                "source": "https://github.com/sebastianbergmann/phpunit/tree/9.4.0"
            },
            "funding": [
                {
                    "url": "https://phpunit.de/donate.html",
                    "type": "custom"
                },
                {
                    "url": "https://github.com/sebastianbergmann",
                    "type": "github"
                }
            ],
            "time": "2020-10-02T03:54:37+00:00"
        },
        {
            "name": "psalm/plugin-phpunit",
            "version": "0.10.1",
            "source": {
                "type": "git",
                "url": "https://github.com/psalm/psalm-plugin-phpunit.git",
                "reference": "138998ffd32b76a2e69eb1ff94ef2bf110967273"
            },
            "dist": {
                "type": "zip",
                "url": "https://api.github.com/repos/psalm/psalm-plugin-phpunit/zipball/138998ffd32b76a2e69eb1ff94ef2bf110967273",
                "reference": "138998ffd32b76a2e69eb1ff94ef2bf110967273",
                "shasum": ""
            },
            "require": {
                "composer/semver": "^1.4",
                "ext-simplexml": "*",
                "ocramius/package-versions": "^1.3",
                "php": "^7.1.3",
                "phpunit/phpunit": "^7.5 || ^8.0 || ^9.0",
                "vimeo/psalm": "^3.6.2 || dev-master"
            },
            "require-dev": {
                "codeception/codeception": "^4.0.3",
                "squizlabs/php_codesniffer": "^3.3.1",
                "weirdan/codeception-psalm-module": "^0.7.1"
            },
            "type": "psalm-plugin",
            "extra": {
                "psalm": {
                    "pluginClass": "Psalm\\PhpUnitPlugin\\Plugin"
                }
            },
            "autoload": {
                "psr-4": {
                    "Psalm\\PhpUnitPlugin\\": "src"
                }
            },
            "notification-url": "https://packagist.org/downloads/",
            "license": [
                "MIT"
            ],
            "authors": [
                {
                    "name": "Matt Brown",
                    "email": "github@muglug.com"
                }
            ],
            "description": "Psalm plugin for PHPUnit",
            "support": {
                "issues": "https://github.com/psalm/psalm-plugin-phpunit/issues",
                "source": "https://github.com/psalm/psalm-plugin-phpunit/tree/0.10.1"
            },
            "time": "2020-05-24T20:30:10+00:00"
        },
        {
            "name": "psr/log",
            "version": "1.1.3",
            "source": {
                "type": "git",
                "url": "https://github.com/php-fig/log.git",
                "reference": "0f73288fd15629204f9d42b7055f72dacbe811fc"
            },
            "dist": {
                "type": "zip",
                "url": "https://api.github.com/repos/php-fig/log/zipball/0f73288fd15629204f9d42b7055f72dacbe811fc",
                "reference": "0f73288fd15629204f9d42b7055f72dacbe811fc",
                "shasum": ""
            },
            "require": {
                "php": ">=5.3.0"
            },
            "type": "library",
            "extra": {
                "branch-alias": {
                    "dev-master": "1.1.x-dev"
                }
            },
            "autoload": {
                "psr-4": {
                    "Psr\\Log\\": "Psr/Log/"
                }
            },
            "notification-url": "https://packagist.org/downloads/",
            "license": [
                "MIT"
            ],
            "authors": [
                {
                    "name": "PHP-FIG",
                    "homepage": "http://www.php-fig.org/"
                }
            ],
            "description": "Common interface for logging libraries",
            "homepage": "https://github.com/php-fig/log",
            "keywords": [
                "log",
                "psr",
                "psr-3"
            ],
            "support": {
                "source": "https://github.com/php-fig/log/tree/1.1.3"
            },
            "time": "2020-03-23T09:12:05+00:00"
        },
        {
            "name": "sebastian/cli-parser",
            "version": "1.0.1",
            "source": {
                "type": "git",
                "url": "https://github.com/sebastianbergmann/cli-parser.git",
                "reference": "442e7c7e687e42adc03470c7b668bc4b2402c0b2"
            },
            "dist": {
                "type": "zip",
                "url": "https://api.github.com/repos/sebastianbergmann/cli-parser/zipball/442e7c7e687e42adc03470c7b668bc4b2402c0b2",
                "reference": "442e7c7e687e42adc03470c7b668bc4b2402c0b2",
                "shasum": ""
            },
            "require": {
                "php": ">=7.3"
            },
            "require-dev": {
                "phpunit/phpunit": "^9.3"
            },
            "type": "library",
            "extra": {
                "branch-alias": {
                    "dev-master": "1.0-dev"
                }
            },
            "autoload": {
                "classmap": [
                    "src/"
                ]
            },
            "notification-url": "https://packagist.org/downloads/",
            "license": [
                "BSD-3-Clause"
            ],
            "authors": [
                {
                    "name": "Sebastian Bergmann",
                    "email": "sebastian@phpunit.de",
                    "role": "lead"
                }
            ],
            "description": "Library for parsing CLI options",
            "homepage": "https://github.com/sebastianbergmann/cli-parser",
            "support": {
                "issues": "https://github.com/sebastianbergmann/cli-parser/issues",
                "source": "https://github.com/sebastianbergmann/cli-parser/tree/1.0.1"
            },
            "funding": [
                {
                    "url": "https://github.com/sebastianbergmann",
                    "type": "github"
                }
            ],
            "time": "2020-09-28T06:08:49+00:00"
        },
        {
            "name": "sebastian/code-unit",
            "version": "1.0.7",
            "source": {
                "type": "git",
                "url": "https://github.com/sebastianbergmann/code-unit.git",
                "reference": "59236be62b1bb9919e6d7f60b0b832dc05cef9ab"
            },
            "dist": {
                "type": "zip",
                "url": "https://api.github.com/repos/sebastianbergmann/code-unit/zipball/59236be62b1bb9919e6d7f60b0b832dc05cef9ab",
                "reference": "59236be62b1bb9919e6d7f60b0b832dc05cef9ab",
                "shasum": ""
            },
            "require": {
                "php": ">=7.3"
            },
            "require-dev": {
                "phpunit/phpunit": "^9.3"
            },
            "type": "library",
            "extra": {
                "branch-alias": {
                    "dev-master": "1.0-dev"
                }
            },
            "autoload": {
                "classmap": [
                    "src/"
                ]
            },
            "notification-url": "https://packagist.org/downloads/",
            "license": [
                "BSD-3-Clause"
            ],
            "authors": [
                {
                    "name": "Sebastian Bergmann",
                    "email": "sebastian@phpunit.de",
                    "role": "lead"
                }
            ],
            "description": "Collection of value objects that represent the PHP code units",
            "homepage": "https://github.com/sebastianbergmann/code-unit",
            "support": {
                "issues": "https://github.com/sebastianbergmann/code-unit/issues",
                "source": "https://github.com/sebastianbergmann/code-unit/tree/1.0.7"
            },
            "funding": [
                {
                    "url": "https://github.com/sebastianbergmann",
                    "type": "github"
                }
            ],
            "time": "2020-10-02T14:47:54+00:00"
        },
        {
            "name": "sebastian/code-unit-reverse-lookup",
            "version": "2.0.3",
            "source": {
                "type": "git",
                "url": "https://github.com/sebastianbergmann/code-unit-reverse-lookup.git",
                "reference": "ac91f01ccec49fb77bdc6fd1e548bc70f7faa3e5"
            },
            "dist": {
                "type": "zip",
                "url": "https://api.github.com/repos/sebastianbergmann/code-unit-reverse-lookup/zipball/ac91f01ccec49fb77bdc6fd1e548bc70f7faa3e5",
                "reference": "ac91f01ccec49fb77bdc6fd1e548bc70f7faa3e5",
                "shasum": ""
            },
            "require": {
                "php": ">=7.3"
            },
            "require-dev": {
                "phpunit/phpunit": "^9.3"
            },
            "type": "library",
            "extra": {
                "branch-alias": {
                    "dev-master": "2.0-dev"
                }
            },
            "autoload": {
                "classmap": [
                    "src/"
                ]
            },
            "notification-url": "https://packagist.org/downloads/",
            "license": [
                "BSD-3-Clause"
            ],
            "authors": [
                {
                    "name": "Sebastian Bergmann",
                    "email": "sebastian@phpunit.de"
                }
            ],
            "description": "Looks up which function or method a line of code belongs to",
            "homepage": "https://github.com/sebastianbergmann/code-unit-reverse-lookup/",
            "support": {
                "issues": "https://github.com/sebastianbergmann/code-unit-reverse-lookup/issues",
                "source": "https://github.com/sebastianbergmann/code-unit-reverse-lookup/tree/2.0.3"
            },
            "funding": [
                {
                    "url": "https://github.com/sebastianbergmann",
                    "type": "github"
                }
            ],
            "time": "2020-09-28T05:30:19+00:00"
        },
        {
            "name": "sebastian/comparator",
            "version": "4.0.5",
            "source": {
                "type": "git",
                "url": "https://github.com/sebastianbergmann/comparator.git",
                "reference": "7a8ff306445707539c1a6397372a982a1ec55120"
            },
            "dist": {
                "type": "zip",
                "url": "https://api.github.com/repos/sebastianbergmann/comparator/zipball/7a8ff306445707539c1a6397372a982a1ec55120",
                "reference": "7a8ff306445707539c1a6397372a982a1ec55120",
                "shasum": ""
            },
            "require": {
                "php": ">=7.3",
                "sebastian/diff": "^4.0",
                "sebastian/exporter": "^4.0"
            },
            "require-dev": {
                "phpunit/phpunit": "^9.3"
            },
            "type": "library",
            "extra": {
                "branch-alias": {
                    "dev-master": "4.0-dev"
                }
            },
            "autoload": {
                "classmap": [
                    "src/"
                ]
            },
            "notification-url": "https://packagist.org/downloads/",
            "license": [
                "BSD-3-Clause"
            ],
            "authors": [
                {
                    "name": "Sebastian Bergmann",
                    "email": "sebastian@phpunit.de"
                },
                {
                    "name": "Jeff Welch",
                    "email": "whatthejeff@gmail.com"
                },
                {
                    "name": "Volker Dusch",
                    "email": "github@wallbash.com"
                },
                {
                    "name": "Bernhard Schussek",
                    "email": "bschussek@2bepublished.at"
                }
            ],
            "description": "Provides the functionality to compare PHP values for equality",
            "homepage": "https://github.com/sebastianbergmann/comparator",
            "keywords": [
                "comparator",
                "compare",
                "equality"
            ],
            "support": {
                "issues": "https://github.com/sebastianbergmann/comparator/issues",
                "source": "https://github.com/sebastianbergmann/comparator/tree/4.0.5"
            },
            "funding": [
                {
                    "url": "https://github.com/sebastianbergmann",
                    "type": "github"
                }
            ],
            "time": "2020-09-30T06:47:25+00:00"
        },
        {
            "name": "sebastian/complexity",
            "version": "2.0.1",
            "source": {
                "type": "git",
                "url": "https://github.com/sebastianbergmann/complexity.git",
                "reference": "ba8cc2da0c0bfbc813d03b56406734030c7f1eff"
            },
            "dist": {
                "type": "zip",
                "url": "https://api.github.com/repos/sebastianbergmann/complexity/zipball/ba8cc2da0c0bfbc813d03b56406734030c7f1eff",
                "reference": "ba8cc2da0c0bfbc813d03b56406734030c7f1eff",
                "shasum": ""
            },
            "require": {
                "nikic/php-parser": "^4.7",
                "php": ">=7.3"
            },
            "require-dev": {
                "phpunit/phpunit": "^9.3"
            },
            "type": "library",
            "extra": {
                "branch-alias": {
                    "dev-master": "2.0-dev"
                }
            },
            "autoload": {
                "classmap": [
                    "src/"
                ]
            },
            "notification-url": "https://packagist.org/downloads/",
            "license": [
                "BSD-3-Clause"
            ],
            "authors": [
                {
                    "name": "Sebastian Bergmann",
                    "email": "sebastian@phpunit.de",
                    "role": "lead"
                }
            ],
            "description": "Library for calculating the complexity of PHP code units",
            "homepage": "https://github.com/sebastianbergmann/complexity",
            "support": {
                "issues": "https://github.com/sebastianbergmann/complexity/issues",
                "source": "https://github.com/sebastianbergmann/complexity/tree/2.0.1"
            },
            "funding": [
                {
                    "url": "https://github.com/sebastianbergmann",
                    "type": "github"
                }
            ],
            "time": "2020-09-28T06:05:03+00:00"
        },
        {
            "name": "sebastian/diff",
            "version": "4.0.3",
            "source": {
                "type": "git",
                "url": "https://github.com/sebastianbergmann/diff.git",
                "reference": "ffc949a1a2aae270ea064453d7535b82e4c32092"
            },
            "dist": {
                "type": "zip",
                "url": "https://api.github.com/repos/sebastianbergmann/diff/zipball/ffc949a1a2aae270ea064453d7535b82e4c32092",
                "reference": "ffc949a1a2aae270ea064453d7535b82e4c32092",
                "shasum": ""
            },
            "require": {
                "php": ">=7.3"
            },
            "require-dev": {
                "phpunit/phpunit": "^9.3",
                "symfony/process": "^4.2 || ^5"
            },
            "type": "library",
            "extra": {
                "branch-alias": {
                    "dev-master": "4.0-dev"
                }
            },
            "autoload": {
                "classmap": [
                    "src/"
                ]
            },
            "notification-url": "https://packagist.org/downloads/",
            "license": [
                "BSD-3-Clause"
            ],
            "authors": [
                {
                    "name": "Sebastian Bergmann",
                    "email": "sebastian@phpunit.de"
                },
                {
                    "name": "Kore Nordmann",
                    "email": "mail@kore-nordmann.de"
                }
            ],
            "description": "Diff implementation",
            "homepage": "https://github.com/sebastianbergmann/diff",
            "keywords": [
                "diff",
                "udiff",
                "unidiff",
                "unified diff"
            ],
            "support": {
                "issues": "https://github.com/sebastianbergmann/diff/issues",
                "source": "https://github.com/sebastianbergmann/diff/tree/4.0.3"
            },
            "funding": [
                {
                    "url": "https://github.com/sebastianbergmann",
                    "type": "github"
                }
            ],
            "time": "2020-09-28T05:32:55+00:00"
        },
        {
            "name": "sebastian/environment",
            "version": "5.1.3",
            "source": {
                "type": "git",
                "url": "https://github.com/sebastianbergmann/environment.git",
                "reference": "388b6ced16caa751030f6a69e588299fa09200ac"
            },
            "dist": {
                "type": "zip",
                "url": "https://api.github.com/repos/sebastianbergmann/environment/zipball/388b6ced16caa751030f6a69e588299fa09200ac",
                "reference": "388b6ced16caa751030f6a69e588299fa09200ac",
                "shasum": ""
            },
            "require": {
                "php": ">=7.3"
            },
            "require-dev": {
                "phpunit/phpunit": "^9.3"
            },
            "suggest": {
                "ext-posix": "*"
            },
            "type": "library",
            "extra": {
                "branch-alias": {
                    "dev-master": "5.1-dev"
                }
            },
            "autoload": {
                "classmap": [
                    "src/"
                ]
            },
            "notification-url": "https://packagist.org/downloads/",
            "license": [
                "BSD-3-Clause"
            ],
            "authors": [
                {
                    "name": "Sebastian Bergmann",
                    "email": "sebastian@phpunit.de"
                }
            ],
            "description": "Provides functionality to handle HHVM/PHP environments",
            "homepage": "http://www.github.com/sebastianbergmann/environment",
            "keywords": [
                "Xdebug",
                "environment",
                "hhvm"
            ],
            "support": {
                "issues": "https://github.com/sebastianbergmann/environment/issues",
                "source": "https://github.com/sebastianbergmann/environment/tree/5.1.3"
            },
            "funding": [
                {
                    "url": "https://github.com/sebastianbergmann",
                    "type": "github"
                }
            ],
            "time": "2020-09-28T05:52:38+00:00"
        },
        {
            "name": "sebastian/exporter",
            "version": "4.0.3",
            "source": {
                "type": "git",
                "url": "https://github.com/sebastianbergmann/exporter.git",
                "reference": "d89cc98761b8cb5a1a235a6b703ae50d34080e65"
            },
            "dist": {
                "type": "zip",
                "url": "https://api.github.com/repos/sebastianbergmann/exporter/zipball/d89cc98761b8cb5a1a235a6b703ae50d34080e65",
                "reference": "d89cc98761b8cb5a1a235a6b703ae50d34080e65",
                "shasum": ""
            },
            "require": {
                "php": ">=7.3",
                "sebastian/recursion-context": "^4.0"
            },
            "require-dev": {
                "ext-mbstring": "*",
                "phpunit/phpunit": "^9.3"
            },
            "type": "library",
            "extra": {
                "branch-alias": {
                    "dev-master": "4.0-dev"
                }
            },
            "autoload": {
                "classmap": [
                    "src/"
                ]
            },
            "notification-url": "https://packagist.org/downloads/",
            "license": [
                "BSD-3-Clause"
            ],
            "authors": [
                {
                    "name": "Sebastian Bergmann",
                    "email": "sebastian@phpunit.de"
                },
                {
                    "name": "Jeff Welch",
                    "email": "whatthejeff@gmail.com"
                },
                {
                    "name": "Volker Dusch",
                    "email": "github@wallbash.com"
                },
                {
                    "name": "Adam Harvey",
                    "email": "aharvey@php.net"
                },
                {
                    "name": "Bernhard Schussek",
                    "email": "bschussek@gmail.com"
                }
            ],
            "description": "Provides the functionality to export PHP variables for visualization",
            "homepage": "http://www.github.com/sebastianbergmann/exporter",
            "keywords": [
                "export",
                "exporter"
            ],
            "support": {
                "issues": "https://github.com/sebastianbergmann/exporter/issues",
                "source": "https://github.com/sebastianbergmann/exporter/tree/4.0.3"
            },
            "funding": [
                {
                    "url": "https://github.com/sebastianbergmann",
                    "type": "github"
                }
            ],
            "time": "2020-09-28T05:24:23+00:00"
        },
        {
            "name": "sebastian/global-state",
            "version": "5.0.1",
            "source": {
                "type": "git",
                "url": "https://github.com/sebastianbergmann/global-state.git",
                "reference": "ea779cb749a478b22a2564ac41cd7bda79c78dc7"
            },
            "dist": {
                "type": "zip",
                "url": "https://api.github.com/repos/sebastianbergmann/global-state/zipball/ea779cb749a478b22a2564ac41cd7bda79c78dc7",
                "reference": "ea779cb749a478b22a2564ac41cd7bda79c78dc7",
                "shasum": ""
            },
            "require": {
                "php": ">=7.3",
                "sebastian/object-reflector": "^2.0",
                "sebastian/recursion-context": "^4.0"
            },
            "require-dev": {
                "ext-dom": "*",
                "phpunit/phpunit": "^9.3"
            },
            "suggest": {
                "ext-uopz": "*"
            },
            "type": "library",
            "extra": {
                "branch-alias": {
                    "dev-master": "5.0-dev"
                }
            },
            "autoload": {
                "classmap": [
                    "src/"
                ]
            },
            "notification-url": "https://packagist.org/downloads/",
            "license": [
                "BSD-3-Clause"
            ],
            "authors": [
                {
                    "name": "Sebastian Bergmann",
                    "email": "sebastian@phpunit.de"
                }
            ],
            "description": "Snapshotting of global state",
            "homepage": "http://www.github.com/sebastianbergmann/global-state",
            "keywords": [
                "global state"
            ],
            "support": {
                "issues": "https://github.com/sebastianbergmann/global-state/issues",
                "source": "https://github.com/sebastianbergmann/global-state/tree/5.0.1"
            },
            "funding": [
                {
                    "url": "https://github.com/sebastianbergmann",
                    "type": "github"
                }
            ],
            "time": "2020-09-28T05:54:06+00:00"
        },
        {
            "name": "sebastian/lines-of-code",
            "version": "1.0.1",
            "source": {
                "type": "git",
                "url": "https://github.com/sebastianbergmann/lines-of-code.git",
                "reference": "6514b8f21906b8b46f520d1fbd17a4523fa59a54"
            },
            "dist": {
                "type": "zip",
                "url": "https://api.github.com/repos/sebastianbergmann/lines-of-code/zipball/6514b8f21906b8b46f520d1fbd17a4523fa59a54",
                "reference": "6514b8f21906b8b46f520d1fbd17a4523fa59a54",
                "shasum": ""
            },
            "require": {
                "nikic/php-parser": "^4.6",
                "php": ">=7.3"
            },
            "require-dev": {
                "phpunit/phpunit": "^9.3"
            },
            "type": "library",
            "extra": {
                "branch-alias": {
                    "dev-master": "1.0-dev"
                }
            },
            "autoload": {
                "classmap": [
                    "src/"
                ]
            },
            "notification-url": "https://packagist.org/downloads/",
            "license": [
                "BSD-3-Clause"
            ],
            "authors": [
                {
                    "name": "Sebastian Bergmann",
                    "email": "sebastian@phpunit.de",
                    "role": "lead"
                }
            ],
            "description": "Library for counting the lines of code in PHP source code",
            "homepage": "https://github.com/sebastianbergmann/lines-of-code",
            "support": {
                "issues": "https://github.com/sebastianbergmann/lines-of-code/issues",
                "source": "https://github.com/sebastianbergmann/lines-of-code/tree/1.0.1"
            },
            "funding": [
                {
                    "url": "https://github.com/sebastianbergmann",
                    "type": "github"
                }
            ],
            "time": "2020-09-28T06:07:27+00:00"
        },
        {
            "name": "sebastian/object-enumerator",
            "version": "4.0.3",
            "source": {
                "type": "git",
                "url": "https://github.com/sebastianbergmann/object-enumerator.git",
                "reference": "f6f5957013d84725427d361507e13513702888a4"
            },
            "dist": {
                "type": "zip",
                "url": "https://api.github.com/repos/sebastianbergmann/object-enumerator/zipball/f6f5957013d84725427d361507e13513702888a4",
                "reference": "f6f5957013d84725427d361507e13513702888a4",
                "shasum": ""
            },
            "require": {
                "php": ">=7.3",
                "sebastian/object-reflector": "^2.0",
                "sebastian/recursion-context": "^4.0"
            },
            "require-dev": {
                "phpunit/phpunit": "^9.3"
            },
            "type": "library",
            "extra": {
                "branch-alias": {
                    "dev-master": "4.0-dev"
                }
            },
            "autoload": {
                "classmap": [
                    "src/"
                ]
            },
            "notification-url": "https://packagist.org/downloads/",
            "license": [
                "BSD-3-Clause"
            ],
            "authors": [
                {
                    "name": "Sebastian Bergmann",
                    "email": "sebastian@phpunit.de"
                }
            ],
            "description": "Traverses array structures and object graphs to enumerate all referenced objects",
            "homepage": "https://github.com/sebastianbergmann/object-enumerator/",
            "support": {
                "issues": "https://github.com/sebastianbergmann/object-enumerator/issues",
                "source": "https://github.com/sebastianbergmann/object-enumerator/tree/4.0.3"
            },
            "funding": [
                {
                    "url": "https://github.com/sebastianbergmann",
                    "type": "github"
                }
            ],
            "time": "2020-09-28T05:55:06+00:00"
        },
        {
            "name": "sebastian/object-reflector",
            "version": "2.0.3",
            "source": {
                "type": "git",
                "url": "https://github.com/sebastianbergmann/object-reflector.git",
                "reference": "d9d0ab3b12acb1768bc1e0a89b23c90d2043cbe5"
            },
            "dist": {
                "type": "zip",
                "url": "https://api.github.com/repos/sebastianbergmann/object-reflector/zipball/d9d0ab3b12acb1768bc1e0a89b23c90d2043cbe5",
                "reference": "d9d0ab3b12acb1768bc1e0a89b23c90d2043cbe5",
                "shasum": ""
            },
            "require": {
                "php": ">=7.3"
            },
            "require-dev": {
                "phpunit/phpunit": "^9.3"
            },
            "type": "library",
            "extra": {
                "branch-alias": {
                    "dev-master": "2.0-dev"
                }
            },
            "autoload": {
                "classmap": [
                    "src/"
                ]
            },
            "notification-url": "https://packagist.org/downloads/",
            "license": [
                "BSD-3-Clause"
            ],
            "authors": [
                {
                    "name": "Sebastian Bergmann",
                    "email": "sebastian@phpunit.de"
                }
            ],
            "description": "Allows reflection of object attributes, including inherited and non-public ones",
            "homepage": "https://github.com/sebastianbergmann/object-reflector/",
            "support": {
                "issues": "https://github.com/sebastianbergmann/object-reflector/issues",
                "source": "https://github.com/sebastianbergmann/object-reflector/tree/2.0.3"
            },
            "funding": [
                {
                    "url": "https://github.com/sebastianbergmann",
                    "type": "github"
                }
            ],
            "time": "2020-09-28T05:56:16+00:00"
        },
        {
            "name": "sebastian/recursion-context",
            "version": "4.0.3",
            "source": {
                "type": "git",
                "url": "https://github.com/sebastianbergmann/recursion-context.git",
                "reference": "ed8c9cd355089134bc9cba421b5cfdd58f0eaef7"
            },
            "dist": {
                "type": "zip",
                "url": "https://api.github.com/repos/sebastianbergmann/recursion-context/zipball/ed8c9cd355089134bc9cba421b5cfdd58f0eaef7",
                "reference": "ed8c9cd355089134bc9cba421b5cfdd58f0eaef7",
                "shasum": ""
            },
            "require": {
                "php": ">=7.3"
            },
            "require-dev": {
                "phpunit/phpunit": "^9.3"
            },
            "type": "library",
            "extra": {
                "branch-alias": {
                    "dev-master": "4.0-dev"
                }
            },
            "autoload": {
                "classmap": [
                    "src/"
                ]
            },
            "notification-url": "https://packagist.org/downloads/",
            "license": [
                "BSD-3-Clause"
            ],
            "authors": [
                {
                    "name": "Sebastian Bergmann",
                    "email": "sebastian@phpunit.de"
                },
                {
                    "name": "Jeff Welch",
                    "email": "whatthejeff@gmail.com"
                },
                {
                    "name": "Adam Harvey",
                    "email": "aharvey@php.net"
                }
            ],
            "description": "Provides functionality to recursively process PHP variables",
            "homepage": "http://www.github.com/sebastianbergmann/recursion-context",
            "support": {
                "issues": "https://github.com/sebastianbergmann/recursion-context/issues",
                "source": "https://github.com/sebastianbergmann/recursion-context/tree/4.0.3"
            },
            "funding": [
                {
                    "url": "https://github.com/sebastianbergmann",
                    "type": "github"
                }
            ],
            "time": "2020-09-28T05:17:32+00:00"
        },
        {
            "name": "sebastian/resource-operations",
            "version": "3.0.3",
            "source": {
                "type": "git",
                "url": "https://github.com/sebastianbergmann/resource-operations.git",
                "reference": "0f4443cb3a1d92ce809899753bc0d5d5a8dd19a8"
            },
            "dist": {
                "type": "zip",
                "url": "https://api.github.com/repos/sebastianbergmann/resource-operations/zipball/0f4443cb3a1d92ce809899753bc0d5d5a8dd19a8",
                "reference": "0f4443cb3a1d92ce809899753bc0d5d5a8dd19a8",
                "shasum": ""
            },
            "require": {
                "php": ">=7.3"
            },
            "require-dev": {
                "phpunit/phpunit": "^9.0"
            },
            "type": "library",
            "extra": {
                "branch-alias": {
                    "dev-master": "3.0-dev"
                }
            },
            "autoload": {
                "classmap": [
                    "src/"
                ]
            },
            "notification-url": "https://packagist.org/downloads/",
            "license": [
                "BSD-3-Clause"
            ],
            "authors": [
                {
                    "name": "Sebastian Bergmann",
                    "email": "sebastian@phpunit.de"
                }
            ],
            "description": "Provides a list of PHP built-in functions that operate on resources",
            "homepage": "https://www.github.com/sebastianbergmann/resource-operations",
            "support": {
                "issues": "https://github.com/sebastianbergmann/resource-operations/issues",
                "source": "https://github.com/sebastianbergmann/resource-operations/tree/3.0.3"
            },
            "funding": [
                {
                    "url": "https://github.com/sebastianbergmann",
                    "type": "github"
                }
            ],
            "time": "2020-09-28T06:45:17+00:00"
        },
        {
            "name": "sebastian/type",
            "version": "2.2.2",
            "source": {
                "type": "git",
                "url": "https://github.com/sebastianbergmann/type.git",
                "reference": "e494dcaeb89d1458c9ccd8c819745245a1669aea"
            },
            "dist": {
                "type": "zip",
                "url": "https://api.github.com/repos/sebastianbergmann/type/zipball/e494dcaeb89d1458c9ccd8c819745245a1669aea",
                "reference": "e494dcaeb89d1458c9ccd8c819745245a1669aea",
                "shasum": ""
            },
            "require": {
                "php": ">=7.3"
            },
            "require-dev": {
                "phpunit/phpunit": "^9.3"
            },
            "type": "library",
            "extra": {
                "branch-alias": {
                    "dev-master": "2.2-dev"
                }
            },
            "autoload": {
                "classmap": [
                    "src/"
                ]
            },
            "notification-url": "https://packagist.org/downloads/",
            "license": [
                "BSD-3-Clause"
            ],
            "authors": [
                {
                    "name": "Sebastian Bergmann",
                    "email": "sebastian@phpunit.de",
                    "role": "lead"
                }
            ],
            "description": "Collection of value objects that represent the types of the PHP type system",
            "homepage": "https://github.com/sebastianbergmann/type",
            "support": {
                "issues": "https://github.com/sebastianbergmann/type/issues",
                "source": "https://github.com/sebastianbergmann/type/tree/2.2.2"
            },
            "funding": [
                {
                    "url": "https://github.com/sebastianbergmann",
                    "type": "github"
                }
            ],
            "time": "2020-09-28T06:01:38+00:00"
        },
        {
            "name": "sebastian/version",
            "version": "3.0.2",
            "source": {
                "type": "git",
                "url": "https://github.com/sebastianbergmann/version.git",
                "reference": "c6c1022351a901512170118436c764e473f6de8c"
            },
            "dist": {
                "type": "zip",
                "url": "https://api.github.com/repos/sebastianbergmann/version/zipball/c6c1022351a901512170118436c764e473f6de8c",
                "reference": "c6c1022351a901512170118436c764e473f6de8c",
                "shasum": ""
            },
            "require": {
                "php": ">=7.3"
            },
            "type": "library",
            "extra": {
                "branch-alias": {
                    "dev-master": "3.0-dev"
                }
            },
            "autoload": {
                "classmap": [
                    "src/"
                ]
            },
            "notification-url": "https://packagist.org/downloads/",
            "license": [
                "BSD-3-Clause"
            ],
            "authors": [
                {
                    "name": "Sebastian Bergmann",
                    "email": "sebastian@phpunit.de",
                    "role": "lead"
                }
            ],
            "description": "Library that helps with managing the version number of Git-hosted PHP projects",
            "homepage": "https://github.com/sebastianbergmann/version",
            "support": {
                "issues": "https://github.com/sebastianbergmann/version/issues",
                "source": "https://github.com/sebastianbergmann/version/tree/3.0.2"
            },
            "funding": [
                {
                    "url": "https://github.com/sebastianbergmann",
                    "type": "github"
                }
            ],
            "time": "2020-09-28T06:39:44+00:00"
        },
        {
            "name": "slevomat/coding-standard",
            "version": "6.3.10",
            "source": {
                "type": "git",
                "url": "https://github.com/slevomat/coding-standard.git",
                "reference": "58fa5ea2c048357ae55185eb5e93ca2826fffde0"
            },
            "dist": {
                "type": "zip",
                "url": "https://api.github.com/repos/slevomat/coding-standard/zipball/58fa5ea2c048357ae55185eb5e93ca2826fffde0",
                "reference": "58fa5ea2c048357ae55185eb5e93ca2826fffde0",
                "shasum": ""
            },
            "require": {
                "php": "^7.1",
                "phpstan/phpdoc-parser": "0.4.0 - 0.4.4",
                "squizlabs/php_codesniffer": "^3.5.5"
            },
            "require-dev": {
                "dealerdirect/phpcodesniffer-composer-installer": "0.6.2",
                "phing/phing": "2.16.3",
                "php-parallel-lint/php-parallel-lint": "1.2.0",
                "phpstan/phpstan": "0.12.19",
                "phpstan/phpstan-deprecation-rules": "0.12.2",
                "phpstan/phpstan-phpunit": "0.12.8",
                "phpstan/phpstan-strict-rules": "0.12.2",
                "phpunit/phpunit": "7.5.20|8.5.2|9.1.2"
            },
            "type": "phpcodesniffer-standard",
            "extra": {
                "branch-alias": {
                    "dev-master": "6.x-dev"
                }
            },
            "autoload": {
                "psr-4": {
                    "SlevomatCodingStandard\\": "SlevomatCodingStandard"
                }
            },
            "notification-url": "https://packagist.org/downloads/",
            "license": [
                "MIT"
            ],
            "description": "Slevomat Coding Standard for PHP_CodeSniffer complements Consistence Coding Standard by providing sniffs with additional checks.",
            "support": {
                "issues": "https://github.com/slevomat/coding-standard/issues",
                "source": "https://github.com/slevomat/coding-standard/tree/6.3.10"
            },
            "funding": [
                {
                    "url": "https://github.com/kukulich",
                    "type": "github"
                },
                {
                    "url": "https://tidelift.com/funding/github/packagist/slevomat/coding-standard",
                    "type": "tidelift"
                }
            ],
            "time": "2020-06-22T11:33:09+00:00"
        },
        {
            "name": "squizlabs/php_codesniffer",
            "version": "3.5.5",
            "source": {
                "type": "git",
                "url": "https://github.com/squizlabs/PHP_CodeSniffer.git",
                "reference": "73e2e7f57d958e7228fce50dc0c61f58f017f9f6"
            },
            "dist": {
                "type": "zip",
                "url": "https://api.github.com/repos/squizlabs/PHP_CodeSniffer/zipball/73e2e7f57d958e7228fce50dc0c61f58f017f9f6",
                "reference": "73e2e7f57d958e7228fce50dc0c61f58f017f9f6",
                "shasum": ""
            },
            "require": {
                "ext-simplexml": "*",
                "ext-tokenizer": "*",
                "ext-xmlwriter": "*",
                "php": ">=5.4.0"
            },
            "require-dev": {
                "phpunit/phpunit": "^4.0 || ^5.0 || ^6.0 || ^7.0"
            },
            "bin": [
                "bin/phpcs",
                "bin/phpcbf"
            ],
            "type": "library",
            "extra": {
                "branch-alias": {
                    "dev-master": "3.x-dev"
                }
            },
            "notification-url": "https://packagist.org/downloads/",
            "license": [
                "BSD-3-Clause"
            ],
            "authors": [
                {
                    "name": "Greg Sherwood",
                    "role": "lead"
                }
            ],
            "description": "PHP_CodeSniffer tokenizes PHP, JavaScript and CSS files and detects violations of a defined set of coding standards.",
            "homepage": "https://github.com/squizlabs/PHP_CodeSniffer",
            "keywords": [
                "phpcs",
                "standards"
            ],
            "support": {
                "issues": "https://github.com/squizlabs/PHP_CodeSniffer/issues",
                "source": "https://github.com/squizlabs/PHP_CodeSniffer",
                "wiki": "https://github.com/squizlabs/PHP_CodeSniffer/wiki"
            },
            "time": "2020-04-17T01:09:41+00:00"
        },
        {
            "name": "symfony/console",
            "version": "v4.2.4",
            "source": {
                "type": "git",
                "url": "https://github.com/symfony/console.git",
                "reference": "9dc2299a016497f9ee620be94524e6c0af0280a9"
            },
            "dist": {
                "type": "zip",
                "url": "https://api.github.com/repos/symfony/console/zipball/9dc2299a016497f9ee620be94524e6c0af0280a9",
                "reference": "9dc2299a016497f9ee620be94524e6c0af0280a9",
                "shasum": ""
            },
            "require": {
                "php": "^7.1.3",
                "symfony/contracts": "^1.0",
                "symfony/polyfill-mbstring": "~1.0"
            },
            "conflict": {
                "symfony/dependency-injection": "<3.4",
                "symfony/process": "<3.3"
            },
            "provide": {
                "psr/log-implementation": "1.0"
            },
            "require-dev": {
                "psr/log": "~1.0",
                "symfony/config": "~3.4|~4.0",
                "symfony/dependency-injection": "~3.4|~4.0",
                "symfony/event-dispatcher": "~3.4|~4.0",
                "symfony/lock": "~3.4|~4.0",
                "symfony/process": "~3.4|~4.0"
            },
            "suggest": {
                "psr/log": "For using the console logger",
                "symfony/event-dispatcher": "",
                "symfony/lock": "",
                "symfony/process": ""
            },
            "type": "library",
            "extra": {
                "branch-alias": {
                    "dev-master": "4.2-dev"
                }
            },
            "autoload": {
                "psr-4": {
                    "Symfony\\Component\\Console\\": ""
                },
                "exclude-from-classmap": [
                    "/Tests/"
                ]
            },
            "notification-url": "https://packagist.org/downloads/",
            "license": [
                "MIT"
            ],
            "authors": [
                {
                    "name": "Fabien Potencier",
                    "email": "fabien@symfony.com"
                },
                {
                    "name": "Symfony Community",
                    "homepage": "https://symfony.com/contributors"
                }
            ],
            "description": "Symfony Console Component",
            "homepage": "https://symfony.com",
            "support": {
                "source": "https://github.com/symfony/console/tree/4.2"
            },
            "time": "2019-02-23T15:17:42+00:00"
        },
        {
            "name": "symfony/contracts",
            "version": "v1.0.2",
            "source": {
                "type": "git",
                "url": "https://github.com/symfony/contracts.git",
                "reference": "1aa7ab2429c3d594dd70689604b5cf7421254cdf"
            },
            "dist": {
                "type": "zip",
                "url": "https://api.github.com/repos/symfony/contracts/zipball/1aa7ab2429c3d594dd70689604b5cf7421254cdf",
                "reference": "1aa7ab2429c3d594dd70689604b5cf7421254cdf",
                "shasum": ""
            },
            "require": {
                "php": "^7.1.3"
            },
            "require-dev": {
                "psr/cache": "^1.0",
                "psr/container": "^1.0"
            },
            "suggest": {
                "psr/cache": "When using the Cache contracts",
                "psr/container": "When using the Service contracts",
                "symfony/cache-contracts-implementation": "",
                "symfony/service-contracts-implementation": "",
                "symfony/translation-contracts-implementation": ""
            },
            "type": "library",
            "extra": {
                "branch-alias": {
                    "dev-master": "1.0-dev"
                }
            },
            "autoload": {
                "psr-4": {
                    "Symfony\\Contracts\\": ""
                },
                "exclude-from-classmap": [
                    "**/Tests/"
                ]
            },
            "notification-url": "https://packagist.org/downloads/",
            "license": [
                "MIT"
            ],
            "authors": [
                {
                    "name": "Nicolas Grekas",
                    "email": "p@tchwork.com"
                },
                {
                    "name": "Symfony Community",
                    "homepage": "https://symfony.com/contributors"
                }
            ],
            "description": "A set of abstractions extracted out of the Symfony components",
            "homepage": "https://symfony.com",
            "keywords": [
                "abstractions",
                "contracts",
                "decoupling",
                "interfaces",
                "interoperability",
                "standards"
            ],
            "support": {
                "source": "https://github.com/symfony/contracts/tree/master"
            },
            "time": "2018-12-05T08:06:11+00:00"
        },
        {
            "name": "symfony/debug",
            "version": "v4.0.6",
            "source": {
                "type": "git",
                "url": "https://github.com/symfony/debug.git",
                "reference": "1721e4e7effb23480966690cdcdc7d2a4152d489"
            },
            "dist": {
                "type": "zip",
                "url": "https://api.github.com/repos/symfony/debug/zipball/1721e4e7effb23480966690cdcdc7d2a4152d489",
                "reference": "1721e4e7effb23480966690cdcdc7d2a4152d489",
                "shasum": ""
            },
            "require": {
                "php": "^7.1.3",
                "psr/log": "~1.0"
            },
            "conflict": {
                "symfony/http-kernel": "<3.4"
            },
            "require-dev": {
                "symfony/http-kernel": "~3.4|~4.0"
            },
            "type": "library",
            "extra": {
                "branch-alias": {
                    "dev-master": "4.0-dev"
                }
            },
            "autoload": {
                "psr-4": {
                    "Symfony\\Component\\Debug\\": ""
                },
                "exclude-from-classmap": [
                    "/Tests/"
                ]
            },
            "notification-url": "https://packagist.org/downloads/",
            "license": [
                "MIT"
            ],
            "authors": [
                {
                    "name": "Fabien Potencier",
                    "email": "fabien@symfony.com"
                },
                {
                    "name": "Symfony Community",
                    "homepage": "https://symfony.com/contributors"
                }
            ],
            "description": "Symfony Debug Component",
            "homepage": "https://symfony.com",
            "support": {
                "source": "https://github.com/symfony/debug/tree/4.0"
            },
            "time": "2018-02-28T21:50:02+00:00"
        },
        {
            "name": "symfony/polyfill-ctype",
            "version": "v1.18.1",
            "source": {
                "type": "git",
                "url": "https://github.com/symfony/polyfill-ctype.git",
                "reference": "1c302646f6efc070cd46856e600e5e0684d6b454"
            },
            "dist": {
                "type": "zip",
                "url": "https://api.github.com/repos/symfony/polyfill-ctype/zipball/1c302646f6efc070cd46856e600e5e0684d6b454",
                "reference": "1c302646f6efc070cd46856e600e5e0684d6b454",
                "shasum": ""
            },
            "require": {
                "php": ">=5.3.3"
            },
            "suggest": {
                "ext-ctype": "For best performance"
            },
            "type": "library",
            "extra": {
                "branch-alias": {
                    "dev-master": "1.18-dev"
                },
                "thanks": {
                    "name": "symfony/polyfill",
                    "url": "https://github.com/symfony/polyfill"
                }
            },
            "autoload": {
                "psr-4": {
                    "Symfony\\Polyfill\\Ctype\\": ""
                },
                "files": [
                    "bootstrap.php"
                ]
            },
            "notification-url": "https://packagist.org/downloads/",
            "license": [
                "MIT"
            ],
            "authors": [
                {
                    "name": "Gert de Pagter",
                    "email": "BackEndTea@gmail.com"
                },
                {
                    "name": "Symfony Community",
                    "homepage": "https://symfony.com/contributors"
                }
            ],
            "description": "Symfony polyfill for ctype functions",
            "homepage": "https://symfony.com",
            "keywords": [
                "compatibility",
                "ctype",
                "polyfill",
                "portable"
            ],
            "support": {
                "source": "https://github.com/symfony/polyfill-ctype/tree/v1.18.0"
            },
            "funding": [
                {
                    "url": "https://symfony.com/sponsor",
                    "type": "custom"
                },
                {
                    "url": "https://github.com/fabpot",
                    "type": "github"
                },
                {
                    "url": "https://tidelift.com/funding/github/packagist/symfony/symfony",
                    "type": "tidelift"
                }
            ],
            "time": "2020-07-14T12:35:20+00:00"
        },
        {
            "name": "symfony/polyfill-mbstring",
            "version": "v1.10.0",
            "source": {
                "type": "git",
                "url": "https://github.com/symfony/polyfill-mbstring.git",
                "reference": "c79c051f5b3a46be09205c73b80b346e4153e494"
            },
            "dist": {
                "type": "zip",
                "url": "https://api.github.com/repos/symfony/polyfill-mbstring/zipball/c79c051f5b3a46be09205c73b80b346e4153e494",
                "reference": "c79c051f5b3a46be09205c73b80b346e4153e494",
                "shasum": ""
            },
            "require": {
                "php": ">=5.3.3"
            },
            "suggest": {
                "ext-mbstring": "For best performance"
            },
            "type": "library",
            "extra": {
                "branch-alias": {
                    "dev-master": "1.9-dev"
                }
            },
            "autoload": {
                "psr-4": {
                    "Symfony\\Polyfill\\Mbstring\\": ""
                },
                "files": [
                    "bootstrap.php"
                ]
            },
            "notification-url": "https://packagist.org/downloads/",
            "license": [
                "MIT"
            ],
            "authors": [
                {
                    "name": "Nicolas Grekas",
                    "email": "p@tchwork.com"
                },
                {
                    "name": "Symfony Community",
                    "homepage": "https://symfony.com/contributors"
                }
            ],
            "description": "Symfony polyfill for the Mbstring extension",
            "homepage": "https://symfony.com",
            "keywords": [
                "compatibility",
                "mbstring",
                "polyfill",
                "portable",
                "shim"
            ],
            "support": {
                "source": "https://github.com/symfony/polyfill-mbstring/tree/master"
            },
            "time": "2018-09-21T13:07:52+00:00"
        },
        {
            "name": "theseer/tokenizer",
            "version": "1.2.0",
            "source": {
                "type": "git",
                "url": "https://github.com/theseer/tokenizer.git",
                "reference": "75a63c33a8577608444246075ea0af0d052e452a"
            },
            "dist": {
                "type": "zip",
                "url": "https://api.github.com/repos/theseer/tokenizer/zipball/75a63c33a8577608444246075ea0af0d052e452a",
                "reference": "75a63c33a8577608444246075ea0af0d052e452a",
                "shasum": ""
            },
            "require": {
                "ext-dom": "*",
                "ext-tokenizer": "*",
                "ext-xmlwriter": "*",
                "php": "^7.2 || ^8.0"
            },
            "type": "library",
            "autoload": {
                "classmap": [
                    "src/"
                ]
            },
            "notification-url": "https://packagist.org/downloads/",
            "license": [
                "BSD-3-Clause"
            ],
            "authors": [
                {
                    "name": "Arne Blankerts",
                    "email": "arne@blankerts.de",
                    "role": "Developer"
                }
            ],
            "description": "A small library for converting tokenized PHP source code into XML and potentially other formats",
            "support": {
                "issues": "https://github.com/theseer/tokenizer/issues",
                "source": "https://github.com/theseer/tokenizer/tree/master"
            },
            "funding": [
                {
                    "url": "https://github.com/theseer",
                    "type": "github"
                }
            ],
            "time": "2020-07-12T23:59:07+00:00"
        },
        {
            "name": "vimeo/psalm",
            "version": "3.16",
            "source": {
                "type": "git",
                "url": "https://github.com/vimeo/psalm.git",
                "reference": "d03e5ef057d6adc656c0ff7e166c50b73b4f48f3"
            },
            "dist": {
                "type": "zip",
                "url": "https://api.github.com/repos/vimeo/psalm/zipball/d03e5ef057d6adc656c0ff7e166c50b73b4f48f3",
                "reference": "d03e5ef057d6adc656c0ff7e166c50b73b4f48f3",
                "shasum": ""
            },
            "require": {
                "amphp/amp": "^2.1",
                "amphp/byte-stream": "^1.5",
                "composer/package-versions-deprecated": "^1.8.0",
                "composer/semver": "^1.4 || ^2.0 || ^3.0",
                "composer/xdebug-handler": "^1.1",
                "dnoegel/php-xdg-base-dir": "^0.1.1",
                "ext-dom": "*",
                "ext-json": "*",
                "ext-libxml": "*",
                "ext-mbstring": "*",
                "ext-simplexml": "*",
                "ext-tokenizer": "*",
                "felixfbecker/advanced-json-rpc": "^3.0.3",
                "felixfbecker/language-server-protocol": "^1.4",
                "netresearch/jsonmapper": "^1.0 || ^2.0 || ^3.0",
                "nikic/php-parser": "4.3.* || 4.4.* || 4.5.* || 4.6.* || ^4.8",
                "openlss/lib-array2xml": "^1.0",
                "php": "^7.1.3|^8",
                "sebastian/diff": "^3.0 || ^4.0",
                "symfony/console": "^3.4.17 || ^4.1.6 || ^5.0",
                "webmozart/glob": "^4.1",
                "webmozart/path-util": "^2.3"
            },
            "provide": {
                "psalm/psalm": "self.version"
            },
            "require-dev": {
                "amphp/amp": "^2.4.2",
                "bamarni/composer-bin-plugin": "^1.2",
                "brianium/paratest": "^4.0.0",
                "ext-curl": "*",
                "phpdocumentor/reflection-docblock": "^4.3.4 || ^5",
                "phpmyadmin/sql-parser": "5.1.0",
                "phpspec/prophecy": ">=1.9.0",
                "phpunit/phpunit": "^7.5.16 || ^8.5 || ^9.0",
                "psalm/plugin-phpunit": "^0.11",
                "slevomat/coding-standard": "^5.0",
                "squizlabs/php_codesniffer": "^3.5",
                "symfony/process": "^4.3",
                "weirdan/prophecy-shim": "^1.0 || ^2.0"
            },
            "suggest": {
                "ext-igbinary": "^2.0.5"
            },
            "bin": [
                "psalm",
                "psalm-language-server",
                "psalm-plugin",
                "psalm-refactor",
                "psalter"
            ],
            "type": "library",
            "extra": {
                "branch-alias": {
                    "dev-master": "3.x-dev",
                    "dev-2.x": "2.x-dev",
                    "dev-1.x": "1.x-dev"
                }
            },
            "autoload": {
                "psr-4": {
                    "Psalm\\": "src/Psalm/"
                },
                "files": [
                    "src/functions.php",
                    "src/spl_object_id.php"
                ]
            },
            "notification-url": "https://packagist.org/downloads/",
            "license": [
                "MIT"
            ],
            "authors": [
                {
                    "name": "Matthew Brown"
                }
            ],
            "description": "A static analysis tool for finding errors in PHP applications",
            "keywords": [
                "code",
                "inspection",
                "php"
            ],
            "support": {
                "issues": "https://github.com/vimeo/psalm/issues",
                "source": "https://github.com/vimeo/psalm/tree/3.16"
            },
            "time": "2020-09-15T13:39:50+00:00"
        },
        {
            "name": "webmozart/assert",
            "version": "1.9.1",
            "source": {
                "type": "git",
                "url": "https://github.com/webmozart/assert.git",
                "reference": "bafc69caeb4d49c39fd0779086c03a3738cbb389"
            },
            "dist": {
                "type": "zip",
                "url": "https://api.github.com/repos/webmozart/assert/zipball/bafc69caeb4d49c39fd0779086c03a3738cbb389",
                "reference": "bafc69caeb4d49c39fd0779086c03a3738cbb389",
                "shasum": ""
            },
            "require": {
                "php": "^5.3.3 || ^7.0 || ^8.0",
                "symfony/polyfill-ctype": "^1.8"
            },
            "conflict": {
                "phpstan/phpstan": "<0.12.20",
                "vimeo/psalm": "<3.9.1"
            },
            "require-dev": {
                "phpunit/phpunit": "^4.8.36 || ^7.5.13"
            },
            "type": "library",
            "autoload": {
                "psr-4": {
                    "Webmozart\\Assert\\": "src/"
                }
            },
            "notification-url": "https://packagist.org/downloads/",
            "license": [
                "MIT"
            ],
            "authors": [
                {
                    "name": "Bernhard Schussek",
                    "email": "bschussek@gmail.com"
                }
            ],
            "description": "Assertions to validate method input/output with nice error messages.",
            "keywords": [
                "assert",
                "check",
                "validate"
            ],
            "support": {
                "issues": "https://github.com/webmozart/assert/issues",
                "source": "https://github.com/webmozart/assert/tree/master"
            },
            "time": "2020-07-08T17:02:28+00:00"
        },
        {
            "name": "webmozart/glob",
            "version": "4.1.0",
            "source": {
                "type": "git",
                "url": "https://github.com/webmozart/glob.git",
                "reference": "3cbf63d4973cf9d780b93d2da8eec7e4a9e63bbe"
            },
            "dist": {
                "type": "zip",
                "url": "https://api.github.com/repos/webmozart/glob/zipball/3cbf63d4973cf9d780b93d2da8eec7e4a9e63bbe",
                "reference": "3cbf63d4973cf9d780b93d2da8eec7e4a9e63bbe",
                "shasum": ""
            },
            "require": {
                "php": "^5.3.3|^7.0",
                "webmozart/path-util": "^2.2"
            },
            "require-dev": {
                "phpunit/phpunit": "^4.6",
                "sebastian/version": "^1.0.1",
                "symfony/filesystem": "^2.5"
            },
            "type": "library",
            "extra": {
                "branch-alias": {
                    "dev-master": "4.1-dev"
                }
            },
            "autoload": {
                "psr-4": {
                    "Webmozart\\Glob\\": "src/"
                }
            },
            "notification-url": "https://packagist.org/downloads/",
            "license": [
                "MIT"
            ],
            "authors": [
                {
                    "name": "Bernhard Schussek",
                    "email": "bschussek@gmail.com"
                }
            ],
            "description": "A PHP implementation of Ant's glob.",
            "support": {
                "issues": "https://github.com/webmozart/glob/issues",
                "source": "https://github.com/webmozart/glob/tree/master"
            },
            "time": "2015-12-29T11:14:33+00:00"
        },
        {
            "name": "webmozart/path-util",
            "version": "2.3.0",
            "source": {
                "type": "git",
                "url": "https://github.com/webmozart/path-util.git",
                "reference": "d939f7edc24c9a1bb9c0dee5cb05d8e859490725"
            },
            "dist": {
                "type": "zip",
                "url": "https://api.github.com/repos/webmozart/path-util/zipball/d939f7edc24c9a1bb9c0dee5cb05d8e859490725",
                "reference": "d939f7edc24c9a1bb9c0dee5cb05d8e859490725",
                "shasum": ""
            },
            "require": {
                "php": ">=5.3.3",
                "webmozart/assert": "~1.0"
            },
            "require-dev": {
                "phpunit/phpunit": "^4.6",
                "sebastian/version": "^1.0.1"
            },
            "type": "library",
            "extra": {
                "branch-alias": {
                    "dev-master": "2.3-dev"
                }
            },
            "autoload": {
                "psr-4": {
                    "Webmozart\\PathUtil\\": "src/"
                }
            },
            "notification-url": "https://packagist.org/downloads/",
            "license": [
                "MIT"
            ],
            "authors": [
                {
                    "name": "Bernhard Schussek",
                    "email": "bschussek@gmail.com"
                }
            ],
            "description": "A robust cross-platform utility for normalizing, comparing and modifying file paths.",
            "support": {
                "issues": "https://github.com/webmozart/path-util/issues",
                "source": "https://github.com/webmozart/path-util/tree/2.3.0"
            },
            "time": "2015-12-17T08:42:14+00:00"
        }
    ],
    "aliases": [],
    "minimum-stability": "stable",
    "stability-flags": [],
    "prefer-stable": false,
    "prefer-lowest": false,
    "platform": {
        "php": "^7.3 || ^8.0"
    },
    "platform-dev": [],
    "platform-overrides": {
        "php": "7.3.0"
    },
    "plugin-api-version": "2.0.0"
}<|MERGE_RESOLUTION|>--- conflicted
+++ resolved
@@ -4,11 +4,7 @@
         "Read more about it at https://getcomposer.org/doc/01-basic-usage.md#installing-dependencies",
         "This file is @generated automatically"
     ],
-<<<<<<< HEAD
-    "content-hash": "7e19c98c2c188b8f60c2e434acdc980e",
-=======
-    "content-hash": "05d08a772cda388dbf5a250d750df309",
->>>>>>> c361b36e
+    "content-hash": "03470b65ced080bf81d6e013b673bd27",
     "packages": [
         {
             "name": "composer/package-versions-deprecated",
@@ -810,10 +806,6 @@
                 }
             ],
             "description": "A more advanced JSONRPC implementation",
-            "support": {
-                "issues": "https://github.com/felixfbecker/php-advanced-json-rpc/issues",
-                "source": "https://github.com/felixfbecker/php-advanced-json-rpc/tree/master"
-            },
             "time": "2020-03-11T15:21:41+00:00"
         },
         {
@@ -861,10 +853,6 @@
                 "php",
                 "server"
             ],
-            "support": {
-                "issues": "https://github.com/felixfbecker/php-language-server-protocol/issues",
-                "source": "https://github.com/felixfbecker/php-language-server-protocol/tree/v1.4.0"
-            },
             "time": "2019-06-23T21:03:50+00:00"
         },
         {
@@ -1025,16 +1013,16 @@
         },
         {
             "name": "nikic/php-parser",
-            "version": "v4.10.2",
+            "version": "v4.9.0",
             "source": {
                 "type": "git",
                 "url": "https://github.com/nikic/PHP-Parser.git",
-                "reference": "658f1be311a230e0907f5dfe0213742aff0596de"
-            },
-            "dist": {
-                "type": "zip",
-                "url": "https://api.github.com/repos/nikic/PHP-Parser/zipball/658f1be311a230e0907f5dfe0213742aff0596de",
-                "reference": "658f1be311a230e0907f5dfe0213742aff0596de",
+                "reference": "aaee038b912e567780949787d5fe1977be11a778"
+            },
+            "dist": {
+                "type": "zip",
+                "url": "https://api.github.com/repos/nikic/PHP-Parser/zipball/aaee038b912e567780949787d5fe1977be11a778",
+                "reference": "aaee038b912e567780949787d5fe1977be11a778",
                 "shasum": ""
             },
             "require": {
@@ -1075,9 +1063,9 @@
             ],
             "support": {
                 "issues": "https://github.com/nikic/PHP-Parser/issues",
-                "source": "https://github.com/nikic/PHP-Parser/tree/v4.10.2"
-            },
-            "time": "2020-09-26T10:30:38+00:00"
+                "source": "https://github.com/nikic/PHP-Parser/tree/master"
+            },
+            "time": "2020-08-18T19:48:01+00:00"
         },
         {
             "name": "openlss/lib-array2xml",
@@ -1126,10 +1114,6 @@
                 "xml",
                 "xml conversion"
             ],
-            "support": {
-                "issues": "https://github.com/nullivex/lib-array2xml/issues",
-                "source": "https://github.com/nullivex/lib-array2xml/tree/master"
-            },
             "time": "2019-03-29T20:06:56+00:00"
         },
         {
@@ -1346,10 +1330,6 @@
                 }
             ],
             "description": "With this component, a library can provide support for annotations via DocBlocks or otherwise retrieve information that is embedded in a DocBlock.",
-            "support": {
-                "issues": "https://github.com/phpDocumentor/ReflectionDocBlock/issues",
-                "source": "https://github.com/phpDocumentor/ReflectionDocBlock/tree/master"
-            },
             "time": "2020-09-03T19:13:55+00:00"
         },
         {
@@ -1395,10 +1375,6 @@
                 }
             ],
             "description": "A PSR-5 based resolver of Class names, Types and Structural Element Names",
-            "support": {
-                "issues": "https://github.com/phpDocumentor/TypeResolver/issues",
-                "source": "https://github.com/phpDocumentor/TypeResolver/tree/1.4.0"
-            },
             "time": "2020-09-17T18:55:26+00:00"
         },
         {
@@ -1462,10 +1438,6 @@
                 "spy",
                 "stub"
             ],
-            "support": {
-                "issues": "https://github.com/phpspec/prophecy/issues",
-                "source": "https://github.com/phpspec/prophecy/tree/1.12.1"
-            },
             "time": "2020-09-29T09:10:42+00:00"
         },
         {
@@ -1701,10 +1673,6 @@
                 "testing",
                 "xunit"
             ],
-            "support": {
-                "issues": "https://github.com/sebastianbergmann/php-code-coverage/issues",
-                "source": "https://github.com/sebastianbergmann/php-code-coverage/tree/9.2.0"
-            },
             "funding": [
                 {
                     "url": "https://github.com/sebastianbergmann",
@@ -1761,10 +1729,6 @@
                 "filesystem",
                 "iterator"
             ],
-            "support": {
-                "issues": "https://github.com/sebastianbergmann/php-file-iterator/issues",
-                "source": "https://github.com/sebastianbergmann/php-file-iterator/tree/3.0.5"
-            },
             "funding": [
                 {
                     "url": "https://github.com/sebastianbergmann",
@@ -1824,10 +1788,6 @@
             "keywords": [
                 "process"
             ],
-            "support": {
-                "issues": "https://github.com/sebastianbergmann/php-invoker/issues",
-                "source": "https://github.com/sebastianbergmann/php-invoker/tree/3.1.1"
-            },
             "funding": [
                 {
                     "url": "https://github.com/sebastianbergmann",
@@ -1883,10 +1843,6 @@
             "keywords": [
                 "template"
             ],
-            "support": {
-                "issues": "https://github.com/sebastianbergmann/php-text-template/issues",
-                "source": "https://github.com/sebastianbergmann/php-text-template/tree/2.0.3"
-            },
             "funding": [
                 {
                     "url": "https://github.com/sebastianbergmann",
@@ -1942,10 +1898,6 @@
             "keywords": [
                 "timer"
             ],
-            "support": {
-                "issues": "https://github.com/sebastianbergmann/php-timer/issues",
-                "source": "https://github.com/sebastianbergmann/php-timer/tree/5.0.2"
-            },
             "funding": [
                 {
                     "url": "https://github.com/sebastianbergmann",
@@ -2041,10 +1993,6 @@
                 "testing",
                 "xunit"
             ],
-            "support": {
-                "issues": "https://github.com/sebastianbergmann/phpunit/issues",
-                "source": "https://github.com/sebastianbergmann/phpunit/tree/9.4.0"
-            },
             "funding": [
                 {
                     "url": "https://phpunit.de/donate.html",
@@ -2206,10 +2154,6 @@
             ],
             "description": "Library for parsing CLI options",
             "homepage": "https://github.com/sebastianbergmann/cli-parser",
-            "support": {
-                "issues": "https://github.com/sebastianbergmann/cli-parser/issues",
-                "source": "https://github.com/sebastianbergmann/cli-parser/tree/1.0.1"
-            },
             "funding": [
                 {
                     "url": "https://github.com/sebastianbergmann",
@@ -2262,10 +2206,6 @@
             ],
             "description": "Collection of value objects that represent the PHP code units",
             "homepage": "https://github.com/sebastianbergmann/code-unit",
-            "support": {
-                "issues": "https://github.com/sebastianbergmann/code-unit/issues",
-                "source": "https://github.com/sebastianbergmann/code-unit/tree/1.0.7"
-            },
             "funding": [
                 {
                     "url": "https://github.com/sebastianbergmann",
@@ -2317,10 +2257,6 @@
             ],
             "description": "Looks up which function or method a line of code belongs to",
             "homepage": "https://github.com/sebastianbergmann/code-unit-reverse-lookup/",
-            "support": {
-                "issues": "https://github.com/sebastianbergmann/code-unit-reverse-lookup/issues",
-                "source": "https://github.com/sebastianbergmann/code-unit-reverse-lookup/tree/2.0.3"
-            },
             "funding": [
                 {
                     "url": "https://github.com/sebastianbergmann",
@@ -2391,10 +2327,6 @@
                 "compare",
                 "equality"
             ],
-            "support": {
-                "issues": "https://github.com/sebastianbergmann/comparator/issues",
-                "source": "https://github.com/sebastianbergmann/comparator/tree/4.0.5"
-            },
             "funding": [
                 {
                     "url": "https://github.com/sebastianbergmann",
@@ -2448,10 +2380,6 @@
             ],
             "description": "Library for calculating the complexity of PHP code units",
             "homepage": "https://github.com/sebastianbergmann/complexity",
-            "support": {
-                "issues": "https://github.com/sebastianbergmann/complexity/issues",
-                "source": "https://github.com/sebastianbergmann/complexity/tree/2.0.1"
-            },
             "funding": [
                 {
                     "url": "https://github.com/sebastianbergmann",
@@ -2514,10 +2442,6 @@
                 "unidiff",
                 "unified diff"
             ],
-            "support": {
-                "issues": "https://github.com/sebastianbergmann/diff/issues",
-                "source": "https://github.com/sebastianbergmann/diff/tree/4.0.3"
-            },
             "funding": [
                 {
                     "url": "https://github.com/sebastianbergmann",
@@ -2577,10 +2501,6 @@
                 "environment",
                 "hhvm"
             ],
-            "support": {
-                "issues": "https://github.com/sebastianbergmann/environment/issues",
-                "source": "https://github.com/sebastianbergmann/environment/tree/5.1.3"
-            },
             "funding": [
                 {
                     "url": "https://github.com/sebastianbergmann",
@@ -2654,10 +2574,6 @@
                 "export",
                 "exporter"
             ],
-            "support": {
-                "issues": "https://github.com/sebastianbergmann/exporter/issues",
-                "source": "https://github.com/sebastianbergmann/exporter/tree/4.0.3"
-            },
             "funding": [
                 {
                     "url": "https://github.com/sebastianbergmann",
@@ -2718,10 +2634,6 @@
             "keywords": [
                 "global state"
             ],
-            "support": {
-                "issues": "https://github.com/sebastianbergmann/global-state/issues",
-                "source": "https://github.com/sebastianbergmann/global-state/tree/5.0.1"
-            },
             "funding": [
                 {
                     "url": "https://github.com/sebastianbergmann",
@@ -2775,10 +2687,6 @@
             ],
             "description": "Library for counting the lines of code in PHP source code",
             "homepage": "https://github.com/sebastianbergmann/lines-of-code",
-            "support": {
-                "issues": "https://github.com/sebastianbergmann/lines-of-code/issues",
-                "source": "https://github.com/sebastianbergmann/lines-of-code/tree/1.0.1"
-            },
             "funding": [
                 {
                     "url": "https://github.com/sebastianbergmann",
@@ -2832,10 +2740,6 @@
             ],
             "description": "Traverses array structures and object graphs to enumerate all referenced objects",
             "homepage": "https://github.com/sebastianbergmann/object-enumerator/",
-            "support": {
-                "issues": "https://github.com/sebastianbergmann/object-enumerator/issues",
-                "source": "https://github.com/sebastianbergmann/object-enumerator/tree/4.0.3"
-            },
             "funding": [
                 {
                     "url": "https://github.com/sebastianbergmann",
@@ -2887,10 +2791,6 @@
             ],
             "description": "Allows reflection of object attributes, including inherited and non-public ones",
             "homepage": "https://github.com/sebastianbergmann/object-reflector/",
-            "support": {
-                "issues": "https://github.com/sebastianbergmann/object-reflector/issues",
-                "source": "https://github.com/sebastianbergmann/object-reflector/tree/2.0.3"
-            },
             "funding": [
                 {
                     "url": "https://github.com/sebastianbergmann",
@@ -2950,10 +2850,6 @@
             ],
             "description": "Provides functionality to recursively process PHP variables",
             "homepage": "http://www.github.com/sebastianbergmann/recursion-context",
-            "support": {
-                "issues": "https://github.com/sebastianbergmann/recursion-context/issues",
-                "source": "https://github.com/sebastianbergmann/recursion-context/tree/4.0.3"
-            },
             "funding": [
                 {
                     "url": "https://github.com/sebastianbergmann",
@@ -3005,10 +2901,6 @@
             ],
             "description": "Provides a list of PHP built-in functions that operate on resources",
             "homepage": "https://www.github.com/sebastianbergmann/resource-operations",
-            "support": {
-                "issues": "https://github.com/sebastianbergmann/resource-operations/issues",
-                "source": "https://github.com/sebastianbergmann/resource-operations/tree/3.0.3"
-            },
             "funding": [
                 {
                     "url": "https://github.com/sebastianbergmann",
@@ -3019,16 +2911,16 @@
         },
         {
             "name": "sebastian/type",
-            "version": "2.2.2",
+            "version": "2.3.0",
             "source": {
                 "type": "git",
                 "url": "https://github.com/sebastianbergmann/type.git",
-                "reference": "e494dcaeb89d1458c9ccd8c819745245a1669aea"
-            },
-            "dist": {
-                "type": "zip",
-                "url": "https://api.github.com/repos/sebastianbergmann/type/zipball/e494dcaeb89d1458c9ccd8c819745245a1669aea",
-                "reference": "e494dcaeb89d1458c9ccd8c819745245a1669aea",
+                "reference": "fa592377f3923946cb90bf1f6a71ba2e5f229909"
+            },
+            "dist": {
+                "type": "zip",
+                "url": "https://api.github.com/repos/sebastianbergmann/type/zipball/fa592377f3923946cb90bf1f6a71ba2e5f229909",
+                "reference": "fa592377f3923946cb90bf1f6a71ba2e5f229909",
                 "shasum": ""
             },
             "require": {
@@ -3040,7 +2932,7 @@
             "type": "library",
             "extra": {
                 "branch-alias": {
-                    "dev-master": "2.2-dev"
+                    "dev-master": "2.3-dev"
                 }
             },
             "autoload": {
@@ -3061,17 +2953,13 @@
             ],
             "description": "Collection of value objects that represent the types of the PHP type system",
             "homepage": "https://github.com/sebastianbergmann/type",
-            "support": {
-                "issues": "https://github.com/sebastianbergmann/type/issues",
-                "source": "https://github.com/sebastianbergmann/type/tree/2.2.2"
-            },
             "funding": [
                 {
                     "url": "https://github.com/sebastianbergmann",
                     "type": "github"
                 }
             ],
-            "time": "2020-09-28T06:01:38+00:00"
+            "time": "2020-10-06T08:41:03+00:00"
         },
         {
             "name": "sebastian/version",
@@ -3114,10 +3002,6 @@
             ],
             "description": "Library that helps with managing the version number of Git-hosted PHP projects",
             "homepage": "https://github.com/sebastianbergmann/version",
-            "support": {
-                "issues": "https://github.com/sebastianbergmann/version/issues",
-                "source": "https://github.com/sebastianbergmann/version/tree/3.0.2"
-            },
             "funding": [
                 {
                     "url": "https://github.com/sebastianbergmann",
@@ -3841,10 +3725,6 @@
                 }
             ],
             "description": "A PHP implementation of Ant's glob.",
-            "support": {
-                "issues": "https://github.com/webmozart/glob/issues",
-                "source": "https://github.com/webmozart/glob/tree/master"
-            },
             "time": "2015-12-29T11:14:33+00:00"
         },
         {
@@ -3891,10 +3771,6 @@
                 }
             ],
             "description": "A robust cross-platform utility for normalizing, comparing and modifying file paths.",
-            "support": {
-                "issues": "https://github.com/webmozart/path-util/issues",
-                "source": "https://github.com/webmozart/path-util/tree/2.3.0"
-            },
             "time": "2015-12-17T08:42:14+00:00"
         }
     ],
@@ -3910,5 +3786,5 @@
     "platform-overrides": {
         "php": "7.3.0"
     },
-    "plugin-api-version": "2.0.0"
+    "plugin-api-version": "1.1.0"
 }