{
    "_readme": [
        "This file locks the dependencies of your project to a known state",
        "Read more about it at https://getcomposer.org/doc/01-basic-usage.md#installing-dependencies",
        "This file is @generated automatically"
    ],
<<<<<<< HEAD
    "content-hash": "5f354e46825e085e71f862b767e51aa4",
=======
    "content-hash": "6ce8c3c086a3b49d5e16703c5b1ce649",
>>>>>>> 3c845853
    "packages": [
        {
            "name": "composer/package-versions-deprecated",
            "version": "1.11.99",
            "source": {
                "type": "git",
                "url": "https://github.com/composer/package-versions-deprecated.git",
                "reference": "c8c9aa8a14cc3d3bec86d0a8c3fa52ea79936855"
            },
            "dist": {
                "type": "zip",
                "url": "https://api.github.com/repos/composer/package-versions-deprecated/zipball/c8c9aa8a14cc3d3bec86d0a8c3fa52ea79936855",
                "reference": "c8c9aa8a14cc3d3bec86d0a8c3fa52ea79936855",
                "shasum": ""
            },
            "require": {
                "composer-plugin-api": "^1.1.0 || ^2.0",
                "php": "^7 || ^8"
            },
            "replace": {
                "ocramius/package-versions": "1.11.99"
            },
            "require-dev": {
                "composer/composer": "^1.9.3 || ^2.0@dev",
                "ext-zip": "^1.13",
                "phpunit/phpunit": "^6.5 || ^7"
            },
            "type": "composer-plugin",
            "extra": {
                "class": "PackageVersions\\Installer",
                "branch-alias": {
                    "dev-master": "1.x-dev"
                }
            },
            "autoload": {
                "psr-4": {
                    "PackageVersions\\": "src/PackageVersions"
                }
            },
            "notification-url": "https://packagist.org/downloads/",
            "license": [
                "MIT"
            ],
            "authors": [
                {
                    "name": "Marco Pivetta",
                    "email": "ocramius@gmail.com"
                },
                {
                    "name": "Jordi Boggiano",
                    "email": "j.boggiano@seld.be"
                }
            ],
            "description": "Composer plugin that provides efficient querying for installed package versions (no runtime IO)",
<<<<<<< HEAD
=======
            "support": {
                "issues": "https://github.com/composer/package-versions-deprecated/issues",
                "source": "https://github.com/composer/package-versions-deprecated/tree/master"
            },
>>>>>>> 3c845853
            "funding": [
                {
                    "url": "https://packagist.com",
                    "type": "custom"
                },
                {
                    "url": "https://github.com/composer",
                    "type": "github"
                },
                {
                    "url": "https://tidelift.com/funding/github/packagist/composer/composer",
                    "type": "tidelift"
                }
            ],
            "time": "2020-08-25T05:50:16+00:00"
        },
        {
            "name": "doctrine/cache",
            "version": "v1.7.1",
            "source": {
                "type": "git",
                "url": "https://github.com/doctrine/cache.git",
                "reference": "b3217d58609e9c8e661cd41357a54d926c4a2a1a"
            },
            "dist": {
                "type": "zip",
                "url": "https://api.github.com/repos/doctrine/cache/zipball/b3217d58609e9c8e661cd41357a54d926c4a2a1a",
                "reference": "b3217d58609e9c8e661cd41357a54d926c4a2a1a",
                "shasum": ""
            },
            "require": {
                "php": "~7.1"
            },
            "conflict": {
                "doctrine/common": ">2.2,<2.4"
            },
            "require-dev": {
                "alcaeus/mongo-php-adapter": "^1.1",
                "mongodb/mongodb": "^1.1",
                "phpunit/phpunit": "^5.7",
                "predis/predis": "~1.0"
            },
            "suggest": {
                "alcaeus/mongo-php-adapter": "Required to use legacy MongoDB driver"
            },
            "type": "library",
            "extra": {
                "branch-alias": {
                    "dev-master": "1.7.x-dev"
                }
            },
            "autoload": {
                "psr-4": {
                    "Doctrine\\Common\\Cache\\": "lib/Doctrine/Common/Cache"
                }
            },
            "notification-url": "https://packagist.org/downloads/",
            "license": [
                "MIT"
            ],
            "authors": [
                {
                    "name": "Roman Borschel",
                    "email": "roman@code-factory.org"
                },
                {
                    "name": "Benjamin Eberlei",
                    "email": "kontakt@beberlei.de"
                },
                {
                    "name": "Guilherme Blanco",
                    "email": "guilhermeblanco@gmail.com"
                },
                {
                    "name": "Jonathan Wage",
                    "email": "jonwage@gmail.com"
                },
                {
                    "name": "Johannes Schmitt",
                    "email": "schmittjoh@gmail.com"
                }
            ],
            "description": "Caching library offering an object-oriented API for many cache backends",
            "homepage": "http://www.doctrine-project.org",
            "keywords": [
                "cache",
                "caching"
            ],
            "time": "2017-08-25T07:02:50+00:00"
        },
        {
            "name": "doctrine/event-manager",
            "version": "v1.0.0",
            "source": {
                "type": "git",
                "url": "https://github.com/doctrine/event-manager.git",
                "reference": "a520bc093a0170feeb6b14e9d83f3a14452e64b3"
            },
            "dist": {
                "type": "zip",
                "url": "https://api.github.com/repos/doctrine/event-manager/zipball/a520bc093a0170feeb6b14e9d83f3a14452e64b3",
                "reference": "a520bc093a0170feeb6b14e9d83f3a14452e64b3",
                "shasum": ""
            },
            "require": {
                "php": "^7.1"
            },
            "conflict": {
                "doctrine/common": "<2.9@dev"
            },
            "require-dev": {
                "doctrine/coding-standard": "^4.0",
                "phpunit/phpunit": "^7.0"
            },
            "type": "library",
            "extra": {
                "branch-alias": {
                    "dev-master": "1.0.x-dev"
                }
            },
            "autoload": {
                "psr-4": {
                    "Doctrine\\Common\\": "lib/Doctrine/Common"
                }
            },
            "notification-url": "https://packagist.org/downloads/",
            "license": [
                "MIT"
            ],
            "authors": [
                {
                    "name": "Roman Borschel",
                    "email": "roman@code-factory.org"
                },
                {
                    "name": "Benjamin Eberlei",
                    "email": "kontakt@beberlei.de"
                },
                {
                    "name": "Guilherme Blanco",
                    "email": "guilhermeblanco@gmail.com"
                },
                {
                    "name": "Jonathan Wage",
                    "email": "jonwage@gmail.com"
                },
                {
                    "name": "Johannes Schmitt",
                    "email": "schmittjoh@gmail.com"
                },
                {
                    "name": "Marco Pivetta",
                    "email": "ocramius@gmail.com"
                }
            ],
            "description": "Doctrine Event Manager component",
            "homepage": "https://www.doctrine-project.org/projects/event-manager.html",
            "keywords": [
                "event",
                "eventdispatcher",
                "eventmanager"
            ],
            "time": "2018-06-11T11:59:03+00:00"
        }
    ],
    "packages-dev": [
        {
            "name": "amphp/amp",
            "version": "v2.5.0",
            "source": {
                "type": "git",
                "url": "https://github.com/amphp/amp.git",
                "reference": "f220a51458bf4dd0dedebb171ac3457813c72bbc"
            },
            "dist": {
                "type": "zip",
                "url": "https://api.github.com/repos/amphp/amp/zipball/f220a51458bf4dd0dedebb171ac3457813c72bbc",
                "reference": "f220a51458bf4dd0dedebb171ac3457813c72bbc",
                "shasum": ""
            },
            "require": {
                "php": ">=7"
            },
            "require-dev": {
                "amphp/php-cs-fixer-config": "dev-master",
                "amphp/phpunit-util": "^1",
                "ext-json": "*",
                "jetbrains/phpstorm-stubs": "^2019.3",
                "phpunit/phpunit": "^6.0.9 | ^7",
                "psalm/phar": "^3.11@dev",
                "react/promise": "^2"
            },
            "type": "library",
            "extra": {
                "branch-alias": {
                    "dev-master": "2.x-dev"
                }
            },
            "autoload": {
                "psr-4": {
                    "Amp\\": "lib"
                },
                "files": [
                    "lib/functions.php",
                    "lib/Internal/functions.php"
                ]
            },
            "notification-url": "https://packagist.org/downloads/",
            "license": [
                "MIT"
            ],
            "authors": [
                {
                    "name": "Daniel Lowrey",
                    "email": "rdlowrey@php.net"
                },
                {
                    "name": "Aaron Piotrowski",
                    "email": "aaron@trowski.com"
                },
                {
                    "name": "Bob Weinand",
                    "email": "bobwei9@hotmail.com"
                },
                {
                    "name": "Niklas Keller",
                    "email": "me@kelunik.com"
                }
            ],
            "description": "A non-blocking concurrency framework for PHP applications.",
            "homepage": "http://amphp.org/amp",
            "keywords": [
                "async",
                "asynchronous",
                "awaitable",
                "concurrency",
                "event",
                "event-loop",
                "future",
                "non-blocking",
                "promise"
            ],
            "funding": [
                {
                    "url": "https://github.com/amphp",
                    "type": "github"
                }
            ],
            "time": "2020-07-14T21:47:18+00:00"
        },
        {
            "name": "amphp/byte-stream",
            "version": "v1.8.0",
            "source": {
                "type": "git",
                "url": "https://github.com/amphp/byte-stream.git",
                "reference": "f0c20cf598a958ba2aa8c6e5a71c697d652c7088"
            },
            "dist": {
                "type": "zip",
                "url": "https://api.github.com/repos/amphp/byte-stream/zipball/f0c20cf598a958ba2aa8c6e5a71c697d652c7088",
                "reference": "f0c20cf598a958ba2aa8c6e5a71c697d652c7088",
                "shasum": ""
            },
            "require": {
                "amphp/amp": "^2",
                "php": ">=7.1"
            },
            "require-dev": {
                "amphp/php-cs-fixer-config": "dev-master",
                "amphp/phpunit-util": "^1.4",
                "friendsofphp/php-cs-fixer": "^2.3",
                "jetbrains/phpstorm-stubs": "^2019.3",
                "phpunit/phpunit": "^6 || ^7 || ^8",
                "psalm/phar": "^3.11.4"
            },
            "type": "library",
            "extra": {
                "branch-alias": {
                    "dev-master": "1.x-dev"
                }
            },
            "autoload": {
                "psr-4": {
                    "Amp\\ByteStream\\": "lib"
                },
                "files": [
                    "lib/functions.php"
                ]
            },
            "notification-url": "https://packagist.org/downloads/",
            "license": [
                "MIT"
            ],
            "authors": [
                {
                    "name": "Aaron Piotrowski",
                    "email": "aaron@trowski.com"
                },
                {
                    "name": "Niklas Keller",
                    "email": "me@kelunik.com"
                }
            ],
            "description": "A stream abstraction to make working with non-blocking I/O simple.",
            "homepage": "http://amphp.org/byte-stream",
            "keywords": [
                "amp",
                "amphp",
                "async",
                "io",
                "non-blocking",
                "stream"
            ],
            "time": "2020-06-29T18:35:05+00:00"
        },
        {
            "name": "composer/semver",
            "version": "1.7.1",
            "source": {
                "type": "git",
                "url": "https://github.com/composer/semver.git",
                "reference": "38276325bd896f90dfcfe30029aa5db40df387a7"
            },
            "dist": {
                "type": "zip",
                "url": "https://api.github.com/repos/composer/semver/zipball/38276325bd896f90dfcfe30029aa5db40df387a7",
                "reference": "38276325bd896f90dfcfe30029aa5db40df387a7",
                "shasum": ""
            },
            "require": {
                "php": "^5.3.2 || ^7.0"
            },
            "require-dev": {
                "phpunit/phpunit": "^4.5 || ^5.0.5"
            },
            "type": "library",
            "extra": {
                "branch-alias": {
                    "dev-master": "1.x-dev"
                }
            },
            "autoload": {
                "psr-4": {
                    "Composer\\Semver\\": "src"
                }
            },
            "notification-url": "https://packagist.org/downloads/",
            "license": [
                "MIT"
            ],
            "authors": [
                {
                    "name": "Nils Adermann",
                    "email": "naderman@naderman.de",
                    "homepage": "http://www.naderman.de"
                },
                {
                    "name": "Jordi Boggiano",
                    "email": "j.boggiano@seld.be",
                    "homepage": "http://seld.be"
                },
                {
                    "name": "Rob Bast",
                    "email": "rob.bast@gmail.com",
                    "homepage": "http://robbast.nl"
                }
            ],
            "description": "Semver library that offers utilities, version constraint parsing and validation.",
            "keywords": [
                "semantic",
                "semver",
                "validation",
                "versioning"
            ],
<<<<<<< HEAD
            "time": "2020-01-13T12:06:48+00:00"
=======
            "funding": [
                {
                    "url": "https://packagist.com",
                    "type": "custom"
                },
                {
                    "url": "https://github.com/composer",
                    "type": "github"
                },
                {
                    "url": "https://tidelift.com/funding/github/packagist/composer/composer",
                    "type": "tidelift"
                }
            ],
            "time": "2020-09-27T13:13:07+00:00"
>>>>>>> 3c845853
        },
        {
            "name": "composer/xdebug-handler",
            "version": "1.4.3",
            "source": {
                "type": "git",
                "url": "https://github.com/composer/xdebug-handler.git",
                "reference": "ebd27a9866ae8254e873866f795491f02418c5a5"
            },
            "dist": {
                "type": "zip",
                "url": "https://api.github.com/repos/composer/xdebug-handler/zipball/ebd27a9866ae8254e873866f795491f02418c5a5",
                "reference": "ebd27a9866ae8254e873866f795491f02418c5a5",
                "shasum": ""
            },
            "require": {
                "php": "^5.3.2 || ^7.0 || ^8.0",
                "psr/log": "^1.0"
            },
            "require-dev": {
                "phpunit/phpunit": "^4.8.35 || ^5.7 || 6.5 - 8"
            },
            "type": "library",
            "autoload": {
                "psr-4": {
                    "Composer\\XdebugHandler\\": "src"
                }
            },
            "notification-url": "https://packagist.org/downloads/",
            "license": [
                "MIT"
            ],
            "authors": [
                {
                    "name": "John Stevenson",
                    "email": "john-stevenson@blueyonder.co.uk"
                }
            ],
            "description": "Restarts a process without Xdebug.",
            "keywords": [
                "Xdebug",
                "performance"
            ],
            "funding": [
                {
                    "url": "https://packagist.com",
                    "type": "custom"
                },
                {
                    "url": "https://github.com/composer",
                    "type": "github"
                },
                {
                    "url": "https://tidelift.com/funding/github/packagist/composer/composer",
                    "type": "tidelift"
                }
            ],
            "time": "2020-08-19T10:27:58+00:00"
        },
        {
            "name": "dealerdirect/phpcodesniffer-composer-installer",
            "version": "v0.7.0",
            "source": {
                "type": "git",
                "url": "https://github.com/Dealerdirect/phpcodesniffer-composer-installer.git",
                "reference": "e8d808670b8f882188368faaf1144448c169c0b7"
            },
            "dist": {
                "type": "zip",
                "url": "https://api.github.com/repos/Dealerdirect/phpcodesniffer-composer-installer/zipball/e8d808670b8f882188368faaf1144448c169c0b7",
                "reference": "e8d808670b8f882188368faaf1144448c169c0b7",
                "shasum": ""
            },
            "require": {
                "composer-plugin-api": "^1.0 || ^2.0",
                "php": ">=5.3",
                "squizlabs/php_codesniffer": "^2 || ^3 || 4.0.x-dev"
            },
            "require-dev": {
                "composer/composer": "*",
                "phpcompatibility/php-compatibility": "^9.0",
                "sensiolabs/security-checker": "^4.1.0"
            },
            "type": "composer-plugin",
            "extra": {
                "class": "Dealerdirect\\Composer\\Plugin\\Installers\\PHPCodeSniffer\\Plugin"
            },
            "autoload": {
                "psr-4": {
                    "Dealerdirect\\Composer\\Plugin\\Installers\\PHPCodeSniffer\\": "src/"
                }
            },
            "notification-url": "https://packagist.org/downloads/",
            "license": [
                "MIT"
            ],
            "authors": [
                {
                    "name": "Franck Nijhof",
                    "email": "franck.nijhof@dealerdirect.com",
                    "homepage": "http://www.frenck.nl",
                    "role": "Developer / IT Manager"
                }
            ],
            "description": "PHP_CodeSniffer Standards Composer Installer Plugin",
            "homepage": "http://www.dealerdirect.com",
            "keywords": [
                "PHPCodeSniffer",
                "PHP_CodeSniffer",
                "code quality",
                "codesniffer",
                "composer",
                "installer",
                "phpcs",
                "plugin",
                "qa",
                "quality",
                "standard",
                "standards",
                "style guide",
                "stylecheck",
                "tests"
            ],
            "time": "2020-06-25T14:57:39+00:00"
        },
        {
            "name": "doctrine/coding-standard",
            "version": "8.1.0",
            "source": {
                "type": "git",
                "url": "https://github.com/doctrine/coding-standard.git",
                "reference": "637003febec655f1b27f4301b44bf2264be57434"
            },
            "dist": {
                "type": "zip",
                "url": "https://api.github.com/repos/doctrine/coding-standard/zipball/637003febec655f1b27f4301b44bf2264be57434",
                "reference": "637003febec655f1b27f4301b44bf2264be57434",
                "shasum": ""
            },
            "require": {
                "dealerdirect/phpcodesniffer-composer-installer": "^0.6.2 || ^0.7",
                "php": "^7.2 || ^8.0",
                "slevomat/coding-standard": "^6.3.9",
                "squizlabs/php_codesniffer": "^3.5.5"
            },
            "type": "phpcodesniffer-standard",
            "extra": {
                "branch-alias": {
                    "dev-master": "7.0.x-dev"
                }
            },
            "notification-url": "https://packagist.org/downloads/",
            "license": [
                "MIT"
            ],
            "authors": [
                {
                    "name": "Benjamin Eberlei",
                    "email": "kontakt@beberlei.de"
                },
                {
                    "name": "Steve Müller",
                    "email": "st.mueller@dzh-online.de"
                }
            ],
            "description": "The Doctrine Coding Standard is a set of PHPCS rules applied to all Doctrine projects.",
            "homepage": "https://www.doctrine-project.org/projects/coding-standard.html",
            "keywords": [
                "checks",
                "code",
                "coding",
                "cs",
                "doctrine",
                "rules",
                "sniffer",
                "sniffs",
                "standard",
                "style"
            ],
            "time": "2020-07-05T20:35:22+00:00"
        },
        {
            "name": "doctrine/instantiator",
            "version": "1.3.1",
            "source": {
                "type": "git",
                "url": "https://github.com/doctrine/instantiator.git",
                "reference": "f350df0268e904597e3bd9c4685c53e0e333feea"
            },
            "dist": {
                "type": "zip",
                "url": "https://api.github.com/repos/doctrine/instantiator/zipball/f350df0268e904597e3bd9c4685c53e0e333feea",
                "reference": "f350df0268e904597e3bd9c4685c53e0e333feea",
                "shasum": ""
            },
            "require": {
                "php": "^7.1 || ^8.0"
            },
            "require-dev": {
                "doctrine/coding-standard": "^6.0",
                "ext-pdo": "*",
                "ext-phar": "*",
                "phpbench/phpbench": "^0.13",
                "phpstan/phpstan-phpunit": "^0.11",
                "phpstan/phpstan-shim": "^0.11",
                "phpunit/phpunit": "^7.0"
            },
            "type": "library",
            "extra": {
                "branch-alias": {
                    "dev-master": "1.2.x-dev"
                }
            },
            "autoload": {
                "psr-4": {
                    "Doctrine\\Instantiator\\": "src/Doctrine/Instantiator/"
                }
            },
            "notification-url": "https://packagist.org/downloads/",
            "license": [
                "MIT"
            ],
            "authors": [
                {
                    "name": "Marco Pivetta",
                    "email": "ocramius@gmail.com",
                    "homepage": "http://ocramius.github.com/"
                }
            ],
            "description": "A small, lightweight utility to instantiate objects in PHP without invoking their constructors",
            "homepage": "https://www.doctrine-project.org/projects/instantiator.html",
            "keywords": [
                "constructor",
                "instantiate"
            ],
            "support": {
                "issues": "https://github.com/doctrine/instantiator/issues",
                "source": "https://github.com/doctrine/instantiator/tree/1.3.x"
            },
            "funding": [
                {
                    "url": "https://www.doctrine-project.org/sponsorship.html",
                    "type": "custom"
                },
                {
                    "url": "https://www.patreon.com/phpdoctrine",
                    "type": "patreon"
                },
                {
                    "url": "https://tidelift.com/funding/github/packagist/doctrine%2Finstantiator",
                    "type": "tidelift"
                }
            ],
            "time": "2020-05-29T17:27:14+00:00"
        },
        {
            "name": "felixfbecker/advanced-json-rpc",
            "version": "v3.1.1",
            "source": {
                "type": "git",
                "url": "https://github.com/felixfbecker/php-advanced-json-rpc.git",
                "reference": "0ed363f8de17d284d479ec813c9ad3f6834b5c40"
            },
            "dist": {
                "type": "zip",
                "url": "https://api.github.com/repos/felixfbecker/php-advanced-json-rpc/zipball/0ed363f8de17d284d479ec813c9ad3f6834b5c40",
                "reference": "0ed363f8de17d284d479ec813c9ad3f6834b5c40",
                "shasum": ""
            },
            "require": {
                "netresearch/jsonmapper": "^1.0 || ^2.0",
                "php": ">=7.0",
                "phpdocumentor/reflection-docblock": "^4.0.0 || ^5.0.0"
            },
            "require-dev": {
                "phpunit/phpunit": "^6.0.0"
            },
            "type": "library",
            "autoload": {
                "psr-4": {
                    "AdvancedJsonRpc\\": "lib/"
                }
            },
            "notification-url": "https://packagist.org/downloads/",
            "license": [
                "ISC"
            ],
            "authors": [
                {
                    "name": "Felix Becker",
                    "email": "felix.b@outlook.com"
                }
            ],
            "description": "A more advanced JSONRPC implementation",
            "support": {
                "issues": "https://github.com/felixfbecker/php-advanced-json-rpc/issues",
                "source": "https://github.com/felixfbecker/php-advanced-json-rpc/tree/master"
            },
            "time": "2020-03-11T15:21:41+00:00"
        },
        {
            "name": "felixfbecker/language-server-protocol",
            "version": "v1.4.0",
            "source": {
                "type": "git",
                "url": "https://github.com/felixfbecker/php-language-server-protocol.git",
                "reference": "378801f6139bb74ac215d81cca1272af61df9a9f"
            },
            "dist": {
                "type": "zip",
                "url": "https://api.github.com/repos/felixfbecker/php-language-server-protocol/zipball/378801f6139bb74ac215d81cca1272af61df9a9f",
                "reference": "378801f6139bb74ac215d81cca1272af61df9a9f",
                "shasum": ""
            },
            "require": {
                "php": "^7.0"
            },
            "require-dev": {
                "phpstan/phpstan": "*",
                "phpunit/phpunit": "^6.3",
                "squizlabs/php_codesniffer": "^3.1"
            },
            "type": "library",
            "autoload": {
                "psr-4": {
                    "LanguageServerProtocol\\": "src/"
                }
            },
            "notification-url": "https://packagist.org/downloads/",
            "license": [
                "ISC"
            ],
            "authors": [
                {
                    "name": "Felix Becker",
                    "email": "felix.b@outlook.com"
                }
            ],
            "description": "PHP classes for the Language Server Protocol",
            "keywords": [
                "language",
                "microsoft",
                "php",
                "server"
            ],
            "support": {
                "issues": "https://github.com/felixfbecker/php-language-server-protocol/issues",
                "source": "https://github.com/felixfbecker/php-language-server-protocol/tree/v1.4.0"
            },
            "time": "2019-06-23T21:03:50+00:00"
        },
        {
            "name": "jetbrains/phpstorm-stubs",
            "version": "v2019.3",
            "source": {
                "type": "git",
                "url": "https://github.com/JetBrains/phpstorm-stubs.git",
                "reference": "883b6facd78e01c0743b554af86fa590c2573f40"
            },
            "dist": {
                "type": "zip",
                "url": "https://api.github.com/repos/JetBrains/phpstorm-stubs/zipball/883b6facd78e01c0743b554af86fa590c2573f40",
                "reference": "883b6facd78e01c0743b554af86fa590c2573f40",
                "shasum": ""
            },
            "require-dev": {
                "nikic/php-parser": "^4",
                "php": "^7.1",
                "phpdocumentor/reflection-docblock": "^4.3",
                "phpunit/phpunit": "^7"
            },
            "type": "library",
            "autoload": {
                "files": [
                    "PhpStormStubsMap.php"
                ]
            },
            "notification-url": "https://packagist.org/downloads/",
            "license": [
                "Apache-2.0"
            ],
            "description": "PHP runtime & extensions header files for PhpStorm",
            "homepage": "https://www.jetbrains.com/phpstorm",
            "keywords": [
                "autocomplete",
                "code",
                "inference",
                "inspection",
                "jetbrains",
                "phpstorm",
                "stubs",
                "type"
            ],
            "time": "2019-12-05T16:56:26+00:00"
        },
        {
            "name": "myclabs/deep-copy",
            "version": "1.10.1",
            "source": {
                "type": "git",
                "url": "https://github.com/myclabs/DeepCopy.git",
                "reference": "969b211f9a51aa1f6c01d1d2aef56d3bd91598e5"
            },
            "dist": {
                "type": "zip",
                "url": "https://api.github.com/repos/myclabs/DeepCopy/zipball/969b211f9a51aa1f6c01d1d2aef56d3bd91598e5",
                "reference": "969b211f9a51aa1f6c01d1d2aef56d3bd91598e5",
                "shasum": ""
            },
            "require": {
                "php": "^7.1 || ^8.0"
            },
            "replace": {
                "myclabs/deep-copy": "self.version"
            },
            "require-dev": {
                "doctrine/collections": "^1.0",
                "doctrine/common": "^2.6",
                "phpunit/phpunit": "^7.1"
            },
            "type": "library",
            "autoload": {
                "psr-4": {
                    "DeepCopy\\": "src/DeepCopy/"
                },
                "files": [
                    "src/DeepCopy/deep_copy.php"
                ]
            },
            "notification-url": "https://packagist.org/downloads/",
            "license": [
                "MIT"
            ],
            "description": "Create deep copies (clones) of your objects",
            "keywords": [
                "clone",
                "copy",
                "duplicate",
                "object",
                "object graph"
            ],
            "support": {
                "issues": "https://github.com/myclabs/DeepCopy/issues",
                "source": "https://github.com/myclabs/DeepCopy/tree/1.x"
            },
            "funding": [
                {
                    "url": "https://tidelift.com/funding/github/packagist/myclabs/deep-copy",
                    "type": "tidelift"
                }
            ],
            "time": "2020-06-29T13:22:24+00:00"
        },
        {
            "name": "netresearch/jsonmapper",
            "version": "v2.1.0",
            "source": {
                "type": "git",
                "url": "https://github.com/cweiske/jsonmapper.git",
                "reference": "e0f1e33a71587aca81be5cffbb9746510e1fe04e"
            },
            "dist": {
                "type": "zip",
                "url": "https://api.github.com/repos/cweiske/jsonmapper/zipball/e0f1e33a71587aca81be5cffbb9746510e1fe04e",
                "reference": "e0f1e33a71587aca81be5cffbb9746510e1fe04e",
                "shasum": ""
            },
            "require": {
                "ext-json": "*",
                "ext-pcre": "*",
                "ext-reflection": "*",
                "ext-spl": "*",
                "php": ">=5.6"
            },
            "require-dev": {
                "phpunit/phpunit": "~4.8.35 || ~5.7 || ~6.4 || ~7.0",
                "squizlabs/php_codesniffer": "~3.5"
            },
            "type": "library",
            "autoload": {
                "psr-0": {
                    "JsonMapper": "src/"
                }
            },
            "notification-url": "https://packagist.org/downloads/",
            "license": [
                "OSL-3.0"
            ],
            "authors": [
                {
                    "name": "Christian Weiske",
                    "email": "cweiske@cweiske.de",
                    "homepage": "http://github.com/cweiske/jsonmapper/",
                    "role": "Developer"
                }
            ],
            "description": "Map nested JSON structures onto PHP classes",
            "time": "2020-04-16T18:48:43+00:00"
        },
        {
            "name": "nikic/php-parser",
            "version": "v4.10.2",
            "source": {
                "type": "git",
                "url": "https://github.com/nikic/PHP-Parser.git",
                "reference": "658f1be311a230e0907f5dfe0213742aff0596de"
            },
            "dist": {
                "type": "zip",
                "url": "https://api.github.com/repos/nikic/PHP-Parser/zipball/658f1be311a230e0907f5dfe0213742aff0596de",
                "reference": "658f1be311a230e0907f5dfe0213742aff0596de",
                "shasum": ""
            },
            "require": {
                "ext-tokenizer": "*",
                "php": ">=7.0"
            },
            "require-dev": {
                "ircmaxell/php-yacc": "^0.0.7",
                "phpunit/phpunit": "^6.5 || ^7.0 || ^8.0 || ^9.0"
            },
            "bin": [
                "bin/php-parse"
            ],
            "type": "library",
            "extra": {
                "branch-alias": {
                    "dev-master": "4.9-dev"
                }
            },
            "autoload": {
                "psr-4": {
                    "PhpParser\\": "lib/PhpParser"
                }
            },
            "notification-url": "https://packagist.org/downloads/",
            "license": [
                "BSD-3-Clause"
            ],
            "authors": [
                {
                    "name": "Nikita Popov"
                }
            ],
            "description": "A PHP parser written in PHP",
            "keywords": [
                "parser",
                "php"
            ],
<<<<<<< HEAD
            "support": {
                "issues": "https://github.com/nikic/PHP-Parser/issues",
                "source": "https://github.com/nikic/PHP-Parser/tree/v4.10.2"
            },
            "time": "2020-09-26T10:30:38+00:00"
=======
            "time": "2020-08-18T19:48:01+00:00"
>>>>>>> 3c845853
        },
        {
            "name": "openlss/lib-array2xml",
            "version": "1.0.0",
            "source": {
                "type": "git",
                "url": "https://github.com/nullivex/lib-array2xml.git",
                "reference": "a91f18a8dfc69ffabe5f9b068bc39bb202c81d90"
            },
            "dist": {
                "type": "zip",
                "url": "https://api.github.com/repos/nullivex/lib-array2xml/zipball/a91f18a8dfc69ffabe5f9b068bc39bb202c81d90",
                "reference": "a91f18a8dfc69ffabe5f9b068bc39bb202c81d90",
                "shasum": ""
            },
            "require": {
                "php": ">=5.3.2"
            },
            "type": "library",
            "autoload": {
                "psr-0": {
                    "LSS": ""
                }
            },
            "notification-url": "https://packagist.org/downloads/",
            "license": [
                "Apache-2.0"
            ],
            "authors": [
                {
                    "name": "Bryan Tong",
                    "email": "bryan@nullivex.com",
                    "homepage": "https://www.nullivex.com"
                },
                {
                    "name": "Tony Butler",
                    "email": "spudz76@gmail.com",
                    "homepage": "https://www.nullivex.com"
                }
            ],
            "description": "Array2XML conversion library credit to lalit.org",
            "homepage": "https://www.nullivex.com",
            "keywords": [
                "array",
                "array conversion",
                "xml",
                "xml conversion"
            ],
            "support": {
                "issues": "https://github.com/nullivex/lib-array2xml/issues",
                "source": "https://github.com/nullivex/lib-array2xml/tree/master"
            },
            "time": "2019-03-29T20:06:56+00:00"
        },
        {
            "name": "phar-io/manifest",
            "version": "2.0.1",
            "source": {
                "type": "git",
                "url": "https://github.com/phar-io/manifest.git",
                "reference": "85265efd3af7ba3ca4b2a2c34dbfc5788dd29133"
            },
            "dist": {
                "type": "zip",
                "url": "https://api.github.com/repos/phar-io/manifest/zipball/85265efd3af7ba3ca4b2a2c34dbfc5788dd29133",
                "reference": "85265efd3af7ba3ca4b2a2c34dbfc5788dd29133",
                "shasum": ""
            },
            "require": {
                "ext-dom": "*",
                "ext-phar": "*",
                "ext-xmlwriter": "*",
                "phar-io/version": "^3.0.1",
                "php": "^7.2 || ^8.0"
            },
            "type": "library",
            "extra": {
                "branch-alias": {
                    "dev-master": "2.0.x-dev"
                }
            },
            "autoload": {
                "classmap": [
                    "src/"
                ]
            },
            "notification-url": "https://packagist.org/downloads/",
            "license": [
                "BSD-3-Clause"
            ],
            "authors": [
                {
                    "name": "Arne Blankerts",
                    "email": "arne@blankerts.de",
                    "role": "Developer"
                },
                {
                    "name": "Sebastian Heuer",
                    "email": "sebastian@phpeople.de",
                    "role": "Developer"
                },
                {
                    "name": "Sebastian Bergmann",
                    "email": "sebastian@phpunit.de",
                    "role": "Developer"
                }
            ],
            "description": "Component for reading phar.io manifest information from a PHP Archive (PHAR)",
            "support": {
                "issues": "https://github.com/phar-io/manifest/issues",
                "source": "https://github.com/phar-io/manifest/tree/master"
            },
            "time": "2020-06-27T14:33:11+00:00"
        },
        {
            "name": "phar-io/version",
            "version": "3.0.2",
            "source": {
                "type": "git",
                "url": "https://github.com/phar-io/version.git",
                "reference": "c6bb6825def89e0a32220f88337f8ceaf1975fa0"
            },
            "dist": {
                "type": "zip",
                "url": "https://api.github.com/repos/phar-io/version/zipball/c6bb6825def89e0a32220f88337f8ceaf1975fa0",
                "reference": "c6bb6825def89e0a32220f88337f8ceaf1975fa0",
                "shasum": ""
            },
            "require": {
                "php": "^7.2 || ^8.0"
            },
            "type": "library",
            "autoload": {
                "classmap": [
                    "src/"
                ]
            },
            "notification-url": "https://packagist.org/downloads/",
            "license": [
                "BSD-3-Clause"
            ],
            "authors": [
                {
                    "name": "Arne Blankerts",
                    "email": "arne@blankerts.de",
                    "role": "Developer"
                },
                {
                    "name": "Sebastian Heuer",
                    "email": "sebastian@phpeople.de",
                    "role": "Developer"
                },
                {
                    "name": "Sebastian Bergmann",
                    "email": "sebastian@phpunit.de",
                    "role": "Developer"
                }
            ],
            "description": "Library for handling version information and constraints",
            "support": {
                "issues": "https://github.com/phar-io/version/issues",
                "source": "https://github.com/phar-io/version/tree/master"
            },
            "time": "2020-06-27T14:39:04+00:00"
        },
        {
            "name": "phpdocumentor/reflection-common",
            "version": "2.2.0",
            "source": {
                "type": "git",
                "url": "https://github.com/phpDocumentor/ReflectionCommon.git",
                "reference": "1d01c49d4ed62f25aa84a747ad35d5a16924662b"
            },
            "dist": {
                "type": "zip",
                "url": "https://api.github.com/repos/phpDocumentor/ReflectionCommon/zipball/1d01c49d4ed62f25aa84a747ad35d5a16924662b",
                "reference": "1d01c49d4ed62f25aa84a747ad35d5a16924662b",
                "shasum": ""
            },
            "require": {
                "php": "^7.2 || ^8.0"
            },
            "type": "library",
            "extra": {
                "branch-alias": {
                    "dev-2.x": "2.x-dev"
                }
            },
            "autoload": {
                "psr-4": {
                    "phpDocumentor\\Reflection\\": "src/"
                }
            },
            "notification-url": "https://packagist.org/downloads/",
            "license": [
                "MIT"
            ],
            "authors": [
                {
                    "name": "Jaap van Otterdijk",
                    "email": "opensource@ijaap.nl"
                }
            ],
            "description": "Common reflection classes used by phpdocumentor to reflect the code structure",
            "homepage": "http://www.phpdoc.org",
            "keywords": [
                "FQSEN",
                "phpDocumentor",
                "phpdoc",
                "reflection",
                "static analysis"
            ],
            "support": {
                "issues": "https://github.com/phpDocumentor/ReflectionCommon/issues",
                "source": "https://github.com/phpDocumentor/ReflectionCommon/tree/2.x"
            },
            "time": "2020-06-27T09:03:43+00:00"
        },
        {
            "name": "phpdocumentor/reflection-docblock",
            "version": "5.2.2",
            "source": {
                "type": "git",
                "url": "https://github.com/phpDocumentor/ReflectionDocBlock.git",
                "reference": "069a785b2141f5bcf49f3e353548dc1cce6df556"
            },
            "dist": {
                "type": "zip",
                "url": "https://api.github.com/repos/phpDocumentor/ReflectionDocBlock/zipball/069a785b2141f5bcf49f3e353548dc1cce6df556",
                "reference": "069a785b2141f5bcf49f3e353548dc1cce6df556",
                "shasum": ""
            },
            "require": {
                "ext-filter": "*",
                "php": "^7.2 || ^8.0",
                "phpdocumentor/reflection-common": "^2.2",
                "phpdocumentor/type-resolver": "^1.3",
                "webmozart/assert": "^1.9.1"
            },
            "require-dev": {
                "mockery/mockery": "~1.3.2"
            },
            "type": "library",
            "extra": {
                "branch-alias": {
                    "dev-master": "5.x-dev"
                }
            },
            "autoload": {
                "psr-4": {
                    "phpDocumentor\\Reflection\\": "src"
                }
            },
            "notification-url": "https://packagist.org/downloads/",
            "license": [
                "MIT"
            ],
            "authors": [
                {
                    "name": "Mike van Riel",
                    "email": "me@mikevanriel.com"
                },
                {
                    "name": "Jaap van Otterdijk",
                    "email": "account@ijaap.nl"
                }
            ],
            "description": "With this component, a library can provide support for annotations via DocBlocks or otherwise retrieve information that is embedded in a DocBlock.",
            "support": {
                "issues": "https://github.com/phpDocumentor/ReflectionDocBlock/issues",
                "source": "https://github.com/phpDocumentor/ReflectionDocBlock/tree/master"
            },
            "time": "2020-09-03T19:13:55+00:00"
        },
        {
            "name": "phpdocumentor/type-resolver",
            "version": "1.4.0",
            "source": {
                "type": "git",
                "url": "https://github.com/phpDocumentor/TypeResolver.git",
                "reference": "6a467b8989322d92aa1c8bf2bebcc6e5c2ba55c0"
            },
            "dist": {
                "type": "zip",
                "url": "https://api.github.com/repos/phpDocumentor/TypeResolver/zipball/6a467b8989322d92aa1c8bf2bebcc6e5c2ba55c0",
                "reference": "6a467b8989322d92aa1c8bf2bebcc6e5c2ba55c0",
                "shasum": ""
            },
            "require": {
                "php": "^7.2 || ^8.0",
                "phpdocumentor/reflection-common": "^2.0"
            },
            "require-dev": {
                "ext-tokenizer": "*"
            },
            "type": "library",
            "extra": {
                "branch-alias": {
                    "dev-1.x": "1.x-dev"
                }
            },
            "autoload": {
                "psr-4": {
                    "phpDocumentor\\Reflection\\": "src"
                }
            },
            "notification-url": "https://packagist.org/downloads/",
            "license": [
                "MIT"
            ],
            "authors": [
                {
                    "name": "Mike van Riel",
                    "email": "me@mikevanriel.com"
                }
            ],
            "description": "A PSR-5 based resolver of Class names, Types and Structural Element Names",
            "support": {
                "issues": "https://github.com/phpDocumentor/TypeResolver/issues",
                "source": "https://github.com/phpDocumentor/TypeResolver/tree/1.4.0"
            },
            "time": "2020-09-17T18:55:26+00:00"
        },
        {
            "name": "phpspec/prophecy",
            "version": "1.12.1",
            "source": {
                "type": "git",
                "url": "https://github.com/phpspec/prophecy.git",
                "reference": "8ce87516be71aae9b956f81906aaf0338e0d8a2d"
            },
            "dist": {
                "type": "zip",
                "url": "https://api.github.com/repos/phpspec/prophecy/zipball/8ce87516be71aae9b956f81906aaf0338e0d8a2d",
                "reference": "8ce87516be71aae9b956f81906aaf0338e0d8a2d",
                "shasum": ""
            },
            "require": {
                "doctrine/instantiator": "^1.2",
                "php": "^7.2 || ~8.0, <8.1",
                "phpdocumentor/reflection-docblock": "^5.2",
                "sebastian/comparator": "^3.0 || ^4.0",
                "sebastian/recursion-context": "^3.0 || ^4.0"
            },
            "require-dev": {
                "phpspec/phpspec": "^6.0",
                "phpunit/phpunit": "^8.0 || ^9.0 <9.3"
            },
            "type": "library",
            "extra": {
                "branch-alias": {
                    "dev-master": "1.11.x-dev"
                }
            },
            "autoload": {
                "psr-4": {
                    "Prophecy\\": "src/Prophecy"
                }
            },
            "notification-url": "https://packagist.org/downloads/",
            "license": [
                "MIT"
            ],
            "authors": [
                {
                    "name": "Konstantin Kudryashov",
                    "email": "ever.zet@gmail.com",
                    "homepage": "http://everzet.com"
                },
                {
                    "name": "Marcello Duarte",
                    "email": "marcello.duarte@gmail.com"
                }
            ],
            "description": "Highly opinionated mocking framework for PHP 5.3+",
            "homepage": "https://github.com/phpspec/prophecy",
            "keywords": [
                "Double",
                "Dummy",
                "fake",
                "mock",
                "spy",
                "stub"
            ],
            "support": {
                "issues": "https://github.com/phpspec/prophecy/issues",
                "source": "https://github.com/phpspec/prophecy/tree/1.12.1"
            },
            "time": "2020-09-29T09:10:42+00:00"
        },
        {
            "name": "phpstan/phpdoc-parser",
            "version": "0.4.4",
            "source": {
                "type": "git",
                "url": "https://github.com/phpstan/phpdoc-parser.git",
                "reference": "d8d9d4645379e677466d407034436bb155b11c65"
            },
            "dist": {
                "type": "zip",
                "url": "https://api.github.com/repos/phpstan/phpdoc-parser/zipball/d8d9d4645379e677466d407034436bb155b11c65",
                "reference": "d8d9d4645379e677466d407034436bb155b11c65",
                "shasum": ""
            },
            "require": {
                "php": "~7.1"
            },
            "require-dev": {
                "consistence/coding-standard": "^3.5",
                "ergebnis/composer-normalize": "^2.0.2",
                "jakub-onderka/php-parallel-lint": "^0.9.2",
                "phing/phing": "^2.16.0",
                "phpstan/extension-installer": "^1.0",
                "phpstan/phpstan": "^0.12.19",
                "phpstan/phpstan-strict-rules": "^0.12",
                "phpunit/phpunit": "^6.3",
                "slevomat/coding-standard": "^4.7.2",
                "symfony/process": "^4.0"
            },
            "type": "library",
            "extra": {
                "branch-alias": {
                    "dev-master": "0.4-dev"
                }
            },
            "autoload": {
                "psr-4": {
                    "PHPStan\\PhpDocParser\\": [
                        "src/"
                    ]
                }
            },
            "notification-url": "https://packagist.org/downloads/",
            "license": [
                "MIT"
            ],
            "description": "PHPDoc parser with support for nullable, intersection and generic types",
            "time": "2020-04-13T16:28:46+00:00"
        },
        {
            "name": "phpstan/phpstan",
            "version": "0.12.44",
            "source": {
                "type": "git",
                "url": "https://github.com/phpstan/phpstan.git",
                "reference": "330b45776ea77f167b150e24787412414a8fa469"
            },
            "dist": {
                "type": "zip",
                "url": "https://api.github.com/repos/phpstan/phpstan/zipball/330b45776ea77f167b150e24787412414a8fa469",
                "reference": "330b45776ea77f167b150e24787412414a8fa469",
                "shasum": ""
            },
            "require": {
                "php": "^7.1|^8.0"
            },
            "conflict": {
                "phpstan/phpstan-shim": "*"
            },
            "bin": [
                "phpstan",
                "phpstan.phar"
            ],
            "type": "library",
            "extra": {
                "branch-alias": {
                    "dev-master": "0.12-dev"
                }
            },
            "autoload": {
                "files": [
                    "bootstrap.php"
                ]
            },
            "notification-url": "https://packagist.org/downloads/",
            "license": [
                "MIT"
            ],
            "description": "PHPStan - PHP Static Analysis Tool",
            "support": {
                "issues": "https://github.com/phpstan/phpstan/issues",
                "source": "https://github.com/phpstan/phpstan/tree/0.12.44"
            },
            "funding": [
                {
                    "url": "https://github.com/ondrejmirtes",
                    "type": "github"
                },
                {
                    "url": "https://www.patreon.com/phpstan",
                    "type": "patreon"
                },
                {
                    "url": "https://tidelift.com/funding/github/packagist/phpstan/phpstan",
                    "type": "tidelift"
                }
            ],
            "time": "2020-09-24T15:28:47+00:00"
        },
        {
            "name": "phpstan/phpstan-phpunit",
            "version": "0.12.8",
            "source": {
                "type": "git",
                "url": "https://github.com/phpstan/phpstan-phpunit.git",
                "reference": "7232c17e2493dc598173da784477ce0afb2c4e0e"
            },
            "dist": {
                "type": "zip",
                "url": "https://api.github.com/repos/phpstan/phpstan-phpunit/zipball/7232c17e2493dc598173da784477ce0afb2c4e0e",
                "reference": "7232c17e2493dc598173da784477ce0afb2c4e0e",
                "shasum": ""
            },
            "require": {
                "php": "~7.1",
                "phpstan/phpstan": "^0.12.6"
            },
            "conflict": {
                "phpunit/phpunit": "<7.0"
            },
            "require-dev": {
                "consistence/coding-standard": "^3.5",
                "dealerdirect/phpcodesniffer-composer-installer": "^0.4.4",
                "ergebnis/composer-normalize": "^2.0.2",
                "jakub-onderka/php-parallel-lint": "^1.0",
                "phing/phing": "^2.16.0",
                "phpstan/phpstan-strict-rules": "^0.12",
                "phpunit/phpunit": "^7.0",
                "satooshi/php-coveralls": "^1.0",
                "slevomat/coding-standard": "^4.7.2"
            },
            "type": "phpstan-extension",
            "extra": {
                "branch-alias": {
                    "dev-master": "0.12-dev"
                },
                "phpstan": {
                    "includes": [
                        "extension.neon",
                        "rules.neon"
                    ]
                }
            },
            "autoload": {
                "psr-4": {
                    "PHPStan\\": "src/"
                }
            },
            "notification-url": "https://packagist.org/downloads/",
            "license": [
                "MIT"
            ],
            "description": "PHPUnit extensions and rules for PHPStan",
            "time": "2020-04-17T08:04:10+00:00"
        },
        {
            "name": "phpstan/phpstan-strict-rules",
            "version": "0.12.2",
            "source": {
                "type": "git",
                "url": "https://github.com/phpstan/phpstan-strict-rules.git",
                "reference": "a670a59aff7cf96f75d21b974860ada10e25b2ee"
            },
            "dist": {
                "type": "zip",
                "url": "https://api.github.com/repos/phpstan/phpstan-strict-rules/zipball/a670a59aff7cf96f75d21b974860ada10e25b2ee",
                "reference": "a670a59aff7cf96f75d21b974860ada10e25b2ee",
                "shasum": ""
            },
            "require": {
                "php": "~7.1",
                "phpstan/phpstan": "^0.12.6"
            },
            "require-dev": {
                "consistence/coding-standard": "^3.0.1",
                "dealerdirect/phpcodesniffer-composer-installer": "^0.4.4",
                "ergebnis/composer-normalize": "^2.0.2",
                "jakub-onderka/php-parallel-lint": "^1.0",
                "phing/phing": "^2.16.0",
                "phpstan/phpstan-phpunit": "^0.12",
                "phpunit/phpunit": "^7.0",
                "slevomat/coding-standard": "^4.5.2"
            },
            "type": "phpstan-extension",
            "extra": {
                "branch-alias": {
                    "dev-master": "0.12-dev"
                },
                "phpstan": {
                    "includes": [
                        "rules.neon"
                    ]
                }
            },
            "autoload": {
                "psr-4": {
                    "PHPStan\\": "src/"
                }
            },
            "notification-url": "https://packagist.org/downloads/",
            "license": [
                "MIT"
            ],
            "description": "Extra strict and opinionated rules for PHPStan",
            "time": "2020-01-20T13:08:52+00:00"
        },
        {
            "name": "phpunit/php-code-coverage",
            "version": "9.2.0",
            "source": {
                "type": "git",
                "url": "https://github.com/sebastianbergmann/php-code-coverage.git",
                "reference": "53a4b737e83be724efd2bc4e7b929b9a30c48972"
            },
            "dist": {
                "type": "zip",
                "url": "https://api.github.com/repos/sebastianbergmann/php-code-coverage/zipball/53a4b737e83be724efd2bc4e7b929b9a30c48972",
                "reference": "53a4b737e83be724efd2bc4e7b929b9a30c48972",
                "shasum": ""
            },
            "require": {
                "ext-dom": "*",
                "ext-libxml": "*",
                "ext-xmlwriter": "*",
                "nikic/php-parser": "^4.8",
                "php": ">=7.3",
                "phpunit/php-file-iterator": "^3.0.3",
                "phpunit/php-text-template": "^2.0.2",
                "sebastian/code-unit-reverse-lookup": "^2.0.2",
                "sebastian/complexity": "^2.0",
                "sebastian/environment": "^5.1.2",
                "sebastian/lines-of-code": "^1.0",
                "sebastian/version": "^3.0.1",
                "theseer/tokenizer": "^1.2.0"
            },
            "require-dev": {
                "phpunit/phpunit": "^9.3"
            },
            "suggest": {
                "ext-pcov": "*",
                "ext-xdebug": "*"
            },
            "type": "library",
            "extra": {
                "branch-alias": {
                    "dev-master": "9.2-dev"
                }
            },
            "autoload": {
                "classmap": [
                    "src/"
                ]
            },
            "notification-url": "https://packagist.org/downloads/",
            "license": [
                "BSD-3-Clause"
            ],
            "authors": [
                {
                    "name": "Sebastian Bergmann",
                    "email": "sebastian@phpunit.de",
                    "role": "lead"
                }
            ],
            "description": "Library that provides collection, processing, and rendering functionality for PHP code coverage information.",
            "homepage": "https://github.com/sebastianbergmann/php-code-coverage",
            "keywords": [
                "coverage",
                "testing",
                "xunit"
            ],
            "support": {
                "issues": "https://github.com/sebastianbergmann/php-code-coverage/issues",
                "source": "https://github.com/sebastianbergmann/php-code-coverage/tree/9.2.0"
            },
            "funding": [
                {
                    "url": "https://github.com/sebastianbergmann",
                    "type": "github"
                }
            ],
            "time": "2020-10-02T03:37:32+00:00"
        },
        {
            "name": "phpunit/php-file-iterator",
            "version": "3.0.5",
            "source": {
                "type": "git",
                "url": "https://github.com/sebastianbergmann/php-file-iterator.git",
                "reference": "aa4be8575f26070b100fccb67faabb28f21f66f8"
            },
            "dist": {
                "type": "zip",
                "url": "https://api.github.com/repos/sebastianbergmann/php-file-iterator/zipball/aa4be8575f26070b100fccb67faabb28f21f66f8",
                "reference": "aa4be8575f26070b100fccb67faabb28f21f66f8",
                "shasum": ""
            },
            "require": {
                "php": ">=7.3"
            },
            "require-dev": {
                "phpunit/phpunit": "^9.3"
            },
            "type": "library",
            "extra": {
                "branch-alias": {
                    "dev-master": "3.0-dev"
                }
            },
            "autoload": {
                "classmap": [
                    "src/"
                ]
            },
            "notification-url": "https://packagist.org/downloads/",
            "license": [
                "BSD-3-Clause"
            ],
            "authors": [
                {
                    "name": "Sebastian Bergmann",
                    "email": "sebastian@phpunit.de",
                    "role": "lead"
                }
            ],
            "description": "FilterIterator implementation that filters files based on a list of suffixes.",
            "homepage": "https://github.com/sebastianbergmann/php-file-iterator/",
            "keywords": [
                "filesystem",
                "iterator"
            ],
            "support": {
                "issues": "https://github.com/sebastianbergmann/php-file-iterator/issues",
                "source": "https://github.com/sebastianbergmann/php-file-iterator/tree/3.0.5"
            },
            "funding": [
                {
                    "url": "https://github.com/sebastianbergmann",
                    "type": "github"
                }
            ],
            "time": "2020-09-28T05:57:25+00:00"
        },
        {
            "name": "phpunit/php-invoker",
            "version": "3.1.1",
            "source": {
                "type": "git",
                "url": "https://github.com/sebastianbergmann/php-invoker.git",
                "reference": "5a10147d0aaf65b58940a0b72f71c9ac0423cc67"
            },
            "dist": {
                "type": "zip",
                "url": "https://api.github.com/repos/sebastianbergmann/php-invoker/zipball/5a10147d0aaf65b58940a0b72f71c9ac0423cc67",
                "reference": "5a10147d0aaf65b58940a0b72f71c9ac0423cc67",
                "shasum": ""
            },
            "require": {
                "php": ">=7.3"
            },
            "require-dev": {
                "ext-pcntl": "*",
                "phpunit/phpunit": "^9.3"
            },
            "suggest": {
                "ext-pcntl": "*"
            },
            "type": "library",
            "extra": {
                "branch-alias": {
                    "dev-master": "3.1-dev"
                }
            },
            "autoload": {
                "classmap": [
                    "src/"
                ]
            },
            "notification-url": "https://packagist.org/downloads/",
            "license": [
                "BSD-3-Clause"
            ],
            "authors": [
                {
                    "name": "Sebastian Bergmann",
                    "email": "sebastian@phpunit.de",
                    "role": "lead"
                }
            ],
            "description": "Invoke callables with a timeout",
            "homepage": "https://github.com/sebastianbergmann/php-invoker/",
            "keywords": [
                "process"
            ],
            "support": {
                "issues": "https://github.com/sebastianbergmann/php-invoker/issues",
                "source": "https://github.com/sebastianbergmann/php-invoker/tree/3.1.1"
            },
            "funding": [
                {
                    "url": "https://github.com/sebastianbergmann",
                    "type": "github"
                }
            ],
            "time": "2020-09-28T05:58:55+00:00"
        },
        {
            "name": "phpunit/php-text-template",
            "version": "2.0.3",
            "source": {
                "type": "git",
                "url": "https://github.com/sebastianbergmann/php-text-template.git",
                "reference": "18c887016e60e52477e54534956d7b47bc52cd84"
            },
            "dist": {
                "type": "zip",
                "url": "https://api.github.com/repos/sebastianbergmann/php-text-template/zipball/18c887016e60e52477e54534956d7b47bc52cd84",
                "reference": "18c887016e60e52477e54534956d7b47bc52cd84",
                "shasum": ""
            },
            "require": {
                "php": ">=7.3"
            },
            "require-dev": {
                "phpunit/phpunit": "^9.3"
            },
            "type": "library",
            "extra": {
                "branch-alias": {
                    "dev-master": "2.0-dev"
                }
            },
            "autoload": {
                "classmap": [
                    "src/"
                ]
            },
            "notification-url": "https://packagist.org/downloads/",
            "license": [
                "BSD-3-Clause"
            ],
            "authors": [
                {
                    "name": "Sebastian Bergmann",
                    "email": "sebastian@phpunit.de",
                    "role": "lead"
                }
            ],
            "description": "Simple template engine.",
            "homepage": "https://github.com/sebastianbergmann/php-text-template/",
            "keywords": [
                "template"
            ],
            "support": {
                "issues": "https://github.com/sebastianbergmann/php-text-template/issues",
                "source": "https://github.com/sebastianbergmann/php-text-template/tree/2.0.3"
            },
            "funding": [
                {
                    "url": "https://github.com/sebastianbergmann",
                    "type": "github"
                }
            ],
            "time": "2020-09-28T06:03:05+00:00"
        },
        {
            "name": "phpunit/php-timer",
            "version": "5.0.2",
            "source": {
                "type": "git",
                "url": "https://github.com/sebastianbergmann/php-timer.git",
                "reference": "c9ff14f493699e2f6adee9fd06a0245b276643b7"
            },
            "dist": {
                "type": "zip",
                "url": "https://api.github.com/repos/sebastianbergmann/php-timer/zipball/c9ff14f493699e2f6adee9fd06a0245b276643b7",
                "reference": "c9ff14f493699e2f6adee9fd06a0245b276643b7",
                "shasum": ""
            },
            "require": {
                "php": ">=7.3"
            },
            "require-dev": {
                "phpunit/phpunit": "^9.3"
            },
            "type": "library",
            "extra": {
                "branch-alias": {
                    "dev-master": "5.0-dev"
                }
            },
            "autoload": {
                "classmap": [
                    "src/"
                ]
            },
            "notification-url": "https://packagist.org/downloads/",
            "license": [
                "BSD-3-Clause"
            ],
            "authors": [
                {
                    "name": "Sebastian Bergmann",
                    "email": "sebastian@phpunit.de",
                    "role": "lead"
                }
            ],
            "description": "Utility class for timing",
            "homepage": "https://github.com/sebastianbergmann/php-timer/",
            "keywords": [
                "timer"
            ],
            "support": {
                "issues": "https://github.com/sebastianbergmann/php-timer/issues",
                "source": "https://github.com/sebastianbergmann/php-timer/tree/5.0.2"
            },
            "funding": [
                {
                    "url": "https://github.com/sebastianbergmann",
                    "type": "github"
                }
            ],
            "time": "2020-09-28T06:00:25+00:00"
        },
        {
            "name": "phpunit/phpunit",
            "version": "9.4.0",
            "source": {
                "type": "git",
                "url": "https://github.com/sebastianbergmann/phpunit.git",
                "reference": "ef533467a7974c4b6c354f3eff42a115910bd4e5"
            },
            "dist": {
                "type": "zip",
                "url": "https://api.github.com/repos/sebastianbergmann/phpunit/zipball/ef533467a7974c4b6c354f3eff42a115910bd4e5",
                "reference": "ef533467a7974c4b6c354f3eff42a115910bd4e5",
                "shasum": ""
            },
            "require": {
                "doctrine/instantiator": "^1.3.1",
                "ext-dom": "*",
                "ext-json": "*",
                "ext-libxml": "*",
                "ext-mbstring": "*",
                "ext-xml": "*",
                "ext-xmlwriter": "*",
                "myclabs/deep-copy": "^1.10.1",
                "phar-io/manifest": "^2.0.1",
                "phar-io/version": "^3.0.2",
                "php": ">=7.3",
                "phpspec/prophecy": "^1.11.1",
                "phpunit/php-code-coverage": "^9.2",
                "phpunit/php-file-iterator": "^3.0.4",
                "phpunit/php-invoker": "^3.1",
                "phpunit/php-text-template": "^2.0.2",
                "phpunit/php-timer": "^5.0.1",
                "sebastian/cli-parser": "^1.0",
                "sebastian/code-unit": "^1.0.5",
                "sebastian/comparator": "^4.0.3",
                "sebastian/diff": "^4.0.2",
                "sebastian/environment": "^5.1.2",
                "sebastian/exporter": "^4.0.2",
                "sebastian/global-state": "^5.0",
                "sebastian/object-enumerator": "^4.0.2",
                "sebastian/resource-operations": "^3.0.2",
                "sebastian/type": "^2.2.1",
                "sebastian/version": "^3.0.1"
            },
            "require-dev": {
                "ext-pdo": "*",
                "phpspec/prophecy-phpunit": "^2.0.1"
            },
            "suggest": {
                "ext-soap": "*",
                "ext-xdebug": "*"
            },
            "bin": [
                "phpunit"
            ],
            "type": "library",
            "extra": {
                "branch-alias": {
                    "dev-master": "9.4-dev"
                }
            },
            "autoload": {
                "classmap": [
                    "src/"
                ],
                "files": [
                    "src/Framework/Assert/Functions.php"
                ]
            },
            "notification-url": "https://packagist.org/downloads/",
            "license": [
                "BSD-3-Clause"
            ],
            "authors": [
                {
                    "name": "Sebastian Bergmann",
                    "email": "sebastian@phpunit.de",
                    "role": "lead"
                }
            ],
            "description": "The PHP Unit Testing framework.",
            "homepage": "https://phpunit.de/",
            "keywords": [
                "phpunit",
                "testing",
                "xunit"
            ],
            "support": {
                "issues": "https://github.com/sebastianbergmann/phpunit/issues",
                "source": "https://github.com/sebastianbergmann/phpunit/tree/9.4.0"
            },
            "funding": [
                {
                    "url": "https://phpunit.de/donate.html",
                    "type": "custom"
                },
                {
                    "url": "https://github.com/sebastianbergmann",
                    "type": "github"
                }
            ],
            "time": "2020-10-02T03:54:37+00:00"
        },
        {
            "name": "psalm/plugin-phpunit",
            "version": "0.10.1",
            "source": {
                "type": "git",
                "url": "https://github.com/psalm/psalm-plugin-phpunit.git",
                "reference": "138998ffd32b76a2e69eb1ff94ef2bf110967273"
            },
            "dist": {
                "type": "zip",
                "url": "https://api.github.com/repos/psalm/psalm-plugin-phpunit/zipball/138998ffd32b76a2e69eb1ff94ef2bf110967273",
                "reference": "138998ffd32b76a2e69eb1ff94ef2bf110967273",
                "shasum": ""
            },
            "require": {
                "composer/semver": "^1.4",
                "ext-simplexml": "*",
                "ocramius/package-versions": "^1.3",
                "php": "^7.1.3",
                "phpunit/phpunit": "^7.5 || ^8.0 || ^9.0",
                "vimeo/psalm": "^3.6.2 || dev-master"
            },
            "require-dev": {
                "codeception/codeception": "^4.0.3",
                "squizlabs/php_codesniffer": "^3.3.1",
                "weirdan/codeception-psalm-module": "^0.7.1"
            },
            "type": "psalm-plugin",
            "extra": {
                "psalm": {
                    "pluginClass": "Psalm\\PhpUnitPlugin\\Plugin"
                }
            },
            "autoload": {
                "psr-4": {
                    "Psalm\\PhpUnitPlugin\\": "src"
                }
            },
            "notification-url": "https://packagist.org/downloads/",
            "license": [
                "MIT"
            ],
            "authors": [
                {
                    "name": "Matt Brown",
                    "email": "github@muglug.com"
                }
            ],
            "description": "Psalm plugin for PHPUnit",
            "time": "2020-05-24T20:30:10+00:00"
        },
        {
            "name": "psr/log",
            "version": "1.1.3",
            "source": {
                "type": "git",
                "url": "https://github.com/php-fig/log.git",
                "reference": "0f73288fd15629204f9d42b7055f72dacbe811fc"
            },
            "dist": {
                "type": "zip",
                "url": "https://api.github.com/repos/php-fig/log/zipball/0f73288fd15629204f9d42b7055f72dacbe811fc",
                "reference": "0f73288fd15629204f9d42b7055f72dacbe811fc",
                "shasum": ""
            },
            "require": {
                "php": ">=5.3.0"
            },
            "type": "library",
            "extra": {
                "branch-alias": {
                    "dev-master": "1.1.x-dev"
                }
            },
            "autoload": {
                "psr-4": {
                    "Psr\\Log\\": "Psr/Log/"
                }
            },
            "notification-url": "https://packagist.org/downloads/",
            "license": [
                "MIT"
            ],
            "authors": [
                {
                    "name": "PHP-FIG",
                    "homepage": "http://www.php-fig.org/"
                }
            ],
            "description": "Common interface for logging libraries",
            "homepage": "https://github.com/php-fig/log",
            "keywords": [
                "log",
                "psr",
                "psr-3"
            ],
            "time": "2020-03-23T09:12:05+00:00"
        },
        {
            "name": "sebastian/cli-parser",
            "version": "1.0.1",
            "source": {
                "type": "git",
                "url": "https://github.com/sebastianbergmann/cli-parser.git",
                "reference": "442e7c7e687e42adc03470c7b668bc4b2402c0b2"
            },
            "dist": {
                "type": "zip",
                "url": "https://api.github.com/repos/sebastianbergmann/cli-parser/zipball/442e7c7e687e42adc03470c7b668bc4b2402c0b2",
                "reference": "442e7c7e687e42adc03470c7b668bc4b2402c0b2",
                "shasum": ""
            },
            "require": {
                "php": ">=7.3"
            },
            "require-dev": {
                "phpunit/phpunit": "^9.3"
            },
            "type": "library",
            "extra": {
                "branch-alias": {
                    "dev-master": "1.0-dev"
                }
            },
            "autoload": {
                "classmap": [
                    "src/"
                ]
            },
            "notification-url": "https://packagist.org/downloads/",
            "license": [
                "BSD-3-Clause"
            ],
            "authors": [
                {
                    "name": "Sebastian Bergmann",
                    "email": "sebastian@phpunit.de",
                    "role": "lead"
                }
            ],
            "description": "Library for parsing CLI options",
            "homepage": "https://github.com/sebastianbergmann/cli-parser",
            "support": {
                "issues": "https://github.com/sebastianbergmann/cli-parser/issues",
                "source": "https://github.com/sebastianbergmann/cli-parser/tree/1.0.1"
            },
            "funding": [
                {
                    "url": "https://github.com/sebastianbergmann",
                    "type": "github"
                }
            ],
            "time": "2020-09-28T06:08:49+00:00"
        },
        {
            "name": "sebastian/code-unit",
            "version": "1.0.7",
            "source": {
                "type": "git",
                "url": "https://github.com/sebastianbergmann/code-unit.git",
                "reference": "59236be62b1bb9919e6d7f60b0b832dc05cef9ab"
            },
            "dist": {
                "type": "zip",
                "url": "https://api.github.com/repos/sebastianbergmann/code-unit/zipball/59236be62b1bb9919e6d7f60b0b832dc05cef9ab",
                "reference": "59236be62b1bb9919e6d7f60b0b832dc05cef9ab",
                "shasum": ""
            },
            "require": {
                "php": ">=7.3"
            },
            "require-dev": {
                "phpunit/phpunit": "^9.3"
            },
            "type": "library",
            "extra": {
                "branch-alias": {
                    "dev-master": "1.0-dev"
                }
            },
            "autoload": {
                "classmap": [
                    "src/"
                ]
            },
            "notification-url": "https://packagist.org/downloads/",
            "license": [
                "BSD-3-Clause"
            ],
            "authors": [
                {
                    "name": "Sebastian Bergmann",
                    "email": "sebastian@phpunit.de",
                    "role": "lead"
                }
            ],
            "description": "Collection of value objects that represent the PHP code units",
            "homepage": "https://github.com/sebastianbergmann/code-unit",
            "support": {
                "issues": "https://github.com/sebastianbergmann/code-unit/issues",
                "source": "https://github.com/sebastianbergmann/code-unit/tree/1.0.7"
            },
            "funding": [
                {
                    "url": "https://github.com/sebastianbergmann",
                    "type": "github"
                }
            ],
            "time": "2020-10-02T14:47:54+00:00"
        },
        {
            "name": "sebastian/code-unit-reverse-lookup",
            "version": "2.0.3",
            "source": {
                "type": "git",
                "url": "https://github.com/sebastianbergmann/code-unit-reverse-lookup.git",
                "reference": "ac91f01ccec49fb77bdc6fd1e548bc70f7faa3e5"
            },
            "dist": {
                "type": "zip",
                "url": "https://api.github.com/repos/sebastianbergmann/code-unit-reverse-lookup/zipball/ac91f01ccec49fb77bdc6fd1e548bc70f7faa3e5",
                "reference": "ac91f01ccec49fb77bdc6fd1e548bc70f7faa3e5",
                "shasum": ""
            },
            "require": {
                "php": ">=7.3"
            },
            "require-dev": {
                "phpunit/phpunit": "^9.3"
            },
            "type": "library",
            "extra": {
                "branch-alias": {
                    "dev-master": "2.0-dev"
                }
            },
            "autoload": {
                "classmap": [
                    "src/"
                ]
            },
            "notification-url": "https://packagist.org/downloads/",
            "license": [
                "BSD-3-Clause"
            ],
            "authors": [
                {
                    "name": "Sebastian Bergmann",
                    "email": "sebastian@phpunit.de"
                }
            ],
            "description": "Looks up which function or method a line of code belongs to",
            "homepage": "https://github.com/sebastianbergmann/code-unit-reverse-lookup/",
            "support": {
                "issues": "https://github.com/sebastianbergmann/code-unit-reverse-lookup/issues",
                "source": "https://github.com/sebastianbergmann/code-unit-reverse-lookup/tree/2.0.3"
            },
            "funding": [
                {
                    "url": "https://github.com/sebastianbergmann",
                    "type": "github"
                }
            ],
            "time": "2020-09-28T05:30:19+00:00"
        },
        {
            "name": "sebastian/comparator",
            "version": "4.0.5",
            "source": {
                "type": "git",
                "url": "https://github.com/sebastianbergmann/comparator.git",
                "reference": "7a8ff306445707539c1a6397372a982a1ec55120"
            },
            "dist": {
                "type": "zip",
                "url": "https://api.github.com/repos/sebastianbergmann/comparator/zipball/7a8ff306445707539c1a6397372a982a1ec55120",
                "reference": "7a8ff306445707539c1a6397372a982a1ec55120",
                "shasum": ""
            },
            "require": {
                "php": ">=7.3",
                "sebastian/diff": "^4.0",
                "sebastian/exporter": "^4.0"
            },
            "require-dev": {
                "phpunit/phpunit": "^9.3"
            },
            "type": "library",
            "extra": {
                "branch-alias": {
                    "dev-master": "4.0-dev"
                }
            },
            "autoload": {
                "classmap": [
                    "src/"
                ]
            },
            "notification-url": "https://packagist.org/downloads/",
            "license": [
                "BSD-3-Clause"
            ],
            "authors": [
                {
                    "name": "Sebastian Bergmann",
                    "email": "sebastian@phpunit.de"
                },
                {
                    "name": "Jeff Welch",
                    "email": "whatthejeff@gmail.com"
                },
                {
                    "name": "Volker Dusch",
                    "email": "github@wallbash.com"
                },
                {
                    "name": "Bernhard Schussek",
                    "email": "bschussek@2bepublished.at"
                }
            ],
            "description": "Provides the functionality to compare PHP values for equality",
            "homepage": "https://github.com/sebastianbergmann/comparator",
            "keywords": [
                "comparator",
                "compare",
                "equality"
            ],
            "support": {
                "issues": "https://github.com/sebastianbergmann/comparator/issues",
                "source": "https://github.com/sebastianbergmann/comparator/tree/4.0.5"
            },
            "funding": [
                {
                    "url": "https://github.com/sebastianbergmann",
                    "type": "github"
                }
            ],
            "time": "2020-09-30T06:47:25+00:00"
        },
        {
            "name": "sebastian/complexity",
            "version": "2.0.1",
            "source": {
                "type": "git",
                "url": "https://github.com/sebastianbergmann/complexity.git",
                "reference": "ba8cc2da0c0bfbc813d03b56406734030c7f1eff"
            },
            "dist": {
                "type": "zip",
                "url": "https://api.github.com/repos/sebastianbergmann/complexity/zipball/ba8cc2da0c0bfbc813d03b56406734030c7f1eff",
                "reference": "ba8cc2da0c0bfbc813d03b56406734030c7f1eff",
                "shasum": ""
            },
            "require": {
                "nikic/php-parser": "^4.7",
                "php": ">=7.3"
            },
            "require-dev": {
                "phpunit/phpunit": "^9.3"
            },
            "type": "library",
            "extra": {
                "branch-alias": {
                    "dev-master": "2.0-dev"
                }
            },
            "autoload": {
                "classmap": [
                    "src/"
                ]
            },
            "notification-url": "https://packagist.org/downloads/",
            "license": [
                "BSD-3-Clause"
            ],
            "authors": [
                {
                    "name": "Sebastian Bergmann",
                    "email": "sebastian@phpunit.de",
                    "role": "lead"
                }
            ],
            "description": "Library for calculating the complexity of PHP code units",
            "homepage": "https://github.com/sebastianbergmann/complexity",
            "support": {
                "issues": "https://github.com/sebastianbergmann/complexity/issues",
                "source": "https://github.com/sebastianbergmann/complexity/tree/2.0.1"
            },
            "funding": [
                {
                    "url": "https://github.com/sebastianbergmann",
                    "type": "github"
                }
            ],
            "time": "2020-09-28T06:05:03+00:00"
        },
        {
            "name": "sebastian/diff",
            "version": "4.0.3",
            "source": {
                "type": "git",
                "url": "https://github.com/sebastianbergmann/diff.git",
                "reference": "ffc949a1a2aae270ea064453d7535b82e4c32092"
            },
            "dist": {
                "type": "zip",
                "url": "https://api.github.com/repos/sebastianbergmann/diff/zipball/ffc949a1a2aae270ea064453d7535b82e4c32092",
                "reference": "ffc949a1a2aae270ea064453d7535b82e4c32092",
                "shasum": ""
            },
            "require": {
                "php": ">=7.3"
            },
            "require-dev": {
                "phpunit/phpunit": "^9.3",
                "symfony/process": "^4.2 || ^5"
            },
            "type": "library",
            "extra": {
                "branch-alias": {
                    "dev-master": "4.0-dev"
                }
            },
            "autoload": {
                "classmap": [
                    "src/"
                ]
            },
            "notification-url": "https://packagist.org/downloads/",
            "license": [
                "BSD-3-Clause"
            ],
            "authors": [
                {
                    "name": "Sebastian Bergmann",
                    "email": "sebastian@phpunit.de"
                },
                {
                    "name": "Kore Nordmann",
                    "email": "mail@kore-nordmann.de"
                }
            ],
            "description": "Diff implementation",
            "homepage": "https://github.com/sebastianbergmann/diff",
            "keywords": [
                "diff",
                "udiff",
                "unidiff",
                "unified diff"
            ],
            "support": {
                "issues": "https://github.com/sebastianbergmann/diff/issues",
                "source": "https://github.com/sebastianbergmann/diff/tree/4.0.3"
            },
            "funding": [
                {
                    "url": "https://github.com/sebastianbergmann",
                    "type": "github"
                }
            ],
            "time": "2020-09-28T05:32:55+00:00"
        },
        {
            "name": "sebastian/environment",
            "version": "5.1.3",
            "source": {
                "type": "git",
                "url": "https://github.com/sebastianbergmann/environment.git",
                "reference": "388b6ced16caa751030f6a69e588299fa09200ac"
            },
            "dist": {
                "type": "zip",
                "url": "https://api.github.com/repos/sebastianbergmann/environment/zipball/388b6ced16caa751030f6a69e588299fa09200ac",
                "reference": "388b6ced16caa751030f6a69e588299fa09200ac",
                "shasum": ""
            },
            "require": {
                "php": ">=7.3"
            },
            "require-dev": {
                "phpunit/phpunit": "^9.3"
            },
            "suggest": {
                "ext-posix": "*"
            },
            "type": "library",
            "extra": {
                "branch-alias": {
                    "dev-master": "5.1-dev"
                }
            },
            "autoload": {
                "classmap": [
                    "src/"
                ]
            },
            "notification-url": "https://packagist.org/downloads/",
            "license": [
                "BSD-3-Clause"
            ],
            "authors": [
                {
                    "name": "Sebastian Bergmann",
                    "email": "sebastian@phpunit.de"
                }
            ],
            "description": "Provides functionality to handle HHVM/PHP environments",
            "homepage": "http://www.github.com/sebastianbergmann/environment",
            "keywords": [
                "Xdebug",
                "environment",
                "hhvm"
            ],
            "support": {
                "issues": "https://github.com/sebastianbergmann/environment/issues",
                "source": "https://github.com/sebastianbergmann/environment/tree/5.1.3"
            },
            "funding": [
                {
                    "url": "https://github.com/sebastianbergmann",
                    "type": "github"
                }
            ],
            "time": "2020-09-28T05:52:38+00:00"
        },
        {
            "name": "sebastian/exporter",
            "version": "4.0.3",
            "source": {
                "type": "git",
                "url": "https://github.com/sebastianbergmann/exporter.git",
                "reference": "d89cc98761b8cb5a1a235a6b703ae50d34080e65"
            },
            "dist": {
                "type": "zip",
                "url": "https://api.github.com/repos/sebastianbergmann/exporter/zipball/d89cc98761b8cb5a1a235a6b703ae50d34080e65",
                "reference": "d89cc98761b8cb5a1a235a6b703ae50d34080e65",
                "shasum": ""
            },
            "require": {
                "php": ">=7.3",
                "sebastian/recursion-context": "^4.0"
            },
            "require-dev": {
                "ext-mbstring": "*",
                "phpunit/phpunit": "^9.3"
            },
            "type": "library",
            "extra": {
                "branch-alias": {
                    "dev-master": "4.0-dev"
                }
            },
            "autoload": {
                "classmap": [
                    "src/"
                ]
            },
            "notification-url": "https://packagist.org/downloads/",
            "license": [
                "BSD-3-Clause"
            ],
            "authors": [
                {
                    "name": "Sebastian Bergmann",
                    "email": "sebastian@phpunit.de"
                },
                {
                    "name": "Jeff Welch",
                    "email": "whatthejeff@gmail.com"
                },
                {
                    "name": "Volker Dusch",
                    "email": "github@wallbash.com"
                },
                {
                    "name": "Adam Harvey",
                    "email": "aharvey@php.net"
                },
                {
                    "name": "Bernhard Schussek",
                    "email": "bschussek@gmail.com"
                }
            ],
            "description": "Provides the functionality to export PHP variables for visualization",
            "homepage": "http://www.github.com/sebastianbergmann/exporter",
            "keywords": [
                "export",
                "exporter"
            ],
            "support": {
                "issues": "https://github.com/sebastianbergmann/exporter/issues",
                "source": "https://github.com/sebastianbergmann/exporter/tree/4.0.3"
            },
            "funding": [
                {
                    "url": "https://github.com/sebastianbergmann",
                    "type": "github"
                }
            ],
            "time": "2020-09-28T05:24:23+00:00"
        },
        {
            "name": "sebastian/global-state",
            "version": "5.0.1",
            "source": {
                "type": "git",
                "url": "https://github.com/sebastianbergmann/global-state.git",
                "reference": "ea779cb749a478b22a2564ac41cd7bda79c78dc7"
            },
            "dist": {
                "type": "zip",
                "url": "https://api.github.com/repos/sebastianbergmann/global-state/zipball/ea779cb749a478b22a2564ac41cd7bda79c78dc7",
                "reference": "ea779cb749a478b22a2564ac41cd7bda79c78dc7",
                "shasum": ""
            },
            "require": {
                "php": ">=7.3",
                "sebastian/object-reflector": "^2.0",
                "sebastian/recursion-context": "^4.0"
            },
            "require-dev": {
                "ext-dom": "*",
                "phpunit/phpunit": "^9.3"
            },
            "suggest": {
                "ext-uopz": "*"
            },
            "type": "library",
            "extra": {
                "branch-alias": {
                    "dev-master": "5.0-dev"
                }
            },
            "autoload": {
                "classmap": [
                    "src/"
                ]
            },
            "notification-url": "https://packagist.org/downloads/",
            "license": [
                "BSD-3-Clause"
            ],
            "authors": [
                {
                    "name": "Sebastian Bergmann",
                    "email": "sebastian@phpunit.de"
                }
            ],
            "description": "Snapshotting of global state",
            "homepage": "http://www.github.com/sebastianbergmann/global-state",
            "keywords": [
                "global state"
            ],
            "support": {
                "issues": "https://github.com/sebastianbergmann/global-state/issues",
                "source": "https://github.com/sebastianbergmann/global-state/tree/5.0.1"
            },
            "funding": [
                {
                    "url": "https://github.com/sebastianbergmann",
                    "type": "github"
                }
            ],
            "time": "2020-09-28T05:54:06+00:00"
        },
        {
            "name": "sebastian/lines-of-code",
            "version": "1.0.1",
            "source": {
                "type": "git",
                "url": "https://github.com/sebastianbergmann/lines-of-code.git",
                "reference": "6514b8f21906b8b46f520d1fbd17a4523fa59a54"
            },
            "dist": {
                "type": "zip",
                "url": "https://api.github.com/repos/sebastianbergmann/lines-of-code/zipball/6514b8f21906b8b46f520d1fbd17a4523fa59a54",
                "reference": "6514b8f21906b8b46f520d1fbd17a4523fa59a54",
                "shasum": ""
            },
            "require": {
                "nikic/php-parser": "^4.6",
                "php": ">=7.3"
            },
            "require-dev": {
                "phpunit/phpunit": "^9.3"
            },
            "type": "library",
            "extra": {
                "branch-alias": {
                    "dev-master": "1.0-dev"
                }
            },
            "autoload": {
                "classmap": [
                    "src/"
                ]
            },
            "notification-url": "https://packagist.org/downloads/",
            "license": [
                "BSD-3-Clause"
            ],
            "authors": [
                {
                    "name": "Sebastian Bergmann",
                    "email": "sebastian@phpunit.de",
                    "role": "lead"
                }
            ],
            "description": "Library for counting the lines of code in PHP source code",
            "homepage": "https://github.com/sebastianbergmann/lines-of-code",
            "support": {
                "issues": "https://github.com/sebastianbergmann/lines-of-code/issues",
                "source": "https://github.com/sebastianbergmann/lines-of-code/tree/1.0.1"
            },
            "funding": [
                {
                    "url": "https://github.com/sebastianbergmann",
                    "type": "github"
                }
            ],
            "time": "2020-09-28T06:07:27+00:00"
        },
        {
            "name": "sebastian/object-enumerator",
            "version": "4.0.3",
            "source": {
                "type": "git",
                "url": "https://github.com/sebastianbergmann/object-enumerator.git",
                "reference": "f6f5957013d84725427d361507e13513702888a4"
            },
            "dist": {
                "type": "zip",
                "url": "https://api.github.com/repos/sebastianbergmann/object-enumerator/zipball/f6f5957013d84725427d361507e13513702888a4",
                "reference": "f6f5957013d84725427d361507e13513702888a4",
                "shasum": ""
            },
            "require": {
                "php": ">=7.3",
                "sebastian/object-reflector": "^2.0",
                "sebastian/recursion-context": "^4.0"
            },
            "require-dev": {
                "phpunit/phpunit": "^9.3"
            },
            "type": "library",
            "extra": {
                "branch-alias": {
                    "dev-master": "4.0-dev"
                }
            },
            "autoload": {
                "classmap": [
                    "src/"
                ]
            },
            "notification-url": "https://packagist.org/downloads/",
            "license": [
                "BSD-3-Clause"
            ],
            "authors": [
                {
                    "name": "Sebastian Bergmann",
                    "email": "sebastian@phpunit.de"
                }
            ],
            "description": "Traverses array structures and object graphs to enumerate all referenced objects",
            "homepage": "https://github.com/sebastianbergmann/object-enumerator/",
            "support": {
                "issues": "https://github.com/sebastianbergmann/object-enumerator/issues",
                "source": "https://github.com/sebastianbergmann/object-enumerator/tree/4.0.3"
            },
            "funding": [
                {
                    "url": "https://github.com/sebastianbergmann",
                    "type": "github"
                }
            ],
            "time": "2020-09-28T05:55:06+00:00"
        },
        {
            "name": "sebastian/object-reflector",
            "version": "2.0.3",
            "source": {
                "type": "git",
                "url": "https://github.com/sebastianbergmann/object-reflector.git",
                "reference": "d9d0ab3b12acb1768bc1e0a89b23c90d2043cbe5"
            },
            "dist": {
                "type": "zip",
                "url": "https://api.github.com/repos/sebastianbergmann/object-reflector/zipball/d9d0ab3b12acb1768bc1e0a89b23c90d2043cbe5",
                "reference": "d9d0ab3b12acb1768bc1e0a89b23c90d2043cbe5",
                "shasum": ""
            },
            "require": {
                "php": ">=7.3"
            },
            "require-dev": {
                "phpunit/phpunit": "^9.3"
            },
            "type": "library",
            "extra": {
                "branch-alias": {
                    "dev-master": "2.0-dev"
                }
            },
            "autoload": {
                "classmap": [
                    "src/"
                ]
            },
            "notification-url": "https://packagist.org/downloads/",
            "license": [
                "BSD-3-Clause"
            ],
            "authors": [
                {
                    "name": "Sebastian Bergmann",
                    "email": "sebastian@phpunit.de"
                }
            ],
            "description": "Allows reflection of object attributes, including inherited and non-public ones",
            "homepage": "https://github.com/sebastianbergmann/object-reflector/",
            "support": {
                "issues": "https://github.com/sebastianbergmann/object-reflector/issues",
                "source": "https://github.com/sebastianbergmann/object-reflector/tree/2.0.3"
            },
            "funding": [
                {
                    "url": "https://github.com/sebastianbergmann",
                    "type": "github"
                }
            ],
            "time": "2020-09-28T05:56:16+00:00"
        },
        {
            "name": "sebastian/recursion-context",
            "version": "4.0.3",
            "source": {
                "type": "git",
                "url": "https://github.com/sebastianbergmann/recursion-context.git",
                "reference": "ed8c9cd355089134bc9cba421b5cfdd58f0eaef7"
            },
            "dist": {
                "type": "zip",
                "url": "https://api.github.com/repos/sebastianbergmann/recursion-context/zipball/ed8c9cd355089134bc9cba421b5cfdd58f0eaef7",
                "reference": "ed8c9cd355089134bc9cba421b5cfdd58f0eaef7",
                "shasum": ""
            },
            "require": {
                "php": ">=7.3"
            },
            "require-dev": {
                "phpunit/phpunit": "^9.3"
            },
            "type": "library",
            "extra": {
                "branch-alias": {
                    "dev-master": "4.0-dev"
                }
            },
            "autoload": {
                "classmap": [
                    "src/"
                ]
            },
            "notification-url": "https://packagist.org/downloads/",
            "license": [
                "BSD-3-Clause"
            ],
            "authors": [
                {
                    "name": "Sebastian Bergmann",
                    "email": "sebastian@phpunit.de"
                },
                {
                    "name": "Jeff Welch",
                    "email": "whatthejeff@gmail.com"
                },
                {
                    "name": "Adam Harvey",
                    "email": "aharvey@php.net"
                }
            ],
            "description": "Provides functionality to recursively process PHP variables",
            "homepage": "http://www.github.com/sebastianbergmann/recursion-context",
            "support": {
                "issues": "https://github.com/sebastianbergmann/recursion-context/issues",
                "source": "https://github.com/sebastianbergmann/recursion-context/tree/4.0.3"
            },
            "funding": [
                {
                    "url": "https://github.com/sebastianbergmann",
                    "type": "github"
                }
            ],
            "time": "2020-09-28T05:17:32+00:00"
        },
        {
            "name": "sebastian/resource-operations",
            "version": "3.0.3",
            "source": {
                "type": "git",
                "url": "https://github.com/sebastianbergmann/resource-operations.git",
                "reference": "0f4443cb3a1d92ce809899753bc0d5d5a8dd19a8"
            },
            "dist": {
                "type": "zip",
                "url": "https://api.github.com/repos/sebastianbergmann/resource-operations/zipball/0f4443cb3a1d92ce809899753bc0d5d5a8dd19a8",
                "reference": "0f4443cb3a1d92ce809899753bc0d5d5a8dd19a8",
                "shasum": ""
            },
            "require": {
                "php": ">=7.3"
            },
            "require-dev": {
                "phpunit/phpunit": "^9.0"
            },
            "type": "library",
            "extra": {
                "branch-alias": {
                    "dev-master": "3.0-dev"
                }
            },
            "autoload": {
                "classmap": [
                    "src/"
                ]
            },
            "notification-url": "https://packagist.org/downloads/",
            "license": [
                "BSD-3-Clause"
            ],
            "authors": [
                {
                    "name": "Sebastian Bergmann",
                    "email": "sebastian@phpunit.de"
                }
            ],
            "description": "Provides a list of PHP built-in functions that operate on resources",
            "homepage": "https://www.github.com/sebastianbergmann/resource-operations",
            "support": {
                "issues": "https://github.com/sebastianbergmann/resource-operations/issues",
                "source": "https://github.com/sebastianbergmann/resource-operations/tree/3.0.3"
            },
            "funding": [
                {
                    "url": "https://github.com/sebastianbergmann",
                    "type": "github"
                }
            ],
            "time": "2020-09-28T06:45:17+00:00"
        },
        {
            "name": "sebastian/type",
            "version": "2.3.0",
            "source": {
                "type": "git",
                "url": "https://github.com/sebastianbergmann/type.git",
                "reference": "fa592377f3923946cb90bf1f6a71ba2e5f229909"
            },
            "dist": {
                "type": "zip",
                "url": "https://api.github.com/repos/sebastianbergmann/type/zipball/fa592377f3923946cb90bf1f6a71ba2e5f229909",
                "reference": "fa592377f3923946cb90bf1f6a71ba2e5f229909",
                "shasum": ""
            },
            "require": {
                "php": ">=7.3"
            },
            "require-dev": {
                "phpunit/phpunit": "^9.3"
            },
            "type": "library",
            "extra": {
                "branch-alias": {
                    "dev-master": "2.3-dev"
                }
            },
            "autoload": {
                "classmap": [
                    "src/"
                ]
            },
            "notification-url": "https://packagist.org/downloads/",
            "license": [
                "BSD-3-Clause"
            ],
            "authors": [
                {
                    "name": "Sebastian Bergmann",
                    "email": "sebastian@phpunit.de",
                    "role": "lead"
                }
            ],
            "description": "Collection of value objects that represent the types of the PHP type system",
            "homepage": "https://github.com/sebastianbergmann/type",
            "support": {
                "issues": "https://github.com/sebastianbergmann/type/issues",
                "source": "https://github.com/sebastianbergmann/type/tree/2.3.0"
            },
            "funding": [
                {
                    "url": "https://github.com/sebastianbergmann",
                    "type": "github"
                }
            ],
            "time": "2020-10-06T08:41:03+00:00"
        },
        {
            "name": "sebastian/version",
            "version": "3.0.2",
            "source": {
                "type": "git",
                "url": "https://github.com/sebastianbergmann/version.git",
                "reference": "c6c1022351a901512170118436c764e473f6de8c"
            },
            "dist": {
                "type": "zip",
                "url": "https://api.github.com/repos/sebastianbergmann/version/zipball/c6c1022351a901512170118436c764e473f6de8c",
                "reference": "c6c1022351a901512170118436c764e473f6de8c",
                "shasum": ""
            },
            "require": {
                "php": ">=7.3"
            },
            "type": "library",
            "extra": {
                "branch-alias": {
                    "dev-master": "3.0-dev"
                }
            },
            "autoload": {
                "classmap": [
                    "src/"
                ]
            },
            "notification-url": "https://packagist.org/downloads/",
            "license": [
                "BSD-3-Clause"
            ],
            "authors": [
                {
                    "name": "Sebastian Bergmann",
                    "email": "sebastian@phpunit.de",
                    "role": "lead"
                }
            ],
            "description": "Library that helps with managing the version number of Git-hosted PHP projects",
            "homepage": "https://github.com/sebastianbergmann/version",
            "support": {
                "issues": "https://github.com/sebastianbergmann/version/issues",
                "source": "https://github.com/sebastianbergmann/version/tree/3.0.2"
            },
            "funding": [
                {
                    "url": "https://github.com/sebastianbergmann",
                    "type": "github"
                }
            ],
            "time": "2020-09-28T06:39:44+00:00"
        },
        {
            "name": "slevomat/coding-standard",
            "version": "6.3.10",
            "source": {
                "type": "git",
                "url": "https://github.com/slevomat/coding-standard.git",
                "reference": "58fa5ea2c048357ae55185eb5e93ca2826fffde0"
            },
            "dist": {
                "type": "zip",
                "url": "https://api.github.com/repos/slevomat/coding-standard/zipball/58fa5ea2c048357ae55185eb5e93ca2826fffde0",
                "reference": "58fa5ea2c048357ae55185eb5e93ca2826fffde0",
                "shasum": ""
            },
            "require": {
                "php": "^7.1",
                "phpstan/phpdoc-parser": "0.4.0 - 0.4.4",
                "squizlabs/php_codesniffer": "^3.5.5"
            },
            "require-dev": {
                "dealerdirect/phpcodesniffer-composer-installer": "0.6.2",
                "phing/phing": "2.16.3",
                "php-parallel-lint/php-parallel-lint": "1.2.0",
                "phpstan/phpstan": "0.12.19",
                "phpstan/phpstan-deprecation-rules": "0.12.2",
                "phpstan/phpstan-phpunit": "0.12.8",
                "phpstan/phpstan-strict-rules": "0.12.2",
                "phpunit/phpunit": "7.5.20|8.5.2|9.1.2"
            },
            "type": "phpcodesniffer-standard",
            "extra": {
                "branch-alias": {
                    "dev-master": "6.x-dev"
                }
            },
            "autoload": {
                "psr-4": {
                    "SlevomatCodingStandard\\": "SlevomatCodingStandard"
                }
            },
            "notification-url": "https://packagist.org/downloads/",
            "license": [
                "MIT"
            ],
            "description": "Slevomat Coding Standard for PHP_CodeSniffer complements Consistence Coding Standard by providing sniffs with additional checks.",
            "funding": [
                {
                    "url": "https://github.com/kukulich",
                    "type": "github"
                },
                {
                    "url": "https://tidelift.com/funding/github/packagist/slevomat/coding-standard",
                    "type": "tidelift"
                }
            ],
            "time": "2020-06-22T11:33:09+00:00"
        },
        {
            "name": "squizlabs/php_codesniffer",
            "version": "3.5.5",
            "source": {
                "type": "git",
                "url": "https://github.com/squizlabs/PHP_CodeSniffer.git",
                "reference": "73e2e7f57d958e7228fce50dc0c61f58f017f9f6"
            },
            "dist": {
                "type": "zip",
                "url": "https://api.github.com/repos/squizlabs/PHP_CodeSniffer/zipball/73e2e7f57d958e7228fce50dc0c61f58f017f9f6",
                "reference": "73e2e7f57d958e7228fce50dc0c61f58f017f9f6",
                "shasum": ""
            },
            "require": {
                "ext-simplexml": "*",
                "ext-tokenizer": "*",
                "ext-xmlwriter": "*",
                "php": ">=5.4.0"
            },
            "require-dev": {
                "phpunit/phpunit": "^4.0 || ^5.0 || ^6.0 || ^7.0"
            },
            "bin": [
                "bin/phpcs",
                "bin/phpcbf"
            ],
            "type": "library",
            "extra": {
                "branch-alias": {
                    "dev-master": "3.x-dev"
                }
            },
            "notification-url": "https://packagist.org/downloads/",
            "license": [
                "BSD-3-Clause"
            ],
            "authors": [
                {
                    "name": "Greg Sherwood",
                    "role": "lead"
                }
            ],
            "description": "PHP_CodeSniffer tokenizes PHP, JavaScript and CSS files and detects violations of a defined set of coding standards.",
            "homepage": "https://github.com/squizlabs/PHP_CodeSniffer",
            "keywords": [
                "phpcs",
                "standards"
            ],
            "time": "2020-04-17T01:09:41+00:00"
        },
        {
            "name": "symfony/console",
            "version": "v4.2.4",
            "source": {
                "type": "git",
                "url": "https://github.com/symfony/console.git",
                "reference": "9dc2299a016497f9ee620be94524e6c0af0280a9"
            },
            "dist": {
                "type": "zip",
                "url": "https://api.github.com/repos/symfony/console/zipball/9dc2299a016497f9ee620be94524e6c0af0280a9",
                "reference": "9dc2299a016497f9ee620be94524e6c0af0280a9",
                "shasum": ""
            },
            "require": {
                "php": "^7.1.3",
                "symfony/contracts": "^1.0",
                "symfony/polyfill-mbstring": "~1.0"
            },
            "conflict": {
                "symfony/dependency-injection": "<3.4",
                "symfony/process": "<3.3"
            },
            "provide": {
                "psr/log-implementation": "1.0"
            },
            "require-dev": {
                "psr/log": "~1.0",
                "symfony/config": "~3.4|~4.0",
                "symfony/dependency-injection": "~3.4|~4.0",
                "symfony/event-dispatcher": "~3.4|~4.0",
                "symfony/lock": "~3.4|~4.0",
                "symfony/process": "~3.4|~4.0"
            },
            "suggest": {
                "psr/log": "For using the console logger",
                "symfony/event-dispatcher": "",
                "symfony/lock": "",
                "symfony/process": ""
            },
            "type": "library",
            "extra": {
                "branch-alias": {
                    "dev-master": "4.2-dev"
                }
            },
            "autoload": {
                "psr-4": {
                    "Symfony\\Component\\Console\\": ""
                },
                "exclude-from-classmap": [
                    "/Tests/"
                ]
            },
            "notification-url": "https://packagist.org/downloads/",
            "license": [
                "MIT"
            ],
            "authors": [
                {
                    "name": "Fabien Potencier",
                    "email": "fabien@symfony.com"
                },
                {
                    "name": "Symfony Community",
                    "homepage": "https://symfony.com/contributors"
                }
            ],
            "description": "Symfony Console Component",
            "homepage": "https://symfony.com",
            "time": "2019-02-23T15:17:42+00:00"
        },
        {
            "name": "symfony/contracts",
            "version": "v1.0.2",
            "source": {
                "type": "git",
                "url": "https://github.com/symfony/contracts.git",
                "reference": "1aa7ab2429c3d594dd70689604b5cf7421254cdf"
            },
            "dist": {
                "type": "zip",
                "url": "https://api.github.com/repos/symfony/contracts/zipball/1aa7ab2429c3d594dd70689604b5cf7421254cdf",
                "reference": "1aa7ab2429c3d594dd70689604b5cf7421254cdf",
                "shasum": ""
            },
            "require": {
                "php": "^7.1.3"
            },
            "require-dev": {
                "psr/cache": "^1.0",
                "psr/container": "^1.0"
            },
            "suggest": {
                "psr/cache": "When using the Cache contracts",
                "psr/container": "When using the Service contracts",
                "symfony/cache-contracts-implementation": "",
                "symfony/service-contracts-implementation": "",
                "symfony/translation-contracts-implementation": ""
            },
            "type": "library",
            "extra": {
                "branch-alias": {
                    "dev-master": "1.0-dev"
                }
            },
            "autoload": {
                "psr-4": {
                    "Symfony\\Contracts\\": ""
                },
                "exclude-from-classmap": [
                    "**/Tests/"
                ]
            },
            "notification-url": "https://packagist.org/downloads/",
            "license": [
                "MIT"
            ],
            "authors": [
                {
                    "name": "Nicolas Grekas",
                    "email": "p@tchwork.com"
                },
                {
                    "name": "Symfony Community",
                    "homepage": "https://symfony.com/contributors"
                }
            ],
            "description": "A set of abstractions extracted out of the Symfony components",
            "homepage": "https://symfony.com",
            "keywords": [
                "abstractions",
                "contracts",
                "decoupling",
                "interfaces",
                "interoperability",
                "standards"
            ],
            "time": "2018-12-05T08:06:11+00:00"
        },
        {
            "name": "symfony/debug",
            "version": "v4.0.6",
            "source": {
                "type": "git",
                "url": "https://github.com/symfony/debug.git",
                "reference": "1721e4e7effb23480966690cdcdc7d2a4152d489"
            },
            "dist": {
                "type": "zip",
                "url": "https://api.github.com/repos/symfony/debug/zipball/1721e4e7effb23480966690cdcdc7d2a4152d489",
                "reference": "1721e4e7effb23480966690cdcdc7d2a4152d489",
                "shasum": ""
            },
            "require": {
                "php": "^7.1.3",
                "psr/log": "~1.0"
            },
            "conflict": {
                "symfony/http-kernel": "<3.4"
            },
            "require-dev": {
                "symfony/http-kernel": "~3.4|~4.0"
            },
            "type": "library",
            "extra": {
                "branch-alias": {
                    "dev-master": "4.0-dev"
                }
            },
            "autoload": {
                "psr-4": {
                    "Symfony\\Component\\Debug\\": ""
                },
                "exclude-from-classmap": [
                    "/Tests/"
                ]
            },
            "notification-url": "https://packagist.org/downloads/",
            "license": [
                "MIT"
            ],
            "authors": [
                {
                    "name": "Fabien Potencier",
                    "email": "fabien@symfony.com"
                },
                {
                    "name": "Symfony Community",
                    "homepage": "https://symfony.com/contributors"
                }
            ],
            "description": "Symfony Debug Component",
            "homepage": "https://symfony.com",
            "time": "2018-02-28T21:50:02+00:00"
        },
        {
            "name": "symfony/polyfill-ctype",
            "version": "v1.18.1",
            "source": {
                "type": "git",
                "url": "https://github.com/symfony/polyfill-ctype.git",
                "reference": "1c302646f6efc070cd46856e600e5e0684d6b454"
            },
            "dist": {
                "type": "zip",
                "url": "https://api.github.com/repos/symfony/polyfill-ctype/zipball/1c302646f6efc070cd46856e600e5e0684d6b454",
                "reference": "1c302646f6efc070cd46856e600e5e0684d6b454",
                "shasum": ""
            },
            "require": {
                "php": ">=5.3.3"
            },
            "suggest": {
                "ext-ctype": "For best performance"
            },
            "type": "library",
            "extra": {
                "branch-alias": {
                    "dev-master": "1.18-dev"
                },
                "thanks": {
                    "name": "symfony/polyfill",
                    "url": "https://github.com/symfony/polyfill"
                }
            },
            "autoload": {
                "psr-4": {
                    "Symfony\\Polyfill\\Ctype\\": ""
                },
                "files": [
                    "bootstrap.php"
                ]
            },
            "notification-url": "https://packagist.org/downloads/",
            "license": [
                "MIT"
            ],
            "authors": [
                {
                    "name": "Gert de Pagter",
                    "email": "BackEndTea@gmail.com"
                },
                {
                    "name": "Symfony Community",
                    "homepage": "https://symfony.com/contributors"
                }
            ],
            "description": "Symfony polyfill for ctype functions",
            "homepage": "https://symfony.com",
            "keywords": [
                "compatibility",
                "ctype",
                "polyfill",
                "portable"
            ],
            "support": {
                "source": "https://github.com/symfony/polyfill-ctype/tree/v1.18.0"
            },
            "funding": [
                {
                    "url": "https://symfony.com/sponsor",
                    "type": "custom"
                },
                {
                    "url": "https://github.com/fabpot",
                    "type": "github"
                },
                {
                    "url": "https://tidelift.com/funding/github/packagist/symfony/symfony",
                    "type": "tidelift"
                }
            ],
            "time": "2020-07-14T12:35:20+00:00"
        },
        {
            "name": "symfony/polyfill-mbstring",
            "version": "v1.10.0",
            "source": {
                "type": "git",
                "url": "https://github.com/symfony/polyfill-mbstring.git",
                "reference": "c79c051f5b3a46be09205c73b80b346e4153e494"
            },
            "dist": {
                "type": "zip",
                "url": "https://api.github.com/repos/symfony/polyfill-mbstring/zipball/c79c051f5b3a46be09205c73b80b346e4153e494",
                "reference": "c79c051f5b3a46be09205c73b80b346e4153e494",
                "shasum": ""
            },
            "require": {
                "php": ">=5.3.3"
            },
            "suggest": {
                "ext-mbstring": "For best performance"
            },
            "type": "library",
            "extra": {
                "branch-alias": {
                    "dev-master": "1.9-dev"
                }
            },
            "autoload": {
                "psr-4": {
                    "Symfony\\Polyfill\\Mbstring\\": ""
                },
                "files": [
                    "bootstrap.php"
                ]
            },
            "notification-url": "https://packagist.org/downloads/",
            "license": [
                "MIT"
            ],
            "authors": [
                {
                    "name": "Nicolas Grekas",
                    "email": "p@tchwork.com"
                },
                {
                    "name": "Symfony Community",
                    "homepage": "https://symfony.com/contributors"
                }
            ],
            "description": "Symfony polyfill for the Mbstring extension",
            "homepage": "https://symfony.com",
            "keywords": [
                "compatibility",
                "mbstring",
                "polyfill",
                "portable",
                "shim"
            ],
            "time": "2018-09-21T13:07:52+00:00"
        },
        {
            "name": "theseer/tokenizer",
            "version": "1.2.0",
            "source": {
                "type": "git",
                "url": "https://github.com/theseer/tokenizer.git",
                "reference": "75a63c33a8577608444246075ea0af0d052e452a"
            },
            "dist": {
                "type": "zip",
                "url": "https://api.github.com/repos/theseer/tokenizer/zipball/75a63c33a8577608444246075ea0af0d052e452a",
                "reference": "75a63c33a8577608444246075ea0af0d052e452a",
                "shasum": ""
            },
            "require": {
                "ext-dom": "*",
                "ext-tokenizer": "*",
                "ext-xmlwriter": "*",
                "php": "^7.2 || ^8.0"
            },
            "type": "library",
            "autoload": {
                "classmap": [
                    "src/"
                ]
            },
            "notification-url": "https://packagist.org/downloads/",
            "license": [
                "BSD-3-Clause"
            ],
            "authors": [
                {
                    "name": "Arne Blankerts",
                    "email": "arne@blankerts.de",
                    "role": "Developer"
                }
            ],
            "description": "A small library for converting tokenized PHP source code into XML and potentially other formats",
            "support": {
                "issues": "https://github.com/theseer/tokenizer/issues",
                "source": "https://github.com/theseer/tokenizer/tree/master"
            },
            "funding": [
                {
                    "url": "https://github.com/theseer",
                    "type": "github"
                }
            ],
            "time": "2020-07-12T23:59:07+00:00"
        },
        {
            "name": "vimeo/psalm",
<<<<<<< HEAD
            "version": "3.14.2",
            "source": {
                "type": "git",
                "url": "https://github.com/vimeo/psalm.git",
                "reference": "3538fe1955d47f6ee926c0769d71af6db08aa488"
            },
            "dist": {
                "type": "zip",
                "url": "https://api.github.com/repos/vimeo/psalm/zipball/3538fe1955d47f6ee926c0769d71af6db08aa488",
                "reference": "3538fe1955d47f6ee926c0769d71af6db08aa488",
=======
            "version": "3.17.2",
            "source": {
                "type": "git",
                "url": "https://github.com/vimeo/psalm.git",
                "reference": "9e526d9cb569fe4631e6a737bbb7948d05596e3f"
            },
            "dist": {
                "type": "zip",
                "url": "https://api.github.com/repos/vimeo/psalm/zipball/9e526d9cb569fe4631e6a737bbb7948d05596e3f",
                "reference": "9e526d9cb569fe4631e6a737bbb7948d05596e3f",
>>>>>>> 3c845853
                "shasum": ""
            },
            "require": {
                "amphp/amp": "^2.1",
                "amphp/byte-stream": "^1.5",
                "composer/package-versions-deprecated": "^1.8.0",
                "composer/semver": "^1.4 || ^2.0 || ^3.0",
                "composer/xdebug-handler": "^1.1",
                "ext-dom": "*",
                "ext-json": "*",
                "ext-libxml": "*",
                "ext-simplexml": "*",
                "ext-tokenizer": "*",
                "felixfbecker/advanced-json-rpc": "^3.0.3",
                "felixfbecker/language-server-protocol": "^1.4",
                "netresearch/jsonmapper": "^1.0 || ^2.0 || ^3.0",
                "nikic/php-parser": "4.3.* || 4.4.* || 4.5.* || 4.6.* || ^4.8",
                "openlss/lib-array2xml": "^1.0",
                "php": "^7.1.3|^8",
                "sebastian/diff": "^3.0 || ^4.0",
                "symfony/console": "^3.4.17 || ^4.1.6 || ^5.0",
                "webmozart/glob": "^4.1",
                "webmozart/path-util": "^2.3"
            },
            "provide": {
                "psalm/psalm": "self.version"
            },
            "require-dev": {
                "amphp/amp": "^2.4.2",
                "bamarni/composer-bin-plugin": "^1.2",
                "brianium/paratest": "^4.0.0",
                "ext-curl": "*",
                "phpdocumentor/reflection-docblock": "^4.3.4 || ^5",
                "phpmyadmin/sql-parser": "5.1.0",
                "phpspec/prophecy": ">=1.9.0",
                "phpunit/phpunit": "^7.5.16 || ^8.5 || ^9.0",
                "psalm/plugin-phpunit": "^0.10",
                "slevomat/coding-standard": "^5.0",
                "squizlabs/php_codesniffer": "^3.5",
                "symfony/process": "^4.3"
            },
            "suggest": {
                "ext-igbinary": "^2.0.5"
            },
            "bin": [
                "psalm",
                "psalm-language-server",
                "psalm-plugin",
                "psalm-refactor",
                "psalter"
            ],
            "type": "library",
            "extra": {
                "branch-alias": {
                    "dev-master": "3.x-dev",
                    "dev-2.x": "2.x-dev",
                    "dev-1.x": "1.x-dev"
                }
            },
            "autoload": {
                "psr-4": {
                    "Psalm\\": "src/Psalm/"
                },
                "files": [
                    "src/functions.php",
                    "src/spl_object_id.php"
                ]
            },
            "notification-url": "https://packagist.org/downloads/",
            "license": [
                "MIT"
            ],
            "authors": [
                {
                    "name": "Matthew Brown"
                }
            ],
            "description": "A static analysis tool for finding errors in PHP applications",
            "keywords": [
                "code",
                "inspection",
                "php"
            ],
<<<<<<< HEAD
            "time": "2020-08-22T14:01:26+00:00"
=======
            "time": "2020-10-15T00:23:17+00:00"
>>>>>>> 3c845853
        },
        {
            "name": "webmozart/assert",
            "version": "1.9.1",
            "source": {
                "type": "git",
                "url": "https://github.com/webmozart/assert.git",
                "reference": "bafc69caeb4d49c39fd0779086c03a3738cbb389"
            },
            "dist": {
                "type": "zip",
                "url": "https://api.github.com/repos/webmozart/assert/zipball/bafc69caeb4d49c39fd0779086c03a3738cbb389",
                "reference": "bafc69caeb4d49c39fd0779086c03a3738cbb389",
                "shasum": ""
            },
            "require": {
                "php": "^5.3.3 || ^7.0 || ^8.0",
                "symfony/polyfill-ctype": "^1.8"
            },
            "conflict": {
                "phpstan/phpstan": "<0.12.20",
                "vimeo/psalm": "<3.9.1"
            },
            "require-dev": {
                "phpunit/phpunit": "^4.8.36 || ^7.5.13"
            },
            "type": "library",
            "autoload": {
                "psr-4": {
                    "Webmozart\\Assert\\": "src/"
                }
            },
            "notification-url": "https://packagist.org/downloads/",
            "license": [
                "MIT"
            ],
            "authors": [
                {
                    "name": "Bernhard Schussek",
                    "email": "bschussek@gmail.com"
                }
            ],
            "description": "Assertions to validate method input/output with nice error messages.",
            "keywords": [
                "assert",
                "check",
                "validate"
            ],
            "support": {
                "issues": "https://github.com/webmozart/assert/issues",
                "source": "https://github.com/webmozart/assert/tree/master"
            },
            "time": "2020-07-08T17:02:28+00:00"
        },
        {
            "name": "webmozart/glob",
            "version": "4.1.0",
            "source": {
                "type": "git",
                "url": "https://github.com/webmozart/glob.git",
                "reference": "3cbf63d4973cf9d780b93d2da8eec7e4a9e63bbe"
            },
            "dist": {
                "type": "zip",
                "url": "https://api.github.com/repos/webmozart/glob/zipball/3cbf63d4973cf9d780b93d2da8eec7e4a9e63bbe",
                "reference": "3cbf63d4973cf9d780b93d2da8eec7e4a9e63bbe",
                "shasum": ""
            },
            "require": {
                "php": "^5.3.3|^7.0",
                "webmozart/path-util": "^2.2"
            },
            "require-dev": {
                "phpunit/phpunit": "^4.6",
                "sebastian/version": "^1.0.1",
                "symfony/filesystem": "^2.5"
            },
            "type": "library",
            "extra": {
                "branch-alias": {
                    "dev-master": "4.1-dev"
                }
            },
            "autoload": {
                "psr-4": {
                    "Webmozart\\Glob\\": "src/"
                }
            },
            "notification-url": "https://packagist.org/downloads/",
            "license": [
                "MIT"
            ],
            "authors": [
                {
                    "name": "Bernhard Schussek",
                    "email": "bschussek@gmail.com"
                }
            ],
            "description": "A PHP implementation of Ant's glob.",
            "support": {
                "issues": "https://github.com/webmozart/glob/issues",
                "source": "https://github.com/webmozart/glob/tree/master"
            },
            "time": "2015-12-29T11:14:33+00:00"
        },
        {
            "name": "webmozart/path-util",
            "version": "2.3.0",
            "source": {
                "type": "git",
                "url": "https://github.com/webmozart/path-util.git",
                "reference": "d939f7edc24c9a1bb9c0dee5cb05d8e859490725"
            },
            "dist": {
                "type": "zip",
                "url": "https://api.github.com/repos/webmozart/path-util/zipball/d939f7edc24c9a1bb9c0dee5cb05d8e859490725",
                "reference": "d939f7edc24c9a1bb9c0dee5cb05d8e859490725",
                "shasum": ""
            },
            "require": {
                "php": ">=5.3.3",
                "webmozart/assert": "~1.0"
            },
            "require-dev": {
                "phpunit/phpunit": "^4.6",
                "sebastian/version": "^1.0.1"
            },
            "type": "library",
            "extra": {
                "branch-alias": {
                    "dev-master": "2.3-dev"
                }
            },
            "autoload": {
                "psr-4": {
                    "Webmozart\\PathUtil\\": "src/"
                }
            },
            "notification-url": "https://packagist.org/downloads/",
            "license": [
                "MIT"
            ],
            "authors": [
                {
                    "name": "Bernhard Schussek",
                    "email": "bschussek@gmail.com"
                }
            ],
            "description": "A robust cross-platform utility for normalizing, comparing and modifying file paths.",
            "support": {
                "issues": "https://github.com/webmozart/path-util/issues",
                "source": "https://github.com/webmozart/path-util/tree/2.3.0"
            },
            "time": "2015-12-17T08:42:14+00:00"
        }
    ],
    "aliases": [],
    "minimum-stability": "stable",
    "stability-flags": [],
    "prefer-stable": false,
    "prefer-lowest": false,
    "platform": {
        "php": "^7.3 || ^8.0"
    },
    "platform-dev": [],
    "platform-overrides": {
        "php": "7.3.0"
    },
    "plugin-api-version": "2.0.0"
}<|MERGE_RESOLUTION|>--- conflicted
+++ resolved
@@ -4,11 +4,7 @@
         "Read more about it at https://getcomposer.org/doc/01-basic-usage.md#installing-dependencies",
         "This file is @generated automatically"
     ],
-<<<<<<< HEAD
-    "content-hash": "5f354e46825e085e71f862b767e51aa4",
-=======
-    "content-hash": "6ce8c3c086a3b49d5e16703c5b1ce649",
->>>>>>> 3c845853
+    "content-hash": "460f5786b56442efb5575eab9b3a33b5",
     "packages": [
         {
             "name": "composer/package-versions-deprecated",
@@ -63,13 +59,10 @@
                 }
             ],
             "description": "Composer plugin that provides efficient querying for installed package versions (no runtime IO)",
-<<<<<<< HEAD
-=======
             "support": {
                 "issues": "https://github.com/composer/package-versions-deprecated/issues",
                 "source": "https://github.com/composer/package-versions-deprecated/tree/master"
             },
->>>>>>> 3c845853
             "funding": [
                 {
                     "url": "https://packagist.com",
@@ -312,6 +305,11 @@
                 "non-blocking",
                 "promise"
             ],
+            "support": {
+                "irc": "irc://irc.freenode.org/amphp",
+                "issues": "https://github.com/amphp/amp/issues",
+                "source": "https://github.com/amphp/amp/tree/master"
+            },
             "funding": [
                 {
                     "url": "https://github.com/amphp",
@@ -384,6 +382,11 @@
                 "non-blocking",
                 "stream"
             ],
+            "support": {
+                "irc": "irc://irc.freenode.org/amphp",
+                "issues": "https://github.com/amphp/byte-stream/issues",
+                "source": "https://github.com/amphp/byte-stream/tree/master"
+            },
             "time": "2020-06-29T18:35:05+00:00"
         },
         {
@@ -445,9 +448,11 @@
                 "validation",
                 "versioning"
             ],
-<<<<<<< HEAD
-            "time": "2020-01-13T12:06:48+00:00"
-=======
+            "support": {
+                "irc": "irc://irc.freenode.org/composer",
+                "issues": "https://github.com/composer/semver/issues",
+                "source": "https://github.com/composer/semver/tree/1.7.1"
+            },
             "funding": [
                 {
                     "url": "https://packagist.com",
@@ -463,7 +468,6 @@
                 }
             ],
             "time": "2020-09-27T13:13:07+00:00"
->>>>>>> 3c845853
         },
         {
             "name": "composer/xdebug-handler",
@@ -507,6 +511,11 @@
                 "Xdebug",
                 "performance"
             ],
+            "support": {
+                "irc": "irc://irc.freenode.org/composer",
+                "issues": "https://github.com/composer/xdebug-handler/issues",
+                "source": "https://github.com/composer/xdebug-handler/tree/1.4.3"
+            },
             "funding": [
                 {
                     "url": "https://packagist.com",
@@ -590,6 +599,43 @@
             "time": "2020-06-25T14:57:39+00:00"
         },
         {
+            "name": "dnoegel/php-xdg-base-dir",
+            "version": "v0.1.1",
+            "source": {
+                "type": "git",
+                "url": "https://github.com/dnoegel/php-xdg-base-dir.git",
+                "reference": "8f8a6e48c5ecb0f991c2fdcf5f154a47d85f9ffd"
+            },
+            "dist": {
+                "type": "zip",
+                "url": "https://api.github.com/repos/dnoegel/php-xdg-base-dir/zipball/8f8a6e48c5ecb0f991c2fdcf5f154a47d85f9ffd",
+                "reference": "8f8a6e48c5ecb0f991c2fdcf5f154a47d85f9ffd",
+                "shasum": ""
+            },
+            "require": {
+                "php": ">=5.3.2"
+            },
+            "require-dev": {
+                "phpunit/phpunit": "~7.0|~6.0|~5.0|~4.8.35"
+            },
+            "type": "library",
+            "autoload": {
+                "psr-4": {
+                    "XdgBaseDir\\": "src/"
+                }
+            },
+            "notification-url": "https://packagist.org/downloads/",
+            "license": [
+                "MIT"
+            ],
+            "description": "implementation of xdg base directory specification for php",
+            "support": {
+                "issues": "https://github.com/dnoegel/php-xdg-base-dir/issues",
+                "source": "https://github.com/dnoegel/php-xdg-base-dir/tree/v0.1.1"
+            },
+            "time": "2019-12-04T15:06:13+00:00"
+        },
+        {
             "name": "doctrine/coding-standard",
             "version": "8.1.0",
             "source": {
@@ -961,6 +1007,11 @@
                 }
             ],
             "description": "Map nested JSON structures onto PHP classes",
+            "support": {
+                "email": "cweiske@cweiske.de",
+                "issues": "https://github.com/cweiske/jsonmapper/issues",
+                "source": "https://github.com/cweiske/jsonmapper/tree/master"
+            },
             "time": "2020-04-16T18:48:43+00:00"
         },
         {
@@ -1013,15 +1064,11 @@
                 "parser",
                 "php"
             ],
-<<<<<<< HEAD
             "support": {
                 "issues": "https://github.com/nikic/PHP-Parser/issues",
                 "source": "https://github.com/nikic/PHP-Parser/tree/v4.10.2"
             },
             "time": "2020-09-26T10:30:38+00:00"
-=======
-            "time": "2020-08-18T19:48:01+00:00"
->>>>>>> 3c845853
         },
         {
             "name": "openlss/lib-array2xml",
@@ -2145,6 +2192,9 @@
                 "psr",
                 "psr-3"
             ],
+            "support": {
+                "source": "https://github.com/php-fig/log/tree/1.1.3"
+            },
             "time": "2020-03-23T09:12:05+00:00"
         },
         {
@@ -3360,62 +3410,6 @@
             "time": "2018-12-05T08:06:11+00:00"
         },
         {
-            "name": "symfony/debug",
-            "version": "v4.0.6",
-            "source": {
-                "type": "git",
-                "url": "https://github.com/symfony/debug.git",
-                "reference": "1721e4e7effb23480966690cdcdc7d2a4152d489"
-            },
-            "dist": {
-                "type": "zip",
-                "url": "https://api.github.com/repos/symfony/debug/zipball/1721e4e7effb23480966690cdcdc7d2a4152d489",
-                "reference": "1721e4e7effb23480966690cdcdc7d2a4152d489",
-                "shasum": ""
-            },
-            "require": {
-                "php": "^7.1.3",
-                "psr/log": "~1.0"
-            },
-            "conflict": {
-                "symfony/http-kernel": "<3.4"
-            },
-            "require-dev": {
-                "symfony/http-kernel": "~3.4|~4.0"
-            },
-            "type": "library",
-            "extra": {
-                "branch-alias": {
-                    "dev-master": "4.0-dev"
-                }
-            },
-            "autoload": {
-                "psr-4": {
-                    "Symfony\\Component\\Debug\\": ""
-                },
-                "exclude-from-classmap": [
-                    "/Tests/"
-                ]
-            },
-            "notification-url": "https://packagist.org/downloads/",
-            "license": [
-                "MIT"
-            ],
-            "authors": [
-                {
-                    "name": "Fabien Potencier",
-                    "email": "fabien@symfony.com"
-                },
-                {
-                    "name": "Symfony Community",
-                    "homepage": "https://symfony.com/contributors"
-                }
-            ],
-            "description": "Symfony Debug Component",
-            "homepage": "https://symfony.com",
-            "time": "2018-02-28T21:50:02+00:00"
-        },
-        {
             "name": "symfony/polyfill-ctype",
             "version": "v1.18.1",
             "source": {
@@ -3605,18 +3599,6 @@
         },
         {
             "name": "vimeo/psalm",
-<<<<<<< HEAD
-            "version": "3.14.2",
-            "source": {
-                "type": "git",
-                "url": "https://github.com/vimeo/psalm.git",
-                "reference": "3538fe1955d47f6ee926c0769d71af6db08aa488"
-            },
-            "dist": {
-                "type": "zip",
-                "url": "https://api.github.com/repos/vimeo/psalm/zipball/3538fe1955d47f6ee926c0769d71af6db08aa488",
-                "reference": "3538fe1955d47f6ee926c0769d71af6db08aa488",
-=======
             "version": "3.17.2",
             "source": {
                 "type": "git",
@@ -3627,7 +3609,6 @@
                 "type": "zip",
                 "url": "https://api.github.com/repos/vimeo/psalm/zipball/9e526d9cb569fe4631e6a737bbb7948d05596e3f",
                 "reference": "9e526d9cb569fe4631e6a737bbb7948d05596e3f",
->>>>>>> 3c845853
                 "shasum": ""
             },
             "require": {
@@ -3636,9 +3617,11 @@
                 "composer/package-versions-deprecated": "^1.8.0",
                 "composer/semver": "^1.4 || ^2.0 || ^3.0",
                 "composer/xdebug-handler": "^1.1",
+                "dnoegel/php-xdg-base-dir": "^0.1.1",
                 "ext-dom": "*",
                 "ext-json": "*",
                 "ext-libxml": "*",
+                "ext-mbstring": "*",
                 "ext-simplexml": "*",
                 "ext-tokenizer": "*",
                 "felixfbecker/advanced-json-rpc": "^3.0.3",
@@ -3664,10 +3647,11 @@
                 "phpmyadmin/sql-parser": "5.1.0",
                 "phpspec/prophecy": ">=1.9.0",
                 "phpunit/phpunit": "^7.5.16 || ^8.5 || ^9.0",
-                "psalm/plugin-phpunit": "^0.10",
+                "psalm/plugin-phpunit": "^0.11",
                 "slevomat/coding-standard": "^5.0",
                 "squizlabs/php_codesniffer": "^3.5",
-                "symfony/process": "^4.3"
+                "symfony/process": "^4.3",
+                "weirdan/prophecy-shim": "^1.0 || ^2.0"
             },
             "suggest": {
                 "ext-igbinary": "^2.0.5"
@@ -3711,11 +3695,11 @@
                 "inspection",
                 "php"
             ],
-<<<<<<< HEAD
-            "time": "2020-08-22T14:01:26+00:00"
-=======
+            "support": {
+                "issues": "https://github.com/vimeo/psalm/issues",
+                "source": "https://github.com/vimeo/psalm/tree/3.17.2"
+            },
             "time": "2020-10-15T00:23:17+00:00"
->>>>>>> 3c845853
         },
         {
             "name": "webmozart/assert",
