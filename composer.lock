--- conflicted
+++ resolved
@@ -4,11 +4,7 @@
         "Read more about it at https://getcomposer.org/doc/01-basic-usage.md#installing-dependencies",
         "This file is @generated automatically"
     ],
-<<<<<<< HEAD
-    "content-hash": "96af831c0d8835949c93dc63c83da332",
-=======
-    "content-hash": "8fe7de32ab1cec3ff8b2908b5b9e8de4",
->>>>>>> 61a01133
+    "content-hash": "1bf73ef9ed03dfdeaedaf678dde8ba13",
     "packages": [
         {
             "name": "doctrine/cache",
@@ -481,18 +477,6 @@
         },
         {
             "name": "dealerdirect/phpcodesniffer-composer-installer",
-<<<<<<< HEAD
-            "version": "v0.6.2",
-            "source": {
-                "type": "git",
-                "url": "https://github.com/Dealerdirect/phpcodesniffer-composer-installer.git",
-                "reference": "8001af8eb107fbfcedc31a8b51e20b07d85b457a"
-            },
-            "dist": {
-                "type": "zip",
-                "url": "https://api.github.com/repos/Dealerdirect/phpcodesniffer-composer-installer/zipball/8001af8eb107fbfcedc31a8b51e20b07d85b457a",
-                "reference": "8001af8eb107fbfcedc31a8b51e20b07d85b457a",
-=======
             "version": "v0.7.0",
             "source": {
                 "type": "git",
@@ -503,7 +487,6 @@
                 "type": "zip",
                 "url": "https://api.github.com/repos/Dealerdirect/phpcodesniffer-composer-installer/zipball/e8d808670b8f882188368faaf1144448c169c0b7",
                 "reference": "e8d808670b8f882188368faaf1144448c169c0b7",
->>>>>>> 61a01133
                 "shasum": ""
             },
             "require": {
@@ -556,28 +539,6 @@
                 "stylecheck",
                 "tests"
             ],
-<<<<<<< HEAD
-            "time": "2020-01-29T20:22:20+00:00"
-        },
-        {
-            "name": "doctrine/coding-standard",
-            "version": "8.0.0",
-            "source": {
-                "type": "git",
-                "url": "https://github.com/doctrine/coding-standard.git",
-                "reference": "742200e29fb8ffd58ba9abec8a9ec33db0884677"
-            },
-            "dist": {
-                "type": "zip",
-                "url": "https://api.github.com/repos/doctrine/coding-standard/zipball/742200e29fb8ffd58ba9abec8a9ec33db0884677",
-                "reference": "742200e29fb8ffd58ba9abec8a9ec33db0884677",
-                "shasum": ""
-            },
-            "require": {
-                "dealerdirect/phpcodesniffer-composer-installer": "^0.6.2",
-                "php": "^7.2 || ^8.0",
-                "slevomat/coding-standard": "^6.3.8",
-=======
             "time": "2020-06-25T14:57:39+00:00"
         },
         {
@@ -598,7 +559,6 @@
                 "dealerdirect/phpcodesniffer-composer-installer": "^0.6.2 || ^0.7",
                 "php": "^7.2 || ^8.0",
                 "slevomat/coding-standard": "^6.3.9",
->>>>>>> 61a01133
                 "squizlabs/php_codesniffer": "^3.5.5"
             },
             "type": "phpcodesniffer-standard",
@@ -635,11 +595,7 @@
                 "standard",
                 "style"
             ],
-<<<<<<< HEAD
-            "time": "2020-06-02T17:58:43+00:00"
-=======
             "time": "2020-07-05T20:35:22+00:00"
->>>>>>> 61a01133
         },
         {
             "name": "doctrine/instantiator",
