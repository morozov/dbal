language: php
<<<<<<< HEAD
dist: bionic
=======
dist: xenial
>>>>>>> 3b0e9429

cache:
  directories:
    - vendor
    - $HOME/.composer/cache

before_install:
  - phpenv config-rm xdebug.ini || true
  - |
    if [ "x$COVERAGE" == "xyes" ]; then
      pecl install pcov-1.0.6
    fi

before_script:
  - |
    if [[ -n "$IMAGE" ]]
    then
        bash ./tests/travis/docker-run-mysql-or-mariadb.sh
    fi

install:
  - |
    if [[ $TRAVIS_PHP_VERSION = "nightly" ]]; then
      export COMPOSER_FLAGS="--ignore-platform-reqs"
    fi
  - travis_retry composer -n install --prefer-dist $COMPOSER_FLAGS

script:
  - |
    if [ "x$COVERAGE" == "xyes" ]; then
       ./vendor/bin/phpunit --configuration tests/travis/$DB.travis.xml --coverage-clover clover.xml
    else
       ./vendor/bin/phpunit --configuration tests/travis/$DB.travis.xml
    fi

after_script:
  - |
    if [ "x$COVERAGE" == "xyes" ]; then
      travis_retry wget https://github.com/scrutinizer-ci/ocular/releases/download/1.5.2/ocular.phar
      travis_retry php ocular.phar code-coverage:upload --format=php-clover clover.xml
    fi

jobs:
  include:

    - stage: Smoke Testing
      php: 7.4
      env: DB=sqlite COVERAGE=yes
    - stage: Smoke Testing
      php: 7.4
      env: PHPStan
      install: travis_retry composer install --prefer-dist
      script: vendor/bin/phpstan analyse
    - stage: Smoke Testing
      php: 7.4
      env: PHP_CodeSniffer
      install: travis_retry composer install --prefer-dist
      script: vendor/bin/phpcs

    - stage: Test
<<<<<<< HEAD
      php: 7.3
      env: DB=mysql.docker MYSQL_VERSION=8.0
      sudo: required
      services:
        - docker
      before_script:
        - bash ./tests/travis/install-mysql-8.0.sh
    - stage: Test
      php: 7.3
      env: DB=mysqli.docker MYSQL_VERSION=8.0
      sudo: required
      services:
        - docker
      before_script:
        - bash ./tests/travis/install-mysql-8.0.sh
    - stage: Test
      php: 7.3
      env: DB=mariadb MARIADB_VERSION=10.3
      addons:
        mariadb: 10.3
    - stage: Test
      php: 7.3
      env: DB=mariadb.mysqli MARIADB_VERSION=10.3
      addons:
        mariadb: 10.3
=======
      php: 7.2
      env: DB=mysql.docker IMAGE=mysql:8.0
    - stage: Test
      php: 7.2
      env: DB=mysqli.docker IMAGE=mysql:8.0
    - stage: Test
      php: 7.2
      env: DB=mariadb.docker IMAGE=mariadb:10.3
    - stage: Test
      php: 7.2
      env: DB=mariadb.mysqli.docker IMAGE=mariadb:10.3
>>>>>>> 3b0e9429
    - stage: Test
      php: 7.3
      env: DB=pgsql POSTGRESQL_VERSION=11.0
      sudo: required
      before_script:
        - bash ./tests/travis/install-postgres-11.sh
    - stage: Test
      php: 7.3
      env: DB=sqlite
    - stage: Test
      php: 7.3
      env: DB=sqlsrv
      sudo: required
      before_script:
        - bash ./tests/travis/install-sqlsrv-dependencies.sh
        - bash ./tests/travis/install-mssql-sqlsrv.sh
        - bash ./tests/travis/install-mssql.sh
    - stage: Test
      php: 7.3
      env: DB=pdo_sqlsrv
      sudo: required
      before_script:
        - bash ./tests/travis/install-sqlsrv-dependencies.sh
        - bash ./tests/travis/install-mssql-pdo_sqlsrv.sh
        - bash ./tests/travis/install-mssql.sh
    - stage: Test
      php: 7.3
<<<<<<< HEAD
      env: DB=sqlite DEPENDENCIES=low
      install:
        - travis_retry composer update --prefer-dist --prefer-lowest
    - stage: Test
      php: 7.4
      env: DB=mysql COVERAGE=yes
      services:
        - mysql
    - stage: Test
      php: 7.4
      env: DB=mysql.docker MYSQL_VERSION=5.7 COVERAGE=yes
      sudo: required
      before_script:
        - bash ./tests/travis/install-mysql-5.7.sh
    - stage: Test
      php: 7.4
      env: DB=mysql.docker MYSQL_VERSION=8.0 COVERAGE=yes
      sudo: required
      services:
        - docker
      before_script:
        - bash ./tests/travis/install-mysql-8.0.sh
    - stage: Test
      php: 7.4
      env: DB=mysqli COVERAGE=yes
      services:
        - mysql
    - stage: Test
      php: 7.4
      env: DB=mysqli.docker MYSQL_VERSION=5.7 COVERAGE=yes
      sudo: required
      before_script:
        - bash ./tests/travis/install-mysql-5.7.sh
    - stage: Test
      php: 7.4
      env: DB=mysqli.docker MYSQL_VERSION=8.0 COVERAGE=yes
      sudo: required
      services:
        - docker
      before_script:
        - bash ./tests/travis/install-mysql-8.0.sh
    - stage: Test
      php: 7.4
      env: DB=mariadb.docker MARIADB_VERSION=10.1 COVERAGE=yes
      services:
        - docker
      before_script:
        - bash ./tests/travis/install-mariadb.sh
    - stage: Test
      php: 7.4
      env: DB=mariadb MARIADB_VERSION=10.2 COVERAGE=yes
      addons:
        mariadb: 10.2
    - stage: Test
      php: 7.4
      env: DB=mariadb MARIADB_VERSION=10.3 COVERAGE=yes
      addons:
        mariadb: 10.3
    - stage: Test
      php: 7.4
      env: DB=mariadb.mysqli.docker MARIADB_VERSION=10.1 COVERAGE=yes
      services:
        - docker
      before_script:
        - bash ./tests/travis/install-mariadb.sh
    - stage: Test
      php: 7.4
      env: DB=mariadb.mysqli MARIADB_VERSION=10.2 COVERAGE=yes
      addons:
        mariadb: 10.2
    - stage: Test
      php: 7.4
      env: DB=mariadb.mysqli MARIADB_VERSION=10.3 COVERAGE=yes
      addons:
        mariadb: 10.3
    - stage: Test
      php: 7.4
=======
      env: DB=mysql.docker IMAGE=mysql:5.7 COVERAGE=yes
    - stage: Test
      php: 7.3
      env: DB=mysql.docker IMAGE=mysql:8.0 COVERAGE=yes
    - stage: Test
      php: 7.3
      env: DB=mysqli.docker IMAGE=mysql:5.7 COVERAGE=yes
    - stage: Test
      php: 7.3
      env: DB=mysqli.docker IMAGE=mysql:8.0 COVERAGE=yes
    - stage: Test
      php: 7.3
      env: DB=mariadb.docker IMAGE=mariadb:10.0 COVERAGE=yes
    - stage: Test
      php: 7.3
      env: DB=mariadb.docker IMAGE=mariadb:10.1 COVERAGE=yes
    - stage: Test
      php: 7.3
      env: DB=mariadb.docker IMAGE=mariadb:10.2 COVERAGE=yes
    - stage: Test
      php: 7.3
      env: DB=mariadb.docker IMAGE=mariadb:10.3 COVERAGE=yes
    - stage: Test
      php: 7.3
      env: DB=mariadb.mysqli.docker IMAGE=mariadb:10.0 COVERAGE=yes
    - stage: Test
      php: 7.3
      env: DB=mariadb.mysqli.docker IMAGE=mariadb:10.1 COVERAGE=yes
    - stage: Test
      php: 7.3
      env: DB=mariadb.mysqli.docker IMAGE=mariadb:10.2 COVERAGE=yes
    - stage: Test
      php: 7.3
      env: DB=mariadb.mysqli.docker IMAGE=mariadb:10.3 COVERAGE=yes
    - stage: Test
      dist: trusty
      php: 7.3
      env: DB=pgsql POSTGRESQL_VERSION=9.2 COVERAGE=yes
      services:
        - postgresql
      addons:
        postgresql: "9.2"
    - stage: Test
      dist: trusty
      php: 7.3
      env: DB=pgsql POSTGRESQL_VERSION=9.3 COVERAGE=yes
      services:
        - postgresql
      addons:
        postgresql: "9.3"
    - stage: Test
      php: 7.3
>>>>>>> 3b0e9429
      env: DB=pgsql POSTGRESQL_VERSION=9.4 COVERAGE=yes
      addons:
        postgresql: "9.4"
    - stage: Test
      php: 7.4
      env: DB=pgsql POSTGRESQL_VERSION=9.5 COVERAGE=yes
      addons:
        postgresql: "9.5"
    - stage: Test
      php: 7.4
      env: DB=pgsql POSTGRESQL_VERSION=9.6 COVERAGE=yes
      addons:
        postgresql: "9.6"
    - stage: Test
      php: 7.4
      env: DB=pgsql POSTGRESQL_VERSION=10.0 COVERAGE=yes
      sudo: required
      addons:
        postgresql: "10"
      before_script:
        - bash ./tests/travis/install-postgres-10.sh
    - stage: Test
      php: 7.4
      env: DB=pgsql POSTGRESQL_VERSION=11.0 COVERAGE=yes
      sudo: required
      before_script:
        - bash ./tests/travis/install-postgres-11.sh
    - stage: Test
      php: 7.4
      env: DB=sqlsrv COVERAGE=yes
      sudo: required
      before_script:
        - bash ./tests/travis/install-sqlsrv-dependencies.sh
        - bash ./tests/travis/install-mssql-sqlsrv.sh
        - bash ./tests/travis/install-mssql.sh
    - stage: Test
      php: 7.4
      env: DB=pdo_sqlsrv COVERAGE=yes
      sudo: required
      before_script:
        - bash ./tests/travis/install-sqlsrv-dependencies.sh
        - bash ./tests/travis/install-mssql-pdo_sqlsrv.sh
        - bash ./tests/travis/install-mssql.sh
    - stage: Test
      php: 7.4
      env: DB=ibm_db2 COVERAGE=yes
      sudo: required
      before_script:
        - bash ./tests/travis/install-db2.sh
        - bash ./tests/travis/install-db2-ibm_db2.sh
    - stage: Test
<<<<<<< HEAD
      php: nightly
      env: DB=mysql.docker MYSQL_VERSION=8.0
      sudo: required
      services:
        - docker
      before_script:
        - bash ./tests/travis/install-mysql-8.0.sh
    - stage: Test
      php: nightly
      env: DB=mysqli.docker MYSQL_VERSION=8.0
      sudo: required
      services:
        - docker
      before_script:
        - bash ./tests/travis/install-mysql-8.0.sh
    - stage: Test
      php: nightly
      env: DB=mariadb MARIADB_VERSION=10.3
      addons:
        mariadb: 10.3
    - stage: Test
      php: nightly
      env: DB=mariadb.mysqli MARIADB_VERSION=10.3
      addons:
        mariadb: 10.3
    - stage: Test
      php: nightly
=======
      php: 7.3
      env: DB=sqlite DEPENDENCIES=low
      install:
        - travis_retry composer update --prefer-dist --prefer-lowest
    - stage: Test
      php: 7.4
      env: DB=mysql.docker IMAGE=mysql:8.0
    - stage: Test
      php: 7.4
      env: DB=mysqli.docker IMAGE=mysql:8.0
    - stage: Test
      php: 7.4
      env: DB=mariadb.docker IMAGE=mariadb:10.3
    - stage: Test
      php: 7.4
      env: DB=mariadb.mysqli.docker IMAGE=mariadb:10.3
    - stage: Test
      php: 7.4
>>>>>>> 3b0e9429
      env: DB=pgsql POSTGRESQL_VERSION=11.0
      sudo: required
      before_script:
        - bash ./tests/travis/install-postgres-11.sh
    - stage: Test
<<<<<<< HEAD
      php: nightly
      env: DB=sqlite
    - stage: Test
      php: nightly
=======
      php: 7.4
      env: DB=sqlite
    - stage: Test
      php: 7.4
>>>>>>> 3b0e9429
      env: DB=sqlsrv
      sudo: required
      before_script:
        - bash ./tests/travis/install-sqlsrv-dependencies.sh
        - bash ./tests/travis/install-mssql-sqlsrv.sh
        - bash ./tests/travis/install-mssql.sh
    - stage: Test
<<<<<<< HEAD
      php: nightly
=======
      php: 7.4
>>>>>>> 3b0e9429
      env: DB=pdo_sqlsrv
      sudo: required
      before_script:
        - bash ./tests/travis/install-sqlsrv-dependencies.sh
        - bash ./tests/travis/install-mssql-pdo_sqlsrv.sh
        - bash ./tests/travis/install-mssql.sh

    - stage: Test
      if: type = cron
      php: 7.3
      env: DB=sqlite DEPENDENCIES=dev
      install:
        - composer config minimum-stability dev
        - travis_retry composer update --prefer-dist

  allow_failures:
    - env: DEPENDENCIES=dev
    - php: nightly<|MERGE_RESOLUTION|>--- conflicted
+++ resolved
@@ -1,9 +1,5 @@
 language: php
-<<<<<<< HEAD
 dist: bionic
-=======
-dist: xenial
->>>>>>> 3b0e9429
 
 cache:
   directories:
@@ -64,57 +60,89 @@
       script: vendor/bin/phpcs
 
     - stage: Test
-<<<<<<< HEAD
-      php: 7.3
-      env: DB=mysql.docker MYSQL_VERSION=8.0
-      sudo: required
+      php: 7.3
+      env: DB=mysql.docker IMAGE=mysql:5.7 COVERAGE=yes
+    - stage: Test
+      php: 7.3
+      env: DB=mysql.docker IMAGE=mysql:8.0 COVERAGE=yes
+    - stage: Test
+      php: 7.3
+      env: DB=mysqli.docker IMAGE=mysql:5.7 COVERAGE=yes
+    - stage: Test
+      php: 7.3
+      env: DB=mysqli.docker IMAGE=mysql:8.0 COVERAGE=yes
+    - stage: Test
+      php: 7.3
+      env: DB=mariadb.docker IMAGE=mariadb:10.0 COVERAGE=yes
+    - stage: Test
+      php: 7.3
+      env: DB=mariadb.docker IMAGE=mariadb:10.1 COVERAGE=yes
+    - stage: Test
+      php: 7.3
+      env: DB=mariadb.docker IMAGE=mariadb:10.2 COVERAGE=yes
+    - stage: Test
+      php: 7.3
+      env: DB=mariadb.docker IMAGE=mariadb:10.3 COVERAGE=yes
+    - stage: Test
+      php: 7.3
+      env: DB=mariadb.mysqli.docker IMAGE=mariadb:10.0 COVERAGE=yes
+    - stage: Test
+      php: 7.3
+      env: DB=mariadb.mysqli.docker IMAGE=mariadb:10.1 COVERAGE=yes
+    - stage: Test
+      php: 7.3
+      env: DB=mariadb.mysqli.docker IMAGE=mariadb:10.2 COVERAGE=yes
+    - stage: Test
+      php: 7.3
+      env: DB=mariadb.mysqli.docker IMAGE=mariadb:10.3 COVERAGE=yes
+    - stage: Test
+      dist: trusty
+      php: 7.3
+      env: DB=pgsql POSTGRESQL_VERSION=9.2 COVERAGE=yes
       services:
-        - docker
-      before_script:
-        - bash ./tests/travis/install-mysql-8.0.sh
-    - stage: Test
-      php: 7.3
-      env: DB=mysqli.docker MYSQL_VERSION=8.0
-      sudo: required
+        - postgresql
+      addons:
+        postgresql: "9.2"
+    - stage: Test
+      dist: trusty
+      php: 7.3
+      env: DB=pgsql POSTGRESQL_VERSION=9.3 COVERAGE=yes
       services:
-        - docker
-      before_script:
-        - bash ./tests/travis/install-mysql-8.0.sh
-    - stage: Test
-      php: 7.3
-      env: DB=mariadb MARIADB_VERSION=10.3
-      addons:
-        mariadb: 10.3
-    - stage: Test
-      php: 7.3
-      env: DB=mariadb.mysqli MARIADB_VERSION=10.3
-      addons:
-        mariadb: 10.3
-=======
-      php: 7.2
-      env: DB=mysql.docker IMAGE=mysql:8.0
-    - stage: Test
-      php: 7.2
-      env: DB=mysqli.docker IMAGE=mysql:8.0
-    - stage: Test
-      php: 7.2
-      env: DB=mariadb.docker IMAGE=mariadb:10.3
-    - stage: Test
-      php: 7.2
-      env: DB=mariadb.mysqli.docker IMAGE=mariadb:10.3
->>>>>>> 3b0e9429
-    - stage: Test
-      php: 7.3
-      env: DB=pgsql POSTGRESQL_VERSION=11.0
+        - postgresql
+      addons:
+        postgresql: "9.3"
+    - stage: Test
+      php: 7.3
+      env: DB=pgsql POSTGRESQL_VERSION=9.4 COVERAGE=yes
+      addons:
+        postgresql: "9.4"
+    - stage: Test
+      php: 7.3
+      env: DB=pgsql POSTGRESQL_VERSION=9.5 COVERAGE=yes
+      addons:
+        postgresql: "9.5"
+    - stage: Test
+      php: 7.3
+      env: DB=pgsql POSTGRESQL_VERSION=9.6 COVERAGE=yes
+      addons:
+        postgresql: "9.6"
+    - stage: Test
+      php: 7.3
+      env: DB=pgsql POSTGRESQL_VERSION=10.0 COVERAGE=yes
+      sudo: required
+      addons:
+        postgresql: "10"
+      before_script:
+        - bash ./tests/travis/install-postgres-10.sh
+    - stage: Test
+      php: 7.3
+      env: DB=pgsql POSTGRESQL_VERSION=11.0 COVERAGE=yes
       sudo: required
       before_script:
         - bash ./tests/travis/install-postgres-11.sh
     - stage: Test
       php: 7.3
-      env: DB=sqlite
-    - stage: Test
-      php: 7.3
-      env: DB=sqlsrv
+      env: DB=sqlsrv COVERAGE=yes
       sudo: required
       before_script:
         - bash ./tests/travis/install-sqlsrv-dependencies.sh
@@ -122,7 +150,7 @@
         - bash ./tests/travis/install-mssql.sh
     - stage: Test
       php: 7.3
-      env: DB=pdo_sqlsrv
+      env: DB=pdo_sqlsrv COVERAGE=yes
       sudo: required
       before_script:
         - bash ./tests/travis/install-sqlsrv-dependencies.sh
@@ -130,168 +158,40 @@
         - bash ./tests/travis/install-mssql.sh
     - stage: Test
       php: 7.3
-<<<<<<< HEAD
+      env: DB=ibm_db2 COVERAGE=yes
+      sudo: required
+      before_script:
+        - bash ./tests/travis/install-db2.sh
+        - bash ./tests/travis/install-db2-ibm_db2.sh
+    - stage: Test
+      php: 7.3
       env: DB=sqlite DEPENDENCIES=low
       install:
         - travis_retry composer update --prefer-dist --prefer-lowest
     - stage: Test
       php: 7.4
-      env: DB=mysql COVERAGE=yes
-      services:
-        - mysql
-    - stage: Test
-      php: 7.4
-      env: DB=mysql.docker MYSQL_VERSION=5.7 COVERAGE=yes
-      sudo: required
-      before_script:
-        - bash ./tests/travis/install-mysql-5.7.sh
-    - stage: Test
-      php: 7.4
-      env: DB=mysql.docker MYSQL_VERSION=8.0 COVERAGE=yes
-      sudo: required
-      services:
-        - docker
-      before_script:
-        - bash ./tests/travis/install-mysql-8.0.sh
-    - stage: Test
-      php: 7.4
-      env: DB=mysqli COVERAGE=yes
-      services:
-        - mysql
-    - stage: Test
-      php: 7.4
-      env: DB=mysqli.docker MYSQL_VERSION=5.7 COVERAGE=yes
-      sudo: required
-      before_script:
-        - bash ./tests/travis/install-mysql-5.7.sh
-    - stage: Test
-      php: 7.4
-      env: DB=mysqli.docker MYSQL_VERSION=8.0 COVERAGE=yes
-      sudo: required
-      services:
-        - docker
-      before_script:
-        - bash ./tests/travis/install-mysql-8.0.sh
-    - stage: Test
-      php: 7.4
-      env: DB=mariadb.docker MARIADB_VERSION=10.1 COVERAGE=yes
-      services:
-        - docker
-      before_script:
-        - bash ./tests/travis/install-mariadb.sh
-    - stage: Test
-      php: 7.4
-      env: DB=mariadb MARIADB_VERSION=10.2 COVERAGE=yes
-      addons:
-        mariadb: 10.2
-    - stage: Test
-      php: 7.4
-      env: DB=mariadb MARIADB_VERSION=10.3 COVERAGE=yes
-      addons:
-        mariadb: 10.3
-    - stage: Test
-      php: 7.4
-      env: DB=mariadb.mysqli.docker MARIADB_VERSION=10.1 COVERAGE=yes
-      services:
-        - docker
-      before_script:
-        - bash ./tests/travis/install-mariadb.sh
-    - stage: Test
-      php: 7.4
-      env: DB=mariadb.mysqli MARIADB_VERSION=10.2 COVERAGE=yes
-      addons:
-        mariadb: 10.2
-    - stage: Test
-      php: 7.4
-      env: DB=mariadb.mysqli MARIADB_VERSION=10.3 COVERAGE=yes
-      addons:
-        mariadb: 10.3
-    - stage: Test
-      php: 7.4
-=======
-      env: DB=mysql.docker IMAGE=mysql:5.7 COVERAGE=yes
-    - stage: Test
-      php: 7.3
-      env: DB=mysql.docker IMAGE=mysql:8.0 COVERAGE=yes
-    - stage: Test
-      php: 7.3
-      env: DB=mysqli.docker IMAGE=mysql:5.7 COVERAGE=yes
-    - stage: Test
-      php: 7.3
-      env: DB=mysqli.docker IMAGE=mysql:8.0 COVERAGE=yes
-    - stage: Test
-      php: 7.3
-      env: DB=mariadb.docker IMAGE=mariadb:10.0 COVERAGE=yes
-    - stage: Test
-      php: 7.3
-      env: DB=mariadb.docker IMAGE=mariadb:10.1 COVERAGE=yes
-    - stage: Test
-      php: 7.3
-      env: DB=mariadb.docker IMAGE=mariadb:10.2 COVERAGE=yes
-    - stage: Test
-      php: 7.3
-      env: DB=mariadb.docker IMAGE=mariadb:10.3 COVERAGE=yes
-    - stage: Test
-      php: 7.3
-      env: DB=mariadb.mysqli.docker IMAGE=mariadb:10.0 COVERAGE=yes
-    - stage: Test
-      php: 7.3
-      env: DB=mariadb.mysqli.docker IMAGE=mariadb:10.1 COVERAGE=yes
-    - stage: Test
-      php: 7.3
-      env: DB=mariadb.mysqli.docker IMAGE=mariadb:10.2 COVERAGE=yes
-    - stage: Test
-      php: 7.3
-      env: DB=mariadb.mysqli.docker IMAGE=mariadb:10.3 COVERAGE=yes
-    - stage: Test
-      dist: trusty
-      php: 7.3
-      env: DB=pgsql POSTGRESQL_VERSION=9.2 COVERAGE=yes
-      services:
-        - postgresql
-      addons:
-        postgresql: "9.2"
-    - stage: Test
-      dist: trusty
-      php: 7.3
-      env: DB=pgsql POSTGRESQL_VERSION=9.3 COVERAGE=yes
-      services:
-        - postgresql
-      addons:
-        postgresql: "9.3"
-    - stage: Test
-      php: 7.3
->>>>>>> 3b0e9429
-      env: DB=pgsql POSTGRESQL_VERSION=9.4 COVERAGE=yes
-      addons:
-        postgresql: "9.4"
-    - stage: Test
-      php: 7.4
-      env: DB=pgsql POSTGRESQL_VERSION=9.5 COVERAGE=yes
-      addons:
-        postgresql: "9.5"
-    - stage: Test
-      php: 7.4
-      env: DB=pgsql POSTGRESQL_VERSION=9.6 COVERAGE=yes
-      addons:
-        postgresql: "9.6"
-    - stage: Test
-      php: 7.4
-      env: DB=pgsql POSTGRESQL_VERSION=10.0 COVERAGE=yes
-      sudo: required
-      addons:
-        postgresql: "10"
-      before_script:
-        - bash ./tests/travis/install-postgres-10.sh
-    - stage: Test
-      php: 7.4
-      env: DB=pgsql POSTGRESQL_VERSION=11.0 COVERAGE=yes
+      env: DB=mysql.docker IMAGE=mysql:8.0
+    - stage: Test
+      php: 7.4
+      env: DB=mysqli.docker IMAGE=mysql:8.0
+    - stage: Test
+      php: 7.4
+      env: DB=mariadb.docker IMAGE=mariadb:10.3
+    - stage: Test
+      php: 7.4
+      env: DB=mariadb.mysqli.docker IMAGE=mariadb:10.3
+    - stage: Test
+      php: 7.4
+      env: DB=pgsql POSTGRESQL_VERSION=11.0
       sudo: required
       before_script:
         - bash ./tests/travis/install-postgres-11.sh
     - stage: Test
       php: 7.4
-      env: DB=sqlsrv COVERAGE=yes
+      env: DB=sqlite
+    - stage: Test
+      php: 7.4
+      env: DB=sqlsrv
       sudo: required
       before_script:
         - bash ./tests/travis/install-sqlsrv-dependencies.sh
@@ -299,84 +199,36 @@
         - bash ./tests/travis/install-mssql.sh
     - stage: Test
       php: 7.4
-      env: DB=pdo_sqlsrv COVERAGE=yes
+      env: DB=pdo_sqlsrv
       sudo: required
       before_script:
         - bash ./tests/travis/install-sqlsrv-dependencies.sh
         - bash ./tests/travis/install-mssql-pdo_sqlsrv.sh
         - bash ./tests/travis/install-mssql.sh
-    - stage: Test
-      php: 7.4
-      env: DB=ibm_db2 COVERAGE=yes
-      sudo: required
-      before_script:
-        - bash ./tests/travis/install-db2.sh
-        - bash ./tests/travis/install-db2-ibm_db2.sh
-    - stage: Test
-<<<<<<< HEAD
-      php: nightly
-      env: DB=mysql.docker MYSQL_VERSION=8.0
-      sudo: required
-      services:
-        - docker
-      before_script:
-        - bash ./tests/travis/install-mysql-8.0.sh
-    - stage: Test
-      php: nightly
-      env: DB=mysqli.docker MYSQL_VERSION=8.0
-      sudo: required
-      services:
-        - docker
-      before_script:
-        - bash ./tests/travis/install-mysql-8.0.sh
-    - stage: Test
-      php: nightly
-      env: DB=mariadb MARIADB_VERSION=10.3
-      addons:
-        mariadb: 10.3
-    - stage: Test
-      php: nightly
-      env: DB=mariadb.mysqli MARIADB_VERSION=10.3
-      addons:
-        mariadb: 10.3
-    - stage: Test
-      php: nightly
-=======
-      php: 7.3
-      env: DB=sqlite DEPENDENCIES=low
-      install:
-        - travis_retry composer update --prefer-dist --prefer-lowest
-    - stage: Test
-      php: 7.4
+
+    - stage: Test
+      php: nightly
       env: DB=mysql.docker IMAGE=mysql:8.0
     - stage: Test
-      php: 7.4
+      php: nightly
       env: DB=mysqli.docker IMAGE=mysql:8.0
     - stage: Test
-      php: 7.4
+      php: nightly
       env: DB=mariadb.docker IMAGE=mariadb:10.3
     - stage: Test
-      php: 7.4
+      php: nightly
       env: DB=mariadb.mysqli.docker IMAGE=mariadb:10.3
     - stage: Test
-      php: 7.4
->>>>>>> 3b0e9429
+      php: nightly
       env: DB=pgsql POSTGRESQL_VERSION=11.0
       sudo: required
       before_script:
         - bash ./tests/travis/install-postgres-11.sh
     - stage: Test
-<<<<<<< HEAD
       php: nightly
       env: DB=sqlite
     - stage: Test
       php: nightly
-=======
-      php: 7.4
-      env: DB=sqlite
-    - stage: Test
-      php: 7.4
->>>>>>> 3b0e9429
       env: DB=sqlsrv
       sudo: required
       before_script:
@@ -384,11 +236,7 @@
         - bash ./tests/travis/install-mssql-sqlsrv.sh
         - bash ./tests/travis/install-mssql.sh
     - stage: Test
-<<<<<<< HEAD
-      php: nightly
-=======
-      php: 7.4
->>>>>>> 3b0e9429
+      php: nightly
       env: DB=pdo_sqlsrv
       sudo: required
       before_script:
