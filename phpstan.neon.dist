parameters:
    level: 7
    paths:
        - %currentWorkingDirectory%/src
<<<<<<< HEAD
        - %currentWorkingDirectory%/tests
    autoload_files:
=======
    scanFiles:
>>>>>>> 4cc12da9
        - %currentWorkingDirectory%/tests/phpstan-polyfill.php
    treatPhpDocTypesAsCertain: false
    reportUnmatchedIgnoredErrors: false
    checkMissingIterableValueType: false
    checkGenericClassInNonGenericObjectType: false
    ignoreErrors:
<<<<<<< HEAD
        # extension not available
        - '~^(Used )?(Function|Constant) sasql_\S+ not found\.\z~i'

        # https://bugs.php.net/bug.php?id=78126
        - '~^Call to an undefined method PDO::sqliteCreateFunction\(\)\.\z~'

=======
        # removing it would be BC break
        - '~^Constructor of class Doctrine\\DBAL\\Schema\\Table has an unused parameter \$idGeneratorType\.\z~'

        # changing these would be a BC break, to be done in next major
        - "~^Casting to bool something that's already bool.~"
        - '~^Property Doctrine\\DBAL\\Schema\\Schema::\$_schemaConfig \(Doctrine\\DBAL\\Schema\\SchemaConfig\) does not accept default value of type false\.\z~'
        - '~^Return type \(int\|false\) of method Doctrine\\DBAL\\Driver\\OCI8\\Connection\:\:lastInsertId\(\) should be compatible with return type \(string\) of method Doctrine\\DBAL\\Driver\\Connection::lastInsertId\(\)~'

        # https://github.com/phpstan/phpstan/issues/2857
        # TODO: remove in 4.0.0
        - '~^Parameter #2 \$registeredAliases of static method Doctrine\\DBAL\\Query\\QueryException::nonUniqueAlias\(\) expects array<string>, array<int, int\|string> given\.\z~'

        # some drivers actually do accept 2nd parameter...
        - '~^Method Doctrine\\DBAL\\Platforms\\AbstractPlatform::getListTableForeignKeysSQL\(\) invoked with \d+ parameters, 1 required\.\z~'

>>>>>>> 4cc12da9
        # legacy remnants from doctrine/common
        - '~^Class Doctrine\\Common\\(Collections\\Collection|Persistence\\Proxy) not found\.\z~'
        - '~^.+ on an unknown class Doctrine\\Common\\(Collections\\Collection|Persistence\\Proxy)\.\z~'

<<<<<<< HEAD
        # may not exist when pdo_sqlsrv is not loaded but PDO is
        - '~^Access to undefined constant PDO::SQLSRV_ENCODING_BINARY\.\z~'

        # weird class name, represented in stubs as OCI_(Lob|Collection)
        - '~unknown class OCI-(Lob|Collection)~'

        # https://github.com/doctrine/dbal/pull/3582/files#r290847062
        -
            message: '~Parameter #3 \$type of method Doctrine\\DBAL\\Driver\\Statement::bindValue\(\) expects int, string given\.~'
            path: %currentWorkingDirectory%/tests/Functional/DataAccessTest.php

        # https://github.com/JetBrains/phpstorm-stubs/pull/766
        -
            message: '~^Strict comparison using === between true and null will always evaluate to false\.$~'
            path: %currentWorkingDirectory%/src/Driver/Mysqli/Result.php

        # The ReflectionException in the case when the class does not exist is acceptable and does not need to be handled
        - '~^Parameter #1 \$argument of class ReflectionClass constructor expects class-string<T of object>\|T of object, string given\.$~'

=======
        # weird class name, represented in stubs as OCI_(Lob|Collection)
        - '~unknown class OCI-(Lob|Collection)~'

>>>>>>> 4cc12da9
        # https://github.com/phpstan/phpstan/issues/3132
        -
            message: '~^Call to function in_array\(\) with arguments Doctrine\\DBAL\\Schema\\Column, array<string> and true will always evaluate to false\.$~'
            path: %currentWorkingDirectory%/src/Schema/Table.php

        # https://github.com/phpstan/phpstan/issues/3133
        -
            message: '~^Cannot cast array<string>\|bool\|string\|null to int\.$~'
            path: %currentWorkingDirectory%/src/Tools/Console/Command/RunSqlCommand.php

        # Requires a release of https://github.com/JetBrains/phpstorm-stubs/pull/553
        -
            message: '~^Call to function assert\(\) with true will always evaluate to true\.$~'
            path: %currentWorkingDirectory%/src/Driver/PDO/Connection.php

        # Requires a release of https://github.com/JetBrains/phpstorm-stubs/pull/553
        -
            message: '~^Strict comparison using !== between int and false will always evaluate to true\.$~'
<<<<<<< HEAD
            path: %currentWorkingDirectory%/src/Driver/PDOConnection.php

        # Requires a release of https://github.com/JetBrains/phpstorm-stubs/pull/732
        -
            message: '~^Access to undefined constant PDO::PGSQL_ATTR_DISABLE_PREPARES\.$~'
            paths:
                - %currentWorkingDirectory%/src/Driver/PDOPgSql/Driver.php
                - %currentWorkingDirectory%/tests/Driver/PDOPgSql/DriverTest.php
=======
            path: %currentWorkingDirectory%/src/Driver/PDO/Connection.php
>>>>>>> 4cc12da9

        # False Positive
        - '~Strict comparison using === between 1 and 2 will always evaluate to false~'

        # Needs Generics
        - '~Method Doctrine\\DBAL\\Schema\\SchemaDiff::getNewTablesSortedByDependencies\(\) should return array<Doctrine\\DBAL\\Schema\\Table> but returns array<object>.~'

        # https://github.com/phpstan/phpstan/issues/3134
        -
            message: '~^Call to static method PHPUnit\\Framework\\Assert::assertSame\(\) with Doctrine\\DBAL\\Types\\Type and Doctrine\\DBAL\\Types\\Type will always evaluate to true\.$~'
            path: %currentWorkingDirectory%/tests/Types/TypeRegistryTest.php

        # https://github.com/phpstan/phpstan-strict-rules/issues/103
        -
            message: '~^Construct empty\(\) is not allowed. Use more strict comparison\.~'
            paths:
                - %currentWorkingDirectory%/src/Driver/*/Driver.php
                - %currentWorkingDirectory%/src/Driver/AbstractOracleDriver/EasyConnectString.php
                - %currentWorkingDirectory%/src/Platforms/*Platform.php
                - %currentWorkingDirectory%/src/Schema/*SchemaManager.php

        # In some namespaces, we use array<string,mixed>, some elements of which are actually boolean
        -
            message: '~^Only booleans are allowed in .*, mixed given~'
            paths:
                - %currentWorkingDirectory%/src/Driver/*/Driver.php
                - %currentWorkingDirectory%/src/Platforms/*Platform.php
                - %currentWorkingDirectory%/src/Schema/*SchemaManager.php

        # Some APIs use variable method calls internally
        -
            message: '~^Variable method call on .*~'
            paths:
                - %currentWorkingDirectory%/src/Schema/Column.php

        # https://github.com/phpstan/phpstan/issues/3146
        -
            message: '~^Only numeric types are allowed in -, int<1, max>\|false given on the left side\.~'
            paths:
                - %currentWorkingDirectory%/src/Platforms/SQLServer2012Platform.php

        # Temporaily suppressed during up-merging an upgrade PHPStan 0.12
        - '~^Unable to resolve the template type ExpectedType in call to method static method PHPUnit\\Framework\\Assert::assertInstanceOf\(\)$~'
        - '~^Unable to resolve the template type RealInstanceType in call to method PHPUnit\\Framework\\TestCase::getMockClass\(\)$~'

        # Temporaily suppressed during up-merging an upgrade PHPStan 0.12
        -
            message: '~^Parameter #1 \$expected of static method PHPUnit\\Framework\\Assert::assertInstanceOf\(\) expects class-string<object>, string given\.$~'
            path: %currentWorkingDirectory%/tests/Driver/AbstractDriverTest.php

        # Temporaily suppressed during up-merging an upgrade PHPStan 0.12
        -
            message: '~^Call to an undefined method Doctrine\\DBAL\\Driver::createDatabasePlatformForVersion\(\)\.$~'
            path: %currentWorkingDirectory%/tests/Driver/AbstractDriverTest.php

        # This is not reproducible on PHPStan 0.12.30
        -
            message: '~^Method Doctrine\\DBAL\\Tests\\Functional\\Driver\\Mysqli\\ConnectionTest::getConnection\(\) should return Doctrine\\DBAL\\Driver\\Mysqli\\MysqliConnection but returns Doctrine\\DBAL\\Driver\\Connection\.$~'
            path: %currentWorkingDirectory%/tests/Functional/Driver/Mysqli/ConnectionTest.php

        # This is not reproducible on PHPStan 0.12.30
        -
            message: '~^Method Doctrine\\DBAL\\Tests\\Functional\\Driver\\PDOSqlsrv\\DriverTest::getConnection\(\) should return Doctrine\\DBAL\\Driver\\PDOConnection but returns Doctrine\\DBAL\\Driver\\Connection\.$~'
            path: %currentWorkingDirectory%/tests/Functional/Driver/PDOSqlsrv/DriverTest.php

        # Caused by phpdoc annotations intended for Psalm
        -
            message: '~Unable to resolve the template type T in call to method static method Doctrine\\DBAL\\DriverManager::getConnection\(\)~'
            paths:
                - %currentWorkingDirectory%/src/Id/TableGenerator.php
                - %currentWorkingDirectory%/src/Schema/SqliteSchemaManager.php
<<<<<<< HEAD
                - %currentWorkingDirectory%/tests/ConnectionTest.php
                - %currentWorkingDirectory%/tests/DriverManagerTest.php
                - %currentWorkingDirectory%/tests/Functional/ConnectionTest.php
                - %currentWorkingDirectory%/tests/Functional/Driver/PDOPgsqlConnectionTest.php
                - %currentWorkingDirectory%/tests/Functional/Driver/SQLAnywhere/ConnectionTest.php
                - %currentWorkingDirectory%/tests/Functional/Driver/SQLAnywhere/StatementTest.php
                - %currentWorkingDirectory%/tests/Functional/ExceptionTest.php
                - %currentWorkingDirectory%/tests/Functional/PortabilityTest.php
                - %currentWorkingDirectory%/tests/Functional/PrimaryReadReplicaConnectionTest.php
                - %currentWorkingDirectory%/tests/Functional/Schema/MySqlSchemaManagerTest.php
                - %currentWorkingDirectory%/tests/Schema/Synchronizer/SingleDatabaseSynchronizerTest.php
                - %currentWorkingDirectory%/tests/TestUtil.php

        -
            message: '~Method Doctrine\\DBAL\\Driver\\PDOSqlsrv\\Connection\:\:lastInsertId\(\) should return string but returns string\|false\|null\.~'
            paths:
                - %currentWorkingDirectory%/src/Driver/PDOSqlsrv/Connection.php

        -
            message: '~Return type \(Doctrine\\DBAL\\Portability\\Statement\) of method Doctrine\\DBAL\\Portability\\Connection::prepare\(\) should be compatible with return type \(Doctrine\\DBAL\\Statement\) of method Doctrine\\DBAL\\Connection::prepare\(\)~'
            paths:
                - %currentWorkingDirectory%/src/Portability/Connection.php
=======
>>>>>>> 4cc12da9
includes:
    - vendor/phpstan/phpstan-phpunit/extension.neon
    - vendor/phpstan/phpstan-phpunit/rules.neon
    - vendor/phpstan/phpstan-strict-rules/rules.neon<|MERGE_RESOLUTION|>--- conflicted
+++ resolved
@@ -2,75 +2,23 @@
     level: 7
     paths:
         - %currentWorkingDirectory%/src
-<<<<<<< HEAD
         - %currentWorkingDirectory%/tests
-    autoload_files:
-=======
     scanFiles:
->>>>>>> 4cc12da9
         - %currentWorkingDirectory%/tests/phpstan-polyfill.php
     treatPhpDocTypesAsCertain: false
     reportUnmatchedIgnoredErrors: false
     checkMissingIterableValueType: false
     checkGenericClassInNonGenericObjectType: false
     ignoreErrors:
-<<<<<<< HEAD
-        # extension not available
-        - '~^(Used )?(Function|Constant) sasql_\S+ not found\.\z~i'
-
-        # https://bugs.php.net/bug.php?id=78126
-        - '~^Call to an undefined method PDO::sqliteCreateFunction\(\)\.\z~'
-
-=======
-        # removing it would be BC break
-        - '~^Constructor of class Doctrine\\DBAL\\Schema\\Table has an unused parameter \$idGeneratorType\.\z~'
-
-        # changing these would be a BC break, to be done in next major
-        - "~^Casting to bool something that's already bool.~"
-        - '~^Property Doctrine\\DBAL\\Schema\\Schema::\$_schemaConfig \(Doctrine\\DBAL\\Schema\\SchemaConfig\) does not accept default value of type false\.\z~'
-        - '~^Return type \(int\|false\) of method Doctrine\\DBAL\\Driver\\OCI8\\Connection\:\:lastInsertId\(\) should be compatible with return type \(string\) of method Doctrine\\DBAL\\Driver\\Connection::lastInsertId\(\)~'
-
-        # https://github.com/phpstan/phpstan/issues/2857
-        # TODO: remove in 4.0.0
-        - '~^Parameter #2 \$registeredAliases of static method Doctrine\\DBAL\\Query\\QueryException::nonUniqueAlias\(\) expects array<string>, array<int, int\|string> given\.\z~'
-
-        # some drivers actually do accept 2nd parameter...
-        - '~^Method Doctrine\\DBAL\\Platforms\\AbstractPlatform::getListTableForeignKeysSQL\(\) invoked with \d+ parameters, 1 required\.\z~'
-
->>>>>>> 4cc12da9
         # legacy remnants from doctrine/common
         - '~^Class Doctrine\\Common\\(Collections\\Collection|Persistence\\Proxy) not found\.\z~'
         - '~^.+ on an unknown class Doctrine\\Common\\(Collections\\Collection|Persistence\\Proxy)\.\z~'
 
-<<<<<<< HEAD
         # may not exist when pdo_sqlsrv is not loaded but PDO is
         - '~^Access to undefined constant PDO::SQLSRV_ENCODING_BINARY\.\z~'
 
         # weird class name, represented in stubs as OCI_(Lob|Collection)
         - '~unknown class OCI-(Lob|Collection)~'
-
-        # https://github.com/doctrine/dbal/pull/3582/files#r290847062
-        -
-            message: '~Parameter #3 \$type of method Doctrine\\DBAL\\Driver\\Statement::bindValue\(\) expects int, string given\.~'
-            path: %currentWorkingDirectory%/tests/Functional/DataAccessTest.php
-
-        # https://github.com/JetBrains/phpstorm-stubs/pull/766
-        -
-            message: '~^Strict comparison using === between true and null will always evaluate to false\.$~'
-            path: %currentWorkingDirectory%/src/Driver/Mysqli/Result.php
-
-        # The ReflectionException in the case when the class does not exist is acceptable and does not need to be handled
-        - '~^Parameter #1 \$argument of class ReflectionClass constructor expects class-string<T of object>\|T of object, string given\.$~'
-
-=======
-        # weird class name, represented in stubs as OCI_(Lob|Collection)
-        - '~unknown class OCI-(Lob|Collection)~'
-
->>>>>>> 4cc12da9
-        # https://github.com/phpstan/phpstan/issues/3132
-        -
-            message: '~^Call to function in_array\(\) with arguments Doctrine\\DBAL\\Schema\\Column, array<string> and true will always evaluate to false\.$~'
-            path: %currentWorkingDirectory%/src/Schema/Table.php
 
         # https://github.com/phpstan/phpstan/issues/3133
         -
@@ -85,18 +33,7 @@
         # Requires a release of https://github.com/JetBrains/phpstorm-stubs/pull/553
         -
             message: '~^Strict comparison using !== between int and false will always evaluate to true\.$~'
-<<<<<<< HEAD
-            path: %currentWorkingDirectory%/src/Driver/PDOConnection.php
-
-        # Requires a release of https://github.com/JetBrains/phpstorm-stubs/pull/732
-        -
-            message: '~^Access to undefined constant PDO::PGSQL_ATTR_DISABLE_PREPARES\.$~'
-            paths:
-                - %currentWorkingDirectory%/src/Driver/PDOPgSql/Driver.php
-                - %currentWorkingDirectory%/tests/Driver/PDOPgSql/DriverTest.php
-=======
             path: %currentWorkingDirectory%/src/Driver/PDO/Connection.php
->>>>>>> 4cc12da9
 
         # False Positive
         - '~Strict comparison using === between 1 and 2 will always evaluate to false~'
@@ -130,6 +67,7 @@
         -
             message: '~^Variable method call on .*~'
             paths:
+                - %currentWorkingDirectory%/src/Schema/AbstractSchemaManager.php
                 - %currentWorkingDirectory%/src/Schema/Column.php
 
         # https://github.com/phpstan/phpstan/issues/3146
@@ -140,27 +78,16 @@
 
         # Temporaily suppressed during up-merging an upgrade PHPStan 0.12
         - '~^Unable to resolve the template type ExpectedType in call to method static method PHPUnit\\Framework\\Assert::assertInstanceOf\(\)$~'
-        - '~^Unable to resolve the template type RealInstanceType in call to method PHPUnit\\Framework\\TestCase::getMockClass\(\)$~'
-
-        # Temporaily suppressed during up-merging an upgrade PHPStan 0.12
-        -
-            message: '~^Parameter #1 \$expected of static method PHPUnit\\Framework\\Assert::assertInstanceOf\(\) expects class-string<object>, string given\.$~'
-            path: %currentWorkingDirectory%/tests/Driver/AbstractDriverTest.php
 
         # Temporaily suppressed during up-merging an upgrade PHPStan 0.12
         -
             message: '~^Call to an undefined method Doctrine\\DBAL\\Driver::createDatabasePlatformForVersion\(\)\.$~'
             path: %currentWorkingDirectory%/tests/Driver/AbstractDriverTest.php
 
-        # This is not reproducible on PHPStan 0.12.30
+        # Temporaily suppressed during up-merging an upgrade to PHPStan 0.12.33
         -
-            message: '~^Method Doctrine\\DBAL\\Tests\\Functional\\Driver\\Mysqli\\ConnectionTest::getConnection\(\) should return Doctrine\\DBAL\\Driver\\Mysqli\\MysqliConnection but returns Doctrine\\DBAL\\Driver\\Connection\.$~'
-            path: %currentWorkingDirectory%/tests/Functional/Driver/Mysqli/ConnectionTest.php
-
-        # This is not reproducible on PHPStan 0.12.30
-        -
-            message: '~^Method Doctrine\\DBAL\\Tests\\Functional\\Driver\\PDOSqlsrv\\DriverTest::getConnection\(\) should return Doctrine\\DBAL\\Driver\\PDOConnection but returns Doctrine\\DBAL\\Driver\\Connection\.$~'
-            path: %currentWorkingDirectory%/tests/Functional/Driver/PDOSqlsrv/DriverTest.php
+            message: '~^Parameter #1 \$expected of static method PHPUnit\\Framework\\Assert::assertInstanceOf\(\) expects class-string<Doctrine\\DBAL\\Connection&PHPUnit\\Framework\\MockObject\\MockObject>, class-string<Doctrine\\DBAL\\Connection>&class-string<PHPUnit\\Framework\\MockObject\\MockObject> given\.$~'
+            path: %currentWorkingDirectory%/tests/DriverManagerTest.php
 
         # Caused by phpdoc annotations intended for Psalm
         -
@@ -168,13 +95,10 @@
             paths:
                 - %currentWorkingDirectory%/src/Id/TableGenerator.php
                 - %currentWorkingDirectory%/src/Schema/SqliteSchemaManager.php
-<<<<<<< HEAD
                 - %currentWorkingDirectory%/tests/ConnectionTest.php
                 - %currentWorkingDirectory%/tests/DriverManagerTest.php
                 - %currentWorkingDirectory%/tests/Functional/ConnectionTest.php
-                - %currentWorkingDirectory%/tests/Functional/Driver/PDOPgsqlConnectionTest.php
-                - %currentWorkingDirectory%/tests/Functional/Driver/SQLAnywhere/ConnectionTest.php
-                - %currentWorkingDirectory%/tests/Functional/Driver/SQLAnywhere/StatementTest.php
+                - %currentWorkingDirectory%/tests/Functional/Driver/PDO/PgSQL/ConnectionTest.php
                 - %currentWorkingDirectory%/tests/Functional/ExceptionTest.php
                 - %currentWorkingDirectory%/tests/Functional/PortabilityTest.php
                 - %currentWorkingDirectory%/tests/Functional/PrimaryReadReplicaConnectionTest.php
@@ -182,17 +106,6 @@
                 - %currentWorkingDirectory%/tests/Schema/Synchronizer/SingleDatabaseSynchronizerTest.php
                 - %currentWorkingDirectory%/tests/TestUtil.php
 
-        -
-            message: '~Method Doctrine\\DBAL\\Driver\\PDOSqlsrv\\Connection\:\:lastInsertId\(\) should return string but returns string\|false\|null\.~'
-            paths:
-                - %currentWorkingDirectory%/src/Driver/PDOSqlsrv/Connection.php
-
-        -
-            message: '~Return type \(Doctrine\\DBAL\\Portability\\Statement\) of method Doctrine\\DBAL\\Portability\\Connection::prepare\(\) should be compatible with return type \(Doctrine\\DBAL\\Statement\) of method Doctrine\\DBAL\\Connection::prepare\(\)~'
-            paths:
-                - %currentWorkingDirectory%/src/Portability/Connection.php
-=======
->>>>>>> 4cc12da9
 includes:
     - vendor/phpstan/phpstan-phpunit/extension.neon
     - vendor/phpstan/phpstan-phpunit/rules.neon
