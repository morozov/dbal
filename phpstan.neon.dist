parameters:
    level: 8
    paths:
        - src
        - tests
    treatPhpDocTypesAsCertain: false
    reportUnmatchedIgnoredErrors: false
    checkMissingIterableValueType: false
    checkGenericClassInNonGenericObjectType: false
    ignoreErrors:
        # Requires a release of https://github.com/JetBrains/phpstorm-stubs/pull/1158
        -
            message: '~^Strict comparison using === between string and null will always evaluate to false\.$~'
            path: %currentWorkingDirectory%/src/Driver/IBMDB2/Connection.php

        # https://github.com/phpstan/phpstan-strict-rules/issues/103
        -
            message: '~^Construct empty\(\) is not allowed. Use more strict comparison\.~'
            paths:
                - src/Connections/PrimaryReadReplicaConnection.php
                - src/Driver/*/Driver.php
                - src/Driver/AbstractOracleDriver/EasyConnectString.php
                - src/Platforms/*Platform.php
                - src/Schema/*SchemaManager.php

        # In some namespaces, we use array<string,mixed>, some elements of which are actually boolean
        -
            message: '~^Only booleans are allowed in .*, mixed given~'
            paths:
                - src/Platforms/*Platform.php
                - src/Schema/*SchemaManager.php

        # Some APIs use variable method calls internally
        -
            message: '~^Variable method call on .*~'
            paths:
                - src/Schema/Column.php

        # TODO: remove this once the support for PHP 7 is dropped
        -
            message: '~^Strict comparison using !== between int and false will always evaluate to true\.$~'
            paths:
                - src/Driver/OCI8/Result.php
        -
            message: '~^Unreachable statement - code above always terminates\.$~'
            paths:
                - src/Driver/OCI8/Result.php

        -
            message: '~Method Doctrine\\DBAL\\DriverManager::createDriver\(\) should return Doctrine\\DBAL\\Driver but returns object\.~'
            paths:
                - src/DriverManager.php

        # https://github.com/phpstan/phpstan/issues/4679
        -
            message: '~^Cannot call method writeTemporary\(\) on OCILob\|null\.$~'
            paths:
                - src/Driver/OCI8/Statement.php

        -
            message: '~Method Doctrine\\DBAL\\Driver\\Mysqli\\Result::rowCount\(\) should return int but returns int(:?<0, max>)?\|string\.~'
            paths:
                - src/Driver/Mysqli/Result.php

        # The schema manager isn't initialized if the test is skipped
        -
            message: '~Strict comparison using === between Doctrine\\DBAL\\Schema\\AbstractSchemaManager and null will always evaluate to false\.~'
            path: tests/Functional/Schema/SchemaManagerFunctionalTestCase.php

        # Removing the (int) cast will make Psalm unhappy.
        -
            message: '~^Casting to int something that''s already int\.$~'
            paths:
                - src/Driver/Mysqli/Exception/ConnectionError.php
                - src/Driver/Mysqli/Exception/ConnectionFailed.php
                - src/Driver/Mysqli/Exception/InvalidCharset.php
                - src/Driver/Mysqli/Exception/StatementError.php

<<<<<<< HEAD
        -
            message: '~^Unable to resolve the template type T in call to method Doctrine\\DBAL\\Portability\\Converter\:\:compose\(\)$~'
            paths:
                - src/Portability/Converter.php

        # We're testing with invalid input.
=======
        # Type check for legacy implementations of the Connection interface
        # TODO: remove in 4.0.0
        - "~Call to function method_exists\\(\\) with Doctrine\\\\DBAL\\\\Driver\\\\Connection and 'getNativeConnection' will always evaluate to true\\.~"

        # Fixing the issue would cause a BC break.
        # TODO: fix in 4.0.0
>>>>>>> 0361d33d
        -
            message: '~^Parameter #2 \$lockMode of method Doctrine\\DBAL\\Platforms\\AbstractPlatform\:\:appendLockHint\(\) expects 0\|1\|2\|4, 128 given\.$~'
            path: tests/Platforms/AbstractPlatformTestCase.php
        -
            message: '~^Unable to resolve the template type T in call to method static method Doctrine\\DBAL\\DriverManager::getConnection\(\)~'
            path: tests/DriverManagerTest.php
        -
            message: '~array{driver: ''invalid_driver''} given\.$~'
            path: tests/DriverManagerTest.php
        -
            message: '~array{url: ''sqlite::memory:'', wrapperClass: ''stdClass''} given\.$~'
            path: tests/DriverManagerTest.php
        -
            message: '~array{driverClass: ''stdClass''} given\.$~'
            path: tests/DriverManagerTest.php

        # DriverManagerTest::testDatabaseUrl() should be refactored as it's too dynamic.
        -
            message: '~^Offset string does not exist on array{.+}\.$~'
            paths:
                - tests/DriverManagerTest.php

        # It is not clear how to address these errors (it should be an intersection type)
        -
            message: '~array{url: ''sqlite::memory:'', wrapperClass: class-string<Doctrine\\DBAL\\Connection>\|class-string<PHPUnit\\Framework\\MockObject\\MockObject>} given\.$~'
            path: tests/DriverManagerTest.php
        -
            message: '~class-string<Doctrine\\DBAL\\Connection>&class-string<PHPUnit\\Framework\\MockObject\\MockObject> given\.$~'
            path: tests/DriverManagerTest.php

        # It is not clear how to address this error (one of the types is a sub-type of the other)
        -
            message: '~^Call to static method PHPUnit\\Framework\\Assert::assertSame\(\) .* will always evaluate to false\.$~'
            path: tests/ConnectionTest.php

        # There is no way to make this assertion in the code,
        # and the API doesn't support parametrization of returned column types.
        -
            message: '~^Method Doctrine\\DBAL\\Schema\\PostgreSQLSchemaManager::fetchTableOptionsByTable\(\) should return array<string, array<string, mixed>> but returns array<int\|string, array<string, mixed>>\.$~'
            paths:
                - src/Schema/PostgreSQLSchemaManager.php

includes:
    - vendor/phpstan/phpstan-phpunit/extension.neon
    - vendor/phpstan/phpstan-phpunit/rules.neon
    - vendor/phpstan/phpstan-strict-rules/rules.neon<|MERGE_RESOLUTION|>--- conflicted
+++ resolved
@@ -76,21 +76,7 @@
                 - src/Driver/Mysqli/Exception/InvalidCharset.php
                 - src/Driver/Mysqli/Exception/StatementError.php
 
-<<<<<<< HEAD
-        -
-            message: '~^Unable to resolve the template type T in call to method Doctrine\\DBAL\\Portability\\Converter\:\:compose\(\)$~'
-            paths:
-                - src/Portability/Converter.php
-
         # We're testing with invalid input.
-=======
-        # Type check for legacy implementations of the Connection interface
-        # TODO: remove in 4.0.0
-        - "~Call to function method_exists\\(\\) with Doctrine\\\\DBAL\\\\Driver\\\\Connection and 'getNativeConnection' will always evaluate to true\\.~"
-
-        # Fixing the issue would cause a BC break.
-        # TODO: fix in 4.0.0
->>>>>>> 0361d33d
         -
             message: '~^Parameter #2 \$lockMode of method Doctrine\\DBAL\\Platforms\\AbstractPlatform\:\:appendLockHint\(\) expects 0\|1\|2\|4, 128 given\.$~'
             path: tests/Platforms/AbstractPlatformTestCase.php
