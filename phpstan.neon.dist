--- conflicted
+++ resolved
@@ -60,11 +60,7 @@
 
         # Fixing the issue may cause a BC break.
         -
-<<<<<<< HEAD
-            message: '~^Method Doctrine\\DBAL\\Driver\\Mysqli\\MysqliConnection::lastInsertId\(\) should return string but returns int\|string\.$~'
-=======
             message: '~^Method Doctrine\\DBAL\\Driver\\Mysqli\\Connection::lastInsertId\(\) should return string but returns int\|string\.$~'
->>>>>>> d47c4877
             paths:
                 - src/Driver/Mysqli/Connection.php
 
@@ -87,11 +83,7 @@
         -
             message: '~^Only numeric types are allowed in -, int<1, max>\|false given on the left side\.~'
             paths:
-<<<<<<< HEAD
                 - src/Platforms/SQLServerPlatform.php
-=======
-                - src/Platforms/SQLServer2012Platform.php
->>>>>>> d47c4877
 
         # Unlike Psalm, PHPStan doesn't understand the shape of the parse_str() return value
         -
@@ -103,11 +95,7 @@
         -
             message: '~^Only numeric types are allowed in pre\-decrement, int\<1, max\>\|false given\.$~'
             paths:
-<<<<<<< HEAD
                 - src/Platforms/SQLServerPlatform.php
-=======
-                - src/Platforms/SQLServer2012Platform.php
->>>>>>> d47c4877
 
         # https://github.com/phpstan/phpstan-phpunit/issues/83
         -
@@ -129,7 +117,6 @@
             message: '~^Unreachable statement - code above always terminates\.$~'
             paths:
                 - src/Driver/OCI8/Result.php
-<<<<<<< HEAD
         -
             message: '~^Call to function assert\(\) with true will always evaluate to true\.$~'
             paths:
@@ -138,16 +125,6 @@
             message: '~^Strict comparison using !== between OCILob\|null and false will always evaluate to true\.$~'
             paths:
                 - src/Driver/OCI8/Statement.php
-=======
-        -
-            message: '~^Call to function assert\(\) with true will always evaluate to true\.$~'
-            paths:
-                - src/Driver/OCI8/Statement.php
-        -
-            message: '~^Strict comparison using !== between OCILob\|null and false will always evaluate to true\.$~'
-            paths:
-                - src/Driver/OCI8/Statement.php
->>>>>>> d47c4877
 
         # This class has been added in PHP 8.1
         - '/^Attribute class ReturnTypeWillChange does not exist\.$/'
@@ -161,31 +138,24 @@
         # See https://github.com/doctrine/dbal/pull/4707
         # TODO: remove in 4.0.0
         -
-<<<<<<< HEAD
             message: '~^Dynamic call to static method Doctrine\\DBAL\\Schema\\Comparator::compareSchemas\(\)\.$~'
             paths:
                 - src/Schema/AbstractSchemaManager.php
                 - src/Schema/Comparator.php
                 - src/Schema/Schema.php
-=======
-            message: '~^Parameter #2 \$table of class Doctrine\\DBAL\\Event\\SchemaIndexDefinitionEventArgs constructor expects string, string\|null given\.$~'
-            paths:
-                - src/Schema/AbstractSchemaManager.php
 
-        # https://github.com/phpstan/phpstan/issues/1901
+        # We're checking for invalid invalid input
+        -
+            message: "#^Strict comparison using \\!\\=\\= between null and null will always evaluate to false\\.$#"
+            count: 1
+            path: src/Cache/QueryCacheProfile.php
         -
             message: '~^Method Doctrine\\DBAL\\Platforms\\AbstractPlatform::escapeStringForLike\(\) should return string but returns string\|null\.$~'
             paths:
                 - src/Platforms/AbstractPlatform.php
->>>>>>> d47c4877
 
-        # We're checking for invalid invalid input
+        # https://github.com/phpstan/phpstan/issues/4679
         -
-<<<<<<< HEAD
-            message: "#^Strict comparison using \\!\\=\\= between null and null will always evaluate to false\\.$#"
-            count: 1
-            path: src/Cache/QueryCacheProfile.php
-=======
             message: '~^Cannot call method writeTemporary\(\) on OCILob\|null\.$~'
             paths:
                 - src/Driver/OCI8/Statement.php
@@ -201,6 +171,5 @@
             message: '~Only numeric types are allowed in \-, float\|null given on the right side\.~'
             path: src/Logging/DebugStack.php
 
->>>>>>> d47c4877
 includes:
     - vendor/phpstan/phpstan-strict-rules/rules.neon