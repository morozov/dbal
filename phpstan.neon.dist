--- conflicted
+++ resolved
@@ -85,7 +85,6 @@
             paths:
                 - %currentWorkingDirectory%/src/Id/TableGenerator.php
                 - %currentWorkingDirectory%/src/Schema/SqliteSchemaManager.php
-<<<<<<< HEAD
                 - %currentWorkingDirectory%/tests/ConnectionTest.php
                 - %currentWorkingDirectory%/tests/DriverManagerTest.php
                 - %currentWorkingDirectory%/tests/Functional/ConnectionTest.php
@@ -97,14 +96,11 @@
                 - %currentWorkingDirectory%/tests/Schema/Synchronizer/SingleDatabaseSynchronizerTest.php
                 - %currentWorkingDirectory%/tests/TestUtil.php
 
-=======
-
         # Unlike Psalm, PHPStan doesn't understand the shape of the parse_str() return value
         -
             message: '~^Parameter #1 \$scheme of static method Doctrine\\DBAL\\DriverManager::parseDatabaseUrlScheme\(\) expects string\|null, int\|string\|null given\.$~'
             paths:
                 - %currentWorkingDirectory%/src/DriverManager.php
->>>>>>> 8374e408
 includes:
     - vendor/phpstan/phpstan-phpunit/extension.neon
     - vendor/phpstan/phpstan-phpunit/rules.neon
