parameters:
    level: 8
    phpVersion: 80300
    paths:
        - src
        - static-analysis
        - tests
    treatPhpDocTypesAsCertain: false
    reportUnmatchedIgnoredErrors: false
    ignoreErrors:
        - identifier: missingType.generics

        # https://github.com/phpstan/phpstan-strict-rules/issues/103
        -
            message: '~^Construct empty\(\) is not allowed. Use more strict comparison\.~'
            paths:
                - src/Connections/PrimaryReadReplicaConnection.php
                - src/Driver/*/Driver.php
                - src/Driver/AbstractOracleDriver/EasyConnectString.php
                - src/Platforms/*Platform.php
                - src/Schema/*SchemaManager.php
                - tests/TestUtil.php

        # In some namespaces, we use array<string,mixed>, some elements of which are actually boolean
        -
            message: '~^Only booleans are allowed in .*, mixed given~'
            paths:
                - src/Platforms/*Platform.php
                - src/Schema/*SchemaManager.php

        # Some APIs use variable method calls internally
        -
            message: '~^Variable method call on .*~'
            paths:
                - src/Schema/Column.php

        # TODO: remove this once the support for PHP 7 is dropped
        -
            message: '~^Strict comparison using !== between int and false will always evaluate to true\.$~'
            paths:
                - src/Driver/OCI8/Result.php
        -
            message: '~^Unreachable statement - code above always terminates\.$~'
            paths:
                - src/Driver/OCI8/Result.php

        # https://github.com/phpstan/phpstan/issues/4679
        -
            message: '~^Cannot call method writeTemporary\(\) on OCILob\|null\.$~'
            paths:
                - src/Driver/OCI8/Statement.php

        # We're testing with invalid input.
        -
            message: '~array{driver: ''invalid_driver''} given\.$~'
            path: tests/DriverManagerTest.php
        -
            message: '~array{driver: ''pdo_sqlite'', memory: true, wrapperClass: ''stdClass''} given\.$~'
            path: tests/DriverManagerTest.php
        -
            message: '~array{driverClass: ''stdClass''} given\.$~'
            path: tests/DriverManagerTest.php
        -
            message: '~^Parameter #1 \$driverOptions of method Doctrine\\DBAL\\Tests\\Functional\\Driver\\Mysqli\\ConnectionTest\:\:getConnection\(\) expects array<string, mixed>, .* given\.$~'
            path: tests/Functional/Driver/Mysqli/ConnectionTest.php

        # DriverManagerTest::testDatabaseUrl() should be refactored as it's too dynamic.
        -
            message: '~^Offset string does not exist on array{.+}\.$~'
            paths:
                - tests/DriverManagerTest.php

        # There is no way to make this assertion in the code,
        # and the API doesn't support parametrization of returned column types.
        -
            message: '~^Method Doctrine\\DBAL\\Schema\\PostgreSQLSchemaManager::fetchTableOptionsByTable\(\) should return array<string, array<string, mixed>> but returns array<int\|string, array<string, mixed>>\.$~'
            paths:
                - src/Schema/PostgreSQLSchemaManager.php

        # We don't need to declare the return type *that* fine-grained.
        - '~^Method Doctrine\\DBAL\\Driver\\PDO\\Statement\:\:convertParamType\(\) never returns \d+ so it can be removed from the return type\.$~'

        # PHPStan does not understand the array shapes returned by pg_fetch_*() methods.
        - '~^Parameter #1 \$row of method Doctrine\\DBAL\\Driver\\PgSQL\\Result\:\:mapAssociativeRow\(\) expects array<string, string\|null>, array<int\|string, string\|null> given\.$~'
        - '~^Parameter #1 \$row of method Doctrine\\DBAL\\Driver\\PgSQL\\Result\:\:mapNumericRow\(\) expects array<int, string\|null>, array<int\|string, string\|null> given\.$~'

        # https://github.com/phpstan/phpstan-src/pull/2224
        -
            message: '~^Method Doctrine\\DBAL\\Driver\\Mysqli\\Connection\:\:exec\(\) should return int\|numeric\-string but returns int\|string\.$~'
            count: 1
            path: src/Driver/Mysqli/Connection.php

        # https://github.com/phpstan/phpstan/issues/9429
        -
            message: '~^Strict comparison using === between int<0, max> and false will always evaluate to false.$~'
            paths:
                - src/Driver/IBMDB2/Connection.php
                - src/Driver/IBMDB2/Result.php

        # Ignore the possible false return value of db2_num_rows().
        - '~^Method Doctrine\\DBAL\\Driver\\IBMDB2\\Connection\:\:exec\(\) should return int but returns int<0, max>\|false\.$~'
        - '~^Method Doctrine\\DBAL\\Driver\\IBMDB2\\Result\:\:rowCount\(\) should return int but returns int<0, max>\|false\.$~'

<<<<<<< HEAD
        # Required for Psalm compatibility
        - '~^Property Doctrine\\DBAL\\Tests\\Types\\BaseDateTypeTestCase\:\:\$currentTimezone \(non-empty-string\) does not accept string\.$~'
=======
        # This is a rather complicated closure setup. We understand this, so PHPStan doesn't have to.
        -
            message: '#^Parameter \#2 \$callback of function array_reduce expects callable\(\(callable&TIn\)\|Closure\(mixed \$value\)\: mixed\|null, callable\(T\)\: T\)\: \(\(callable&TIn\)\|Closure\(mixed \$value\)\: mixed\|null\), Closure\(callable\|null, callable\)\: \(callable\(T\)\: T\) given\.$#'
            path: src/Portability/Converter.php

>>>>>>> a0c9416b
includes:
    - vendor/phpstan/phpstan-phpunit/extension.neon
    - vendor/phpstan/phpstan-phpunit/rules.neon
    - vendor/phpstan/phpstan-strict-rules/rules.neon<|MERGE_RESOLUTION|>--- conflicted
+++ resolved
@@ -101,16 +101,14 @@
         - '~^Method Doctrine\\DBAL\\Driver\\IBMDB2\\Connection\:\:exec\(\) should return int but returns int<0, max>\|false\.$~'
         - '~^Method Doctrine\\DBAL\\Driver\\IBMDB2\\Result\:\:rowCount\(\) should return int but returns int<0, max>\|false\.$~'
 
-<<<<<<< HEAD
         # Required for Psalm compatibility
         - '~^Property Doctrine\\DBAL\\Tests\\Types\\BaseDateTypeTestCase\:\:\$currentTimezone \(non-empty-string\) does not accept string\.$~'
-=======
+
         # This is a rather complicated closure setup. We understand this, so PHPStan doesn't have to.
         -
             message: '#^Parameter \#2 \$callback of function array_reduce expects callable\(\(callable&TIn\)\|Closure\(mixed \$value\)\: mixed\|null, callable\(T\)\: T\)\: \(\(callable&TIn\)\|Closure\(mixed \$value\)\: mixed\|null\), Closure\(callable\|null, callable\)\: \(callable\(T\)\: T\) given\.$#'
             path: src/Portability/Converter.php
 
->>>>>>> a0c9416b
 includes:
     - vendor/phpstan/phpstan-phpunit/extension.neon
     - vendor/phpstan/phpstan-phpunit/rules.neon
