--- conflicted
+++ resolved
@@ -125,7 +125,6 @@
             paths:
                 - %currentWorkingDirectory%/tests/Functional/Platform/DefaultExpressionTest.php
 
-<<<<<<< HEAD
         # https://github.com/phpstan/phpstan/issues/4126
         -
             message: '~^Call to function iterator_to_array\(\) on a separate line has no effect\.$~'
@@ -144,12 +143,10 @@
             paths:
                 - %currentWorkingDirectory%/tests/Platforms/AbstractPlatformTestCase.php
 
-=======
         -
             message: '~^Instanceof between Doctrine\\DBAL\\Platforms\\Keywords\\KeywordList and Doctrine\\DBAL\\Platforms\\Keywords\\KeywordList will always evaluate to true\.~'
             paths:
                 - %currentWorkingDirectory%/src/Platforms/AbstractPlatform.php
->>>>>>> 7da29b1c
 includes:
     - vendor/phpstan/phpstan-phpunit/extension.neon
     - vendor/phpstan/phpstan-phpunit/rules.neon
