parameters:
    level: 7
    paths:
        - %currentWorkingDirectory%/src
    autoload_files:
        - %currentWorkingDirectory%/tests/phpstan-polyfill.php
    treatPhpDocTypesAsCertain: false
    reportUnmatchedIgnoredErrors: false
    checkMissingIterableValueType: false
    checkGenericClassInNonGenericObjectType: false
    ignoreErrors:
        # extension not available
        - '~^(Used )?(Function|Constant) sasql_\S+ not found\.\z~i'

        # removing it would be BC break
        - '~^Constructor of class Doctrine\\DBAL\\Schema\\Table has an unused parameter \$idGeneratorType\.\z~'

        # declaring $tableName in AbstractSchemaManager::_getPortableTableIndexesList() non-optional will be a BC break
        - '~^Parameter #2 \$table of class Doctrine\\DBAL\\Event\\SchemaIndexDefinitionEventArgs constructor expects string, string\|null given\.\z~'

        # changing these would be a BC break, to be done in next major
        - "~^Casting to bool something that's already bool.~"
        - "~^Casting to int something that's already int.~"
        - '~^Method Doctrine\\DBAL\\Driver\\IBMDB2\\DB2Connection::exec\(\) should return int but returns bool\.\z~'
        - '~^Property Doctrine\\DBAL\\Schema\\Table::\$_primaryKeyName \(string\) does not accept (default value of type )?false\.\z~'
        - '~^Property Doctrine\\DBAL\\Schema\\Schema::\$_schemaConfig \(Doctrine\\DBAL\\Schema\\SchemaConfig\) does not accept default value of type false\.\z~'
        - '~^Method Doctrine\\DBAL\\Schema\\ForeignKeyConstraint::onEvent\(\) should return string\|null but returns false\.\z~'
        - '~^Method Doctrine\\DBAL\\Schema\\(Oracle|PostgreSql|SQLServer)SchemaManager::_getPortableTableDefinition\(\) should return array but returns string\.\z~'
        - '~^Method Doctrine\\DBAL\\Driver\\OCI8\\OCI8Connection::lastInsertId\(\) should return string but returns (int|false)\.\z~'

        # https://bugs.php.net/bug.php?id=78126
        - '~^Call to an undefined method PDO::sqliteCreateFunction\(\)\.\z~'

        # https://github.com/phpstan/phpstan/issues/1847
        - '~^Parameter #2 \$registeredAliases of static method Doctrine\\DBAL\\Query\\QueryException::unknownAlias\(\) expects array<string>, array<int, int\|string> given\.\z~'
        - '~^Parameter #2 \$registeredAliases of static method Doctrine\\DBAL\\Query\\QueryException::nonUniqueAlias\(\) expects array<string>, array<int, int\|string> given\.\z~'

        # PHPStan is too strict about preg_replace(): https://phpstan.org/r/993dc99f-0d43-4b51-868b-d01f982c1463
        - '~^Method Doctrine\\DBAL\\Platforms\\AbstractPlatform::escapeStringForLike\(\) should return string but returns string\|null\.\z~'

        # legacy variadic-like signature
        - '~^Method Doctrine\\DBAL(\\.*)?Connection::query\(\) invoked with \d+ parameters?, 0 required\.\z~'

        # some drivers actually do accept 2nd parameter...
        - '~^Method Doctrine\\DBAL\\Platforms\\AbstractPlatform::getListTableForeignKeysSQL\(\) invoked with \d+ parameters, 1 required\.\z~'

        # legacy remnants from doctrine/common
        - '~^Class Doctrine\\Common\\(Collections\\Collection|Persistence\\Proxy) not found\.\z~'
        - '~^.+ on an unknown class Doctrine\\Common\\(Collections\\Collection|Persistence\\Proxy)\.\z~'

        # inheritance variance inference issue
        - '~^Method Doctrine\\DBAL\\Driver\\PDOConnection::\w+\(\) should return Doctrine\\DBAL\\Driver\\Statement but returns PDOStatement\.\z~'

        # may not exist when pdo_sqlsrv is not loaded but PDO is
        - '~^Access to undefined constant PDO::SQLSRV_ENCODING_BINARY\.\z~'

        # weird class name, represented in stubs as OCI_(Lob|Collection)
        - '~unknown class OCI-(Lob|Collection)~'

        # https://github.com/JetBrains/phpstorm-stubs/pull/766
        -
            message: '~^Strict comparison using === between true and null will always evaluate to false\.$~'
            path: %currentWorkingDirectory%/src/Driver/Mysqli/Result.php

        # The ReflectionException in the case when the class does not exist is acceptable and does not need to be handled
        - '~^Parameter #1 \$argument of class ReflectionClass constructor expects class-string<T of object>\|T of object, string given\.$~'

        # https://github.com/phpstan/phpstan/issues/3132
        -
            message: '~^Call to function in_array\(\) with arguments Doctrine\\DBAL\\Schema\\Column, array<string> and true will always evaluate to false\.$~'
            path: %currentWorkingDirectory%/src/Schema/Table.php

        # https://github.com/phpstan/phpstan/issues/3133
        -
            message: '~^Cannot cast array<string>\|bool\|string\|null to int\.$~'
            path: %currentWorkingDirectory%/src/Tools/Console/Command/RunSqlCommand.php

        # Requires a release of https://github.com/JetBrains/phpstorm-stubs/pull/732
        -
            message: '~^Access to undefined constant PDO::PGSQL_ATTR_DISABLE_PREPARES\.$~'
            path: %currentWorkingDirectory%/src/Driver/PDOPgSql/Driver.php

        # False Positive
        - '~Strict comparison using === between 1 and 2 will always evaluate to false~'

        # Needs Generics
        - '~Method Doctrine\\DBAL\\Schema\\SchemaDiff::getNewTablesSortedByDependencies\(\) should return array<Doctrine\\DBAL\\Schema\\Table> but returns array<object>.~'

        # https://github.com/phpstan/phpstan/issues/3134
        -
            message: '~^Call to static method PHPUnit\\Framework\\Assert::assertSame\(\) with Doctrine\\DBAL\\Types\\Type and Doctrine\\DBAL\\Types\\Type will always evaluate to true\.$~'
            path: %currentWorkingDirectory%/tests/Types/TypeRegistryTest.php

        # https://github.com/phpstan/phpstan-strict-rules/issues/103
        -
            message: '~^Construct empty\(\) is not allowed. Use more strict comparison\.~'
            paths:
                - %currentWorkingDirectory%/src/Driver/*/*Connection.php
                - %currentWorkingDirectory%/src/Driver/*/Driver.php
                - %currentWorkingDirectory%/src/Driver/AbstractOracleDriver/EasyConnectString.php
                - %currentWorkingDirectory%/src/Platforms/*Platform.php
                - %currentWorkingDirectory%/src/Schema/*SchemaManager.php

        # In some namespaces, we use array<string,mixed>, some elements of which are actually boolean
        -
            message: '~^Only booleans are allowed in .*, mixed given~'
            paths:
                - %currentWorkingDirectory%/src/Driver/*/Driver.php
                - %currentWorkingDirectory%/src/Platforms/*Platform.php
                - %currentWorkingDirectory%/src/Query/QueryBuilder.php
                - %currentWorkingDirectory%/src/Schema/*SchemaManager.php

        # Some APIs use variable method calls internally
        -
            message: '~^Variable method call on .*~'
            paths:
                - %currentWorkingDirectory%/src/Schema/AbstractSchemaManager.php
                - %currentWorkingDirectory%/src/Schema/Column.php

        # https://github.com/phpstan/phpstan/issues/3146
        -
            message: '~^Only numeric types are allowed in -, int<1, max>\|false given on the left side\.~'
            paths:
                - %currentWorkingDirectory%/src/Platforms/SQLServer2012Platform.php

        # Caused by phpdoc annotations intended for Psalm
        -
            message: '~Unable to resolve the template type T in call to method static method Doctrine\\DBAL\\DriverManager::getConnection\(\)~'
            paths:
                - %currentWorkingDirectory%/src/Id/TableGenerator.php
                - %currentWorkingDirectory%/src/Schema/SqliteSchemaManager.php

        -
            message: '~Method Doctrine\\DBAL\\Driver\\PDOSqlsrv\\Connection\:\:lastInsertId\(\) should return string but returns string\|false\|null\.~'
            paths:
<<<<<<< HEAD
                - %currentWorkingDirectory%/src/Driver/PDOSqlsrv/Connection.php

includes:
    - vendor/phpstan/phpstan-strict-rules/rules.neon
=======
                - %currentWorkingDirectory%/lib/Doctrine/DBAL/Driver/PDOSqlsrv/Connection.php

        -
            message: '~Method Doctrine\\DBAL\\Portability\\Connection::prepare\(\) should return Doctrine\\DBAL\\Statement but returns Doctrine\\DBAL\\Portability\\Statement\.~'
            paths:
                - %currentWorkingDirectory%/lib/Doctrine/DBAL/Portability/Connection.php
>>>>>>> f7e8b5f1
<|MERGE_RESOLUTION|>--- conflicted
+++ resolved
@@ -75,6 +75,16 @@
             message: '~^Cannot cast array<string>\|bool\|string\|null to int\.$~'
             path: %currentWorkingDirectory%/src/Tools/Console/Command/RunSqlCommand.php
 
+        # Requires a release of https://github.com/JetBrains/phpstorm-stubs/pull/553
+        -
+            message: '~^Call to function assert\(\) with true will always evaluate to true\.$~'
+            path: %currentWorkingDirectory%/src/Driver/PDOConnection.php
+
+        # Requires a release of https://github.com/JetBrains/phpstorm-stubs/pull/553
+        -
+            message: '~^Strict comparison using !== between int and false will always evaluate to true\.$~'
+            path: %currentWorkingDirectory%/src/Driver/PDOConnection.php
+
         # Requires a release of https://github.com/JetBrains/phpstorm-stubs/pull/732
         -
             message: '~^Access to undefined constant PDO::PGSQL_ATTR_DISABLE_PREPARES\.$~'
@@ -133,16 +143,11 @@
         -
             message: '~Method Doctrine\\DBAL\\Driver\\PDOSqlsrv\\Connection\:\:lastInsertId\(\) should return string but returns string\|false\|null\.~'
             paths:
-<<<<<<< HEAD
                 - %currentWorkingDirectory%/src/Driver/PDOSqlsrv/Connection.php
 
+        -
+            message: '~Return type \(Doctrine\\DBAL\\Portability\\Statement\) of method Doctrine\\DBAL\\Portability\\Connection::prepare\(\) should be compatible with return type \(Doctrine\\DBAL\\Statement\) of method Doctrine\\DBAL\\Connection::prepare\(\)~'
+            paths:
+                - %currentWorkingDirectory%/src/Portability/Connection.php
 includes:
-    - vendor/phpstan/phpstan-strict-rules/rules.neon
-=======
-                - %currentWorkingDirectory%/lib/Doctrine/DBAL/Driver/PDOSqlsrv/Connection.php
-
-        -
-            message: '~Method Doctrine\\DBAL\\Portability\\Connection::prepare\(\) should return Doctrine\\DBAL\\Statement but returns Doctrine\\DBAL\\Portability\\Statement\.~'
-            paths:
-                - %currentWorkingDirectory%/lib/Doctrine/DBAL/Portability/Connection.php
->>>>>>> f7e8b5f1
+    - vendor/phpstan/phpstan-strict-rules/rules.neon